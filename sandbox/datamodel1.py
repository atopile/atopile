--- conflicted
+++ resolved
@@ -1,25 +1,14 @@
 # %%
-%load_ext autoreload
-%autoreload 2
-
 from pathlib import Path
-from atopile.model2.build import Spud
-from atopile.model2.errors import ErrorHandler, HandlerMode
-from atopile.address import AddrStr
-<<<<<<< HEAD
-from atopile.model2.datamodel import Instance, COMPONENT
-=======
-from atopile.model2.datamodel import COMPONENT
-from atopile.model2.flat_datamodel import find_like, filter_by_supers, dfs, iter_nets, Instance
-from atopile.model2.net_naming import generate_base_net_name, resolve_name_conflicts
->>>>>>> aebb3744
-
-# from atopile.targets.netlist.kicad6_m2 import KicadNetlist, KicadNode, KicadComponent, KicadSheetpath, KicadLibpart, KicadPin, KicadField
-
 from textwrap import dedent
 
+import rich
 import rich.tree
-import rich
+
+from atopile.address import AddrStr
+from atopile.model2.build import Spud
+from atopile.model2.datamodel import Instance
+from atopile.model2.errors import ErrorHandler, HandlerMode
 
 # %%
 
@@ -42,52 +31,7 @@
 def print_tree(tree: rich.tree.Tree) -> None:
     rich.print(tree)
 
-#%%
 
-src_code = """
-    component Resistor:
-        pin p1
-        pin p2
-        p1 ~ p2
-        mpn = "generic_resistor"
-
-    component FancyResistor from Resistor:
-        pin p3
-
-    module VDiv:
-        r_top = new Resistor
-        r_bottom = new Resistor
-        r_2 = new Resistor
-        r_2.value = 3
-        r_3 = new Resistor
-        r_3.value = 3
-        r_4 = new Resistor
-        r_4.value = 3
-        r_5 = new Resistor
-        r_5.value = 3
-
-        signal top ~ r_top.p1
-        signal output ~ r_top.p2
-        output ~ r_bottom.p1
-        signal bottom ~ r_bottom.p2
-
-        r_top.value = 3
-
-    module FancyVDiv from VDiv:
-        r_middle = new Resistor
-        r_middle.value = 3
-
-    module SomeModule:
-        vdiv = new VDiv
-        vdiv.r_bottom.value = 3
-
-    module Root from SomeModule:
-        vdiv.r_middle -> FancyResistor
-        vdiv -> FancyVDiv
-        vdiv.r_bottom.test = 5
-        value = 1
-        mfn = "test"
-"""
 #%%
 src_code = """
     interface Power:
@@ -134,33 +78,4 @@
 flat = spud.build_instance_from_text(dedent(src_code).strip(), ("Root",))
 print_tree(make_tree(flat))
 
-# %%
-found_candidate_iterator = filter_by_supers(dfs(flat), COMPONENT)
-ret = find_like(found_candidate_iterator,("value",))
-
-for e in ret:
-    print(e, ' : ', ret[e])
-# %%
-<<<<<<< Updated upstream
-
-
-netlist = KicadNetlist.from_instance(flat)
-
-# for e in netlist:
-#     print(e, ' : ', ret[e])
-=======
-nets = list(list(net) for net in iter_nets(flat))
-
-# %%
-net_names = {}
-
-from itertools import count
-net_counter = count(1)
-
-for net in nets:
-    net_names[generate_base_net_name(net, net_counter)] = net
-
-# %%
-print(resolve_name_conflicts(net_names).keys())
->>>>>>> Stashed changes
 # %%