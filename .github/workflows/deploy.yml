# Taken from https://github.com/pybind/scikit_build_example/blob/master/.github/workflows/wheels.yml

name: deploy

on:
  workflow_dispatch:
  pull_request:
  push:
    branches:
      - main
  release:
    types:
      - published

env:
  FORCE_COLOR: 3

concurrency:
  group: ${{ github.workflow }}-${{ github.ref }}
  cancel-in-progress: true

jobs:
  build_sdist:
    name: Build SDist
    runs-on: ubuntu-latest
    steps:
    - name: Checkout code
      uses: actions/checkout@v4
      with:
        submodules: true

    # Required due to a bug in the checkout action
    # https://github.com/actions/checkout/issues/1471
    - run: git fetch --prune --unshallow --tags

    - name: Install uv
      uses: astral-sh/setup-uv@v4
      with:
        version: '0.6.4'
        enable-cache: true
        cache-dependency-glob: "uv.lock"

    - name: Build SDist
      run: uv build --sdist

    - name: Check metadata
      run: uv tool run twine check dist/*

    - uses: actions/upload-artifact@v4
      with:
        name: cibw-sdist
        path: dist/*.tar.gz


  build_wheels:
    name: Wheels on ${{ matrix.os }}
    runs-on: ${{ matrix.os }}
    strategy:
      fail-fast: false
      matrix:
        os:
          - ubuntu-latest
          - macos-latest
          #TODO
          #- windows-latest

    steps:
    - uses: actions/checkout@v4
      with:
        submodules: true

    # Required due to a bug in the checkout action
    # https://github.com/actions/checkout/issues/1471
    - run: git fetch --prune --unshallow --tags

    - uses: astral-sh/setup-uv@v4
      with:
        version: '0.5.5'

    - uses: pypa/cibuildwheel@v2.22
      env:
        CIBW_ARCHS_MACOS: x86_64 arm64
        CIBW_ARCHS_LINUX: x86_64 # aarch64
        # Force GLIBC 2.28 for C++ 20
        CIBW_MANYLINUX_X86_64_IMAGE: manylinux_2_28
        CIBW_MANYLINUX_AARCH64_IMAGE: manylinux_2_28
        CIBW_MANYLINUX_PYPY_X86_64_IMAGE: manylinux_2_28
        CIBW_MANYLINUX_PYPY_AARCH64_IMAGE: manylinux_2_28

    - name: Verify clean directory
      run: git diff --exit-code
      shell: bash

    - uses: actions/upload-artifact@v4
      with:
        name: cibw-wheels-${{ matrix.os }}
        path: wheelhouse/*.whl


  publish_wheels:
    name: Publish Wheels
    needs: [build_wheels, build_sdist]
    runs-on: ubuntu-latest
    # Publish wheels properly on release
    # or to testpypi on main branch pushes to validate the workflow
    if: github.event_name == 'release' && github.event.action == 'published' || github.event_name == 'push' && github.ref == 'refs/heads/main'
    environment: pypi
    permissions:
      id-token: write
      attestations: write

    steps:
    - uses: actions/download-artifact@v4
      with:
        pattern: cibw-*
        merge-multiple: true
        path: dist

    - name: Generate artifact attestation for sdist and wheels
      uses: actions/attest-build-provenance@v2
      with:
        subject-path: "dist/*"

    - name: Publish to TestPyPI
      if: github.event_name != 'release'
      uses: pypa/gh-action-pypi-publish@release/v1
      with:
        repository-url: https://test.pypi.org/legacy/
        skip-existing: true
        attestations: false

    - name: Publish to PyPI
      if: github.event_name == 'release' && github.event.action == 'published'
      uses: pypa/gh-action-pypi-publish@release/v1
      with:
        attestations: true


  docker:
    name: Docker Build and Publish
    runs-on: ubuntu-latest
    needs: build_wheels

    strategy:
      matrix:
        include:
          - dockerfile: "Dockerfile.kicad"
            image: "atopile-kicad"
<<<<<<< HEAD
            kicad_version: "9.0"
            tag_suffix: "-kicad9"
=======
            kicad_version: "8.0"
            tag_suffix: "-kicad8"

          # default
>>>>>>> e06a58b7
          - dockerfile: "Dockerfile.kicad"
            image: "atopile-kicad"
            kicad_version: "8.0"
            tag_suffix: ""

    # Sets the permissions granted to the `GITHUB_TOKEN`
    # for the actions in this job.
    permissions:
      contents: read
      packages: write

    steps:
      - uses: actions/checkout@v4

      - name: Download wheel artifacts
        uses: actions/download-artifact@v4
        with:
          pattern: cibw-*
          merge-multiple: true
          path: dist

      - name: Docker meta
        id: meta
        uses: docker/metadata-action@v5
        with:
          images: |
            ghcr.io/atopile/${{ matrix.image }}
          flavor: |
            latest=${{github.event_name == 'release' && github.event.action == 'published' && !github.event.release.prerelease && !github.event.release.draft && matrix.tag_suffix == ''}}
          tags: |
            type=ref,event=branch,suffix=${{ matrix.tag_suffix }}
            type=ref,event=pr,suffix=${{ matrix.tag_suffix }}
            type=semver,pattern={{version}},suffix=${{ matrix.tag_suffix }}
            type=semver,pattern={{major}}.{{minor}},suffix=${{ matrix.tag_suffix }}
            type=sha,suffix=${{ matrix.tag_suffix }}

      - name: Log in to the Container registry
        uses: docker/login-action@0d4c9c5ea7693da7b068278f7b52bda2a190a446
        with:
          registry: ghcr.io
          username: ${{ github.actor }}
          password: ${{ secrets.GITHUB_TOKEN }}

      - name: Build and push
        uses: docker/build-push-action@v6
        with:
          context: .
          file: dockerfiles/${{ matrix.dockerfile }}
          push: true
          tags: ${{ steps.meta.outputs.tags }}
          labels: ${{ steps.meta.outputs.labels }}
          build-args: |
            KICAD_VERSION=${{ matrix.kicad_version }}<|MERGE_RESOLUTION|>--- conflicted
+++ resolved
@@ -144,20 +144,16 @@
     strategy:
       matrix:
         include:
+          # @kicad10
           - dockerfile: "Dockerfile.kicad"
             image: "atopile-kicad"
-<<<<<<< HEAD
             kicad_version: "9.0"
             tag_suffix: "-kicad9"
-=======
-            kicad_version: "8.0"
-            tag_suffix: "-kicad8"
 
           # default
->>>>>>> e06a58b7
           - dockerfile: "Dockerfile.kicad"
             image: "atopile-kicad"
-            kicad_version: "8.0"
+            kicad_version: "9.0"
             tag_suffix: ""
 
     # Sets the permissions granted to the `GITHUB_TOKEN`
