--- conflicted
+++ resolved
@@ -5,11 +5,6 @@
     branches:
       - main
   pull_request:
-<<<<<<< HEAD
-    types: [ opened, synchronize, reopened, labeled ]
-  pull_request_target:
-=======
->>>>>>> b8ec8f7e
   workflow_dispatch:
 
 env:
