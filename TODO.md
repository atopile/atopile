--- conflicted
+++ resolved
@@ -1,11 +1,4 @@
-<<<<<<< HEAD
-(@tim) module titles
-=======
-(@matt) save stub location
-(@tim) module titles -> Done
 (@matt) add module and component types for visualizer
->>>>>>> f2536777
-(@tim) fixing netlist output (there are brackets missing)
 (@tim) layout light
 don't display stubs for signals within a module
 private keyword for signals
