[build-system]
requires = [
    "hatchling",
    "scikit-build-core==0.9.2",
    "nanobind~=2.2.0",
    "hatch-vcs",
]
build-backend = "hatchling.build"

[project]
name = "atopile"
description = "A toolchain bringing the best of software development to the real-world!"
readme = "README.md"
requires-python = ">=3.12,<3.13"
dynamic = ["version"]
license = { file = "LICENSE" }
authors = [
    { name = "Matthew Wildoer", email = "mawildoer@gmail.com" },
    { name = "Ioannis Papamanoglou", email = "ioannis@atopile.io" },
    { name = "Narayan Powderly", email = "napowderly@gmail.com" },
]
classifiers = [
    "Programming Language :: Python :: 3",
    "License :: OSI Approved :: MIT License",
    "Operating System :: OS Independent",
]
dependencies = [
    # Faebryk minimal dependencies
    "numpy>=1.24.3,<3.0.0",
    "matplotlib~=3.7.1",
    "sexpdata==1.0.2",
    "black~=24.4.2",
    "typing-extensions>=4.6.3,<5.0.0",
    "easyeda2kicad~=0.8.0",
    "shapely~=2.0.1",
    "freetype-py~=2.4.0",
    "kicadcliwrapper~=1.0.0",
    "dataclasses-json~=0.6.7",
    "patool~=2.3.0",
    "requests~=2.32.3",
    "tortoise-orm~=0.21.3",
    "rich~=13.7.1",
    "typer>=0.12,<0.13",
    "isort~=5.6.4",
    "ruff>=0.6.4,<0.7.0",
    # Waiting for a new release that works on python 3.13
    "pint @ git+https://github.com/hgrecco/pint.git@a8bcb6ee1d0d61278bf17e332bc1aa473672e273",
    "deprecated~=1.2.14",
    "more-itertools~=10.4.0",
    "psutil~=6.0.0",

    # Extra dependencies
    # TODO:
    "antlr4-python3-runtime==4.13.0",
    "attrs>=23.2.0",
    "case-converter>=1.1.0",
    "cattrs>=23.2.3",
    "click>=8.1.7",
    "DeepDiff>=6.7.1",
    "easyeda2ato>=0.2.7",
    "eseries>=1.2.1",
    "fake-useragent>=1.4.0",
    "fastapi>=0.109.0",
    "gitpython>=3.1.41",
    "igraph>=0.11.3",
    "jinja2>=3.1.3",
    "natsort>=8.4.0",
    "networkx>=3.2.1",
    "packaging>=23.2",
    "pandas>=2.1.4",
    "pygls>=1.3.0",
    "quart-cors>=0.7.0",
    "quart-schema[pydantic]>=0.20.0",
    "quart>=0.19.9",
    "ruamel.yaml>=0.18.5",
    "schema>=0.7.5",
    "scipy>=1.12.0",
    "semver>=3.0.2",
    "toolz>=0.12.0",
    "urllib3>=2.2.1",
    "uvicorn[standard]>=0.25.0",
    "watchfiles>=0.21.0",
]

[project.urls]
Homepage = "https://github.com/atopile/atopile"
"Bug Tracker" = "https://github.com/atopile/atopile/issues"


[project.optional-dependencies]
dev = [
    "atopile[test]",
    "debugpy",
    "antlr4-tools",
    "pre-commit>=2.20,<4.0",
    "pytest>=7.1.3,<9.0.0",
    "viztracer~=0.16.3",
    "pyinstrument~=4.7.1",
    "gprof2dot~=2024.6.6",
    "pytest-xdist~=3.6.1",
    "dash~=2.18.1",
    "dash_cytoscape~=1.0.2",
    "nanobind~=2.2.0",
]

test = [
    "pytest>=7.1.3,<9.0.0",
    "pytest-html",
    "pytest-datafiles",
    "pytest-asyncio!=0.23.3",
    "requests",
    "pytest-xdist~=3.6.1",
    "nanobind~=2.2.0",
]

docs = ["mkdocs", "mkdocs-material", "mkdocs-drawio-file >= 1.5.2"]


[project.scripts]
ato = "atopile.cli.cli:cli"
faebryk = "faebryk.tools.main:__main__"

[tool.hatch]

[tool.hatch.metadata]
allow-direct-references = true

[tool.hatch.env]
#requires = ["hatch-pip-compile"]


[tool.hatch.envs.default]
#type = "pip-compile"
#pip-compile-resolver = "uv"
#pip-compile-installer = "uv"
#lock-filename = "locks/hatch.lock"
#pip-compile-verbose = true
#dependencies = ["faebryk[dev]"]

[tool.hatch.envs.test]
dependencies = ["atopile[test]"]

# Add the built viewer to the python package
[tool.hatch.build.targets.wheel]
artifacts = ["**/viewer/dist"]
# packages = ["src/faebryk"]  # TODO: remove - I don't believe this is required

[tool.hatch.build.targets.wheel.hooks.scikit-build]
experimental = true
cmake.source-dir = "src/faebryk/core/cpp"

[tool.hatch.build.targets.sdist]
artifacts = ["**/viewer/dist"]

[tool.hatch.version]
source = "vcs"

[tool.isort]
profile = "black"
known_third_party = []


[tool.pytest]
[tool.pytest.ini_options]
addopts = [
    "--import-mode=importlib",
    "--html=artifacts/test-report.html",
    "--self-contained-html",
    "--numprocesses=auto",
]
filterwarnings = ["ignore:.*:DeprecationWarning"]
testpaths = ["test"]
asyncio_mode = "auto"
asyncio_default_fixture_loop_scope = "function"
log_file_format = "%(asctime)s %(levelname)s %(name)s %(message)s"
# log_file_level = "DEBUG"  # <-- you can set this in a PR if you want to debug tests in CI

[tool.ruff]
line-length = 88         # Same as Black.
target-version = "py312"

exclude = [
    "src/atopile/parser/AtopileLexer.py",
    "src/atopile/parser/AtopileLexerBase.py",
    "src/atopile/parser/AtopileParser.py",
    "src/atopile/parser/AtopileParserBase.py",
    "src/atopile/parser/AtopileParserListener.py",
    "src/atopile/parser/AtopileParserVisitor.py",
    "src/atopile/kicad_plugin",
    "docs/",
    "sandbox/",
]

[tool.ruff.format]
exclude = ["_F.py"]

[tool.ruff.lint]
# Enable recommended set of rules
select = [
    "E",    # pycodestyle errors
    "W",    # pycodestyle warnings
    "F",    # Pyflakes
    "I001", # isort
    #"B",    # flake8-bugbear
    #"C4",   # flake8-comprehensions
    #"PL",   # Pylint
    #"RUF",  # Ruff-specific rules
    #"UP",   # pyupgrade
    #"N",    # pep8-naming
    #"SIM",  # flake8-simplify
    #"TCH",  # flake8-type-checking
    #"ARG",  # flake8-unused-arguments
    #"PTH",  # flake8-use-pathlib
]
ignore = [
    # Line too long
    "E501", # TODO: get the repo back on the same page to 88 characters
]

# Allow autofix for all enabled rules (when `--fix`) is provided.
fixable = [
    "A",   # flake8-builtins
    "B",   # flake8-bugbear
    "C",   # flake8-comprehensions
    "D",   # pydocstyle
    "E",   # pycodestyle errors
    "F",   # Pyflakes
    "G",   # flake8-logging-format
    "I",   # isort
    "N",   # pep8-naming
    "Q",   # flake8-quotes
    "S",   # flake8-bandit
    "T",   # flake8-print
    "W",   # pycodestyle warnings
    "ANN", # flake8-annotations
    "ARG", # flake8-unused-arguments
    "BLE", # flake8-blind-except
    "COM", # flake8-commas
    "DJ",  # flake8-django
    "DTZ", # flake8-datetimez
    "EM",  # flake8-errmsg
    "ERA", # eradicate
    "EXE", # flake8-executable
    "FBT", # flake8-boolean-trap
    "ICN", # flake8-import-conventions
    "INP", # flake8-no-pep420
    "ISC", # flake8-implicit-str-concat
    "NPY", # NumPy-specific rules
    "PD",  # pandas-vet
    "PGH", # pygrep-hooks
    "PIE", # flake8-pie
    "PL",  # Pylint
    "PT",  # flake8-pytest-style
    "PTH", # flake8-use-pathlib
    "PYI", # flake8-pyi
    "RET", # flake8-return
    "RSE", # flake8-raise
    "RUF", # Ruff-specific rules
    "SIM", # flake8-simplify
    "SLF", # flake8-self
    "TCH", # flake8-type-checking
    "TID", # flake8-tidy-imports
    "TRY", # tryceratops
    "UP",  # pyupgrade
    "YTT", # flake8-2020
]
unfixable = []

# Exclude a variety of commonly ignored directories.
exclude = [
    ".bzr",
    ".direnv",
    ".eggs",
    ".git",
    ".git-rewrite",
    ".hg",
    ".mypy_cache",
    ".nox",
    ".pants.d",
    ".pytype",
    ".ruff_cache",
    ".svn",
    ".tox",
    ".venv",
    "__pypackages__",
    "_build",
    "buck-out",
    "build",
    "dist",
    "node_modules",
    "venv",
]
# Allow unused variables when underscore-prefixed.
dummy-variable-rgx = "^(_+|(_+[a-zA-Z0-9_]*[a-zA-Z0-9]+?))$"

<<<<<<< HEAD
[tool.pylint.main]
# TODO: consider removing pylint as a dep. ruff's mostly better
ignore-paths = ["tests", "src/atopile/parser/"]
=======
[tool.ruff.lint.per-file-ignores]
# SKiDL imported files are ignored because they use different linting rules to us
"src/faebryk/exporters/schematic/kicad/skidl/*" = ["ALL"]
>>>>>>> 1b916297

[tool.black]
line-length = 88
target-version = ['py312']
extend-exclude = "atopile/parser/"<|MERGE_RESOLUTION|>--- conflicted
+++ resolved
@@ -293,15 +293,14 @@
 # Allow unused variables when underscore-prefixed.
 dummy-variable-rgx = "^(_+|(_+[a-zA-Z0-9_]*[a-zA-Z0-9]+?))$"
 
-<<<<<<< HEAD
+[tool.ruff.lint.per-file-ignores]
+# SKiDL imported files are ignored because they use different linting rules to us
+"src/faebryk/exporters/schematic/kicad/skidl/*" = ["ALL"]
+
+
 [tool.pylint.main]
 # TODO: consider removing pylint as a dep. ruff's mostly better
 ignore-paths = ["tests", "src/atopile/parser/"]
-=======
-[tool.ruff.lint.per-file-ignores]
-# SKiDL imported files are ignored because they use different linting rules to us
-"src/faebryk/exporters/schematic/kicad/skidl/*" = ["ALL"]
->>>>>>> 1b916297
 
 [tool.black]
 line-length = 88
