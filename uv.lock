--- conflicted
+++ resolved
@@ -68,11 +68,7 @@
 
 [[package]]
 name = "atopile"
-<<<<<<< HEAD
-version = "0.2.70.dev364+g7abb4d75.d20241205"
-=======
-version = "0.3.1.dev6+g34f7759b.d20241206"
->>>>>>> effed9bd
+version = "0.2.70.dev364+g3b379405.d20241209"
 source = { editable = "." }
 dependencies = [
     { name = "antlr4-python3-runtime" },
