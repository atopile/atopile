version = 1
requires-python = "==3.13.*"

[[package]]
name = "aiofiles"
version = "24.1.0"
source = { registry = "https://pypi.org/simple" }
sdist = { url = "https://files.pythonhosted.org/packages/0b/03/a88171e277e8caa88a4c77808c20ebb04ba74cc4681bf1e9416c862de237/aiofiles-24.1.0.tar.gz", hash = "sha256:22a075c9e5a3810f0c2e48f3008c94d68c65d763b9b03857924c99e57355166c", size = 30247 }
wheels = [
    { url = "https://files.pythonhosted.org/packages/a5/45/30bb92d442636f570cb5651bc661f52b610e2eec3f891a5dc3a4c3667db0/aiofiles-24.1.0-py3-none-any.whl", hash = "sha256:b4ec55f4195e3eb5d7abd1bf7e061763e864dd4954231fb8539a0ef8bb8260e5", size = 15896 },
]

[[package]]
name = "aiohappyeyeballs"
version = "2.4.4"
source = { registry = "https://pypi.org/simple" }
sdist = { url = "https://files.pythonhosted.org/packages/7f/55/e4373e888fdacb15563ef6fa9fa8c8252476ea071e96fb46defac9f18bf2/aiohappyeyeballs-2.4.4.tar.gz", hash = "sha256:5fdd7d87889c63183afc18ce9271f9b0a7d32c2303e394468dd45d514a757745", size = 21977 }
wheels = [
    { url = "https://files.pythonhosted.org/packages/b9/74/fbb6559de3607b3300b9be3cc64e97548d55678e44623db17820dbd20002/aiohappyeyeballs-2.4.4-py3-none-any.whl", hash = "sha256:a980909d50efcd44795c4afeca523296716d50cd756ddca6af8c65b996e27de8", size = 14756 },
]

[[package]]
name = "aiohttp"
version = "3.11.11"
source = { registry = "https://pypi.org/simple" }
dependencies = [
    { name = "aiohappyeyeballs" },
    { name = "aiosignal" },
    { name = "attrs" },
    { name = "frozenlist" },
    { name = "multidict" },
    { name = "propcache" },
    { name = "yarl" },
]
sdist = { url = "https://files.pythonhosted.org/packages/fe/ed/f26db39d29cd3cb2f5a3374304c713fe5ab5a0e4c8ee25a0c45cc6adf844/aiohttp-3.11.11.tar.gz", hash = "sha256:bb49c7f1e6ebf3821a42d81d494f538107610c3a705987f53068546b0e90303e", size = 7669618 }
wheels = [
    { url = "https://files.pythonhosted.org/packages/49/d1/d8af164f400bad432b63e1ac857d74a09311a8334b0481f2f64b158b50eb/aiohttp-3.11.11-cp313-cp313-macosx_10_13_universal2.whl", hash = "sha256:541d823548ab69d13d23730a06f97460f4238ad2e5ed966aaf850d7c369782d9", size = 697982 },
    { url = "https://files.pythonhosted.org/packages/92/d1/faad3bf9fa4bfd26b95c69fc2e98937d52b1ff44f7e28131855a98d23a17/aiohttp-3.11.11-cp313-cp313-macosx_10_13_x86_64.whl", hash = "sha256:929f3ed33743a49ab127c58c3e0a827de0664bfcda566108989a14068f820194", size = 460662 },
    { url = "https://files.pythonhosted.org/packages/db/61/0d71cc66d63909dabc4590f74eba71f91873a77ea52424401c2498d47536/aiohttp-3.11.11-cp313-cp313-macosx_11_0_arm64.whl", hash = "sha256:0882c2820fd0132240edbb4a51eb8ceb6eef8181db9ad5291ab3332e0d71df5f", size = 452950 },
    { url = "https://files.pythonhosted.org/packages/07/db/6d04bc7fd92784900704e16b745484ef45b77bd04e25f58f6febaadf7983/aiohttp-3.11.11-cp313-cp313-manylinux_2_17_aarch64.manylinux2014_aarch64.whl", hash = "sha256:b63de12e44935d5aca7ed7ed98a255a11e5cb47f83a9fded7a5e41c40277d104", size = 1665178 },
    { url = "https://files.pythonhosted.org/packages/54/5c/e95ade9ae29f375411884d9fd98e50535bf9fe316c9feb0f30cd2ac8f508/aiohttp-3.11.11-cp313-cp313-manylinux_2_17_ppc64le.manylinux2014_ppc64le.whl", hash = "sha256:aa54f8ef31d23c506910c21163f22b124facb573bff73930735cf9fe38bf7dff", size = 1717939 },
    { url = "https://files.pythonhosted.org/packages/6f/1c/1e7d5c5daea9e409ed70f7986001b8c9e3a49a50b28404498d30860edab6/aiohttp-3.11.11-cp313-cp313-manylinux_2_17_s390x.manylinux2014_s390x.whl", hash = "sha256:a344d5dc18074e3872777b62f5f7d584ae4344cd6006c17ba12103759d407af3", size = 1775125 },
    { url = "https://files.pythonhosted.org/packages/5d/66/890987e44f7d2f33a130e37e01a164168e6aff06fce15217b6eaf14df4f6/aiohttp-3.11.11-cp313-cp313-manylinux_2_17_x86_64.manylinux2014_x86_64.whl", hash = "sha256:0b7fb429ab1aafa1f48578eb315ca45bd46e9c37de11fe45c7f5f4138091e2f1", size = 1677176 },
    { url = "https://files.pythonhosted.org/packages/8f/dc/e2ba57d7a52df6cdf1072fd5fa9c6301a68e1cd67415f189805d3eeb031d/aiohttp-3.11.11-cp313-cp313-manylinux_2_5_i686.manylinux1_i686.manylinux_2_17_i686.manylinux2014_i686.whl", hash = "sha256:c341c7d868750e31961d6d8e60ff040fb9d3d3a46d77fd85e1ab8e76c3e9a5c4", size = 1603192 },
    { url = "https://files.pythonhosted.org/packages/6c/9e/8d08a57de79ca3a358da449405555e668f2c8871a7777ecd2f0e3912c272/aiohttp-3.11.11-cp313-cp313-musllinux_1_2_aarch64.whl", hash = "sha256:ed9ee95614a71e87f1a70bc81603f6c6760128b140bc4030abe6abaa988f1c3d", size = 1618296 },
    { url = "https://files.pythonhosted.org/packages/56/51/89822e3ec72db352c32e7fc1c690370e24e231837d9abd056490f3a49886/aiohttp-3.11.11-cp313-cp313-musllinux_1_2_i686.whl", hash = "sha256:de8d38f1c2810fa2a4f1d995a2e9c70bb8737b18da04ac2afbf3971f65781d87", size = 1616524 },
    { url = "https://files.pythonhosted.org/packages/2c/fa/e2e6d9398f462ffaa095e84717c1732916a57f1814502929ed67dd7568ef/aiohttp-3.11.11-cp313-cp313-musllinux_1_2_ppc64le.whl", hash = "sha256:a9b7371665d4f00deb8f32208c7c5e652059b0fda41cf6dbcac6114a041f1cc2", size = 1685471 },
    { url = "https://files.pythonhosted.org/packages/ae/5f/6bb976e619ca28a052e2c0ca7b0251ccd893f93d7c24a96abea38e332bf6/aiohttp-3.11.11-cp313-cp313-musllinux_1_2_s390x.whl", hash = "sha256:620598717fce1b3bd14dd09947ea53e1ad510317c85dda2c9c65b622edc96b12", size = 1715312 },
    { url = "https://files.pythonhosted.org/packages/79/c1/756a7e65aa087c7fac724d6c4c038f2faaa2a42fe56dbc1dd62a33ca7213/aiohttp-3.11.11-cp313-cp313-musllinux_1_2_x86_64.whl", hash = "sha256:bf8d9bfee991d8acc72d060d53860f356e07a50f0e0d09a8dfedea1c554dd0d5", size = 1672783 },
    { url = "https://files.pythonhosted.org/packages/73/ba/a6190ebb02176c7f75e6308da31f5d49f6477b651a3dcfaaaca865a298e2/aiohttp-3.11.11-cp313-cp313-win32.whl", hash = "sha256:9d73ee3725b7a737ad86c2eac5c57a4a97793d9f442599bea5ec67ac9f4bdc3d", size = 410229 },
    { url = "https://files.pythonhosted.org/packages/b8/62/c9fa5bafe03186a0e4699150a7fed9b1e73240996d0d2f0e5f70f3fdf471/aiohttp-3.11.11-cp313-cp313-win_amd64.whl", hash = "sha256:c7a06301c2fb096bdb0bd25fe2011531c1453b9f2c163c8031600ec73af1cc99", size = 436081 },
]

[[package]]
name = "aiosignal"
version = "1.3.2"
source = { registry = "https://pypi.org/simple" }
dependencies = [
    { name = "frozenlist" },
]
sdist = { url = "https://files.pythonhosted.org/packages/ba/b5/6d55e80f6d8a08ce22b982eafa278d823b541c925f11ee774b0b9c43473d/aiosignal-1.3.2.tar.gz", hash = "sha256:a8c255c66fafb1e499c9351d0bf32ff2d8a0321595ebac3b93713656d2436f54", size = 19424 }
wheels = [
    { url = "https://files.pythonhosted.org/packages/ec/6a/bc7e17a3e87a2985d3e8f4da4cd0f481060eb78fb08596c42be62c90a4d9/aiosignal-1.3.2-py2.py3-none-any.whl", hash = "sha256:45cde58e409a301715980c2b01d0c28bdde3770d8290b5eb2173759d9acb31a5", size = 7597 },
]

[[package]]
name = "annotated-types"
version = "0.7.0"
source = { registry = "https://pypi.org/simple" }
sdist = { url = "https://files.pythonhosted.org/packages/ee/67/531ea369ba64dcff5ec9c3402f9f51bf748cec26dde048a2f973a4eea7f5/annotated_types-0.7.0.tar.gz", hash = "sha256:aff07c09a53a08bc8cfccb9c85b05f1aa9a2a6f23728d790723543408344ce89", size = 16081 }
wheels = [
    { url = "https://files.pythonhosted.org/packages/78/b6/6307fbef88d9b5ee7421e68d78a9f162e0da4900bc5f5793f6d3d0e34fb8/annotated_types-0.7.0-py3-none-any.whl", hash = "sha256:1f02e8b43a8fbbc3f3e0d4f0f4bfc8131bcb4eebe8849b8e5c773f3a1c582a53", size = 13643 },
]

[[package]]
name = "antlr4-python3-runtime"
version = "4.13.2"
source = { registry = "https://pypi.org/simple" }
sdist = { url = "https://files.pythonhosted.org/packages/33/5f/2cdf6f7aca3b20d3f316e9f505292e1f256a32089bd702034c29ebde6242/antlr4_python3_runtime-4.13.2.tar.gz", hash = "sha256:909b647e1d2fc2b70180ac586df3933e38919c85f98ccc656a96cd3f25ef3916", size = 117467 }
wheels = [
    { url = "https://files.pythonhosted.org/packages/89/03/a851e84fcbb85214dc637b6378121ef9a0dd61b4c65264675d8a5c9b1ae7/antlr4_python3_runtime-4.13.2-py3-none-any.whl", hash = "sha256:fe3835eb8d33daece0e799090eda89719dbccee7aa39ef94eed3818cafa5a7e8", size = 144462 },
]

[[package]]
name = "antlr4-tools"
version = "0.2.1"
source = { registry = "https://pypi.org/simple" }
dependencies = [
    { name = "install-jdk" },
]
sdist = { url = "https://files.pythonhosted.org/packages/06/a0/0625fea1cbba920bfb011fb4268665417468a3cda73c5be0739e2f7183ca/antlr4-tools-0.2.1.tar.gz", hash = "sha256:eabad95c7d6b2e15b9875f630e6695395f90ed557721aeef7844d5821ac1ca6a", size = 5897 }
wheels = [
    { url = "https://files.pythonhosted.org/packages/1e/23/d109a570132dd038674da34a3309381ec617bed6feadd1dbfce60949d56b/antlr4_tools-0.2.1-py3-none-any.whl", hash = "sha256:71bfe6d5f856cbf69e69c4ad1750eb8f2c84e72b07780efabced6a8e5194f2e4", size = 4262 },
]

[[package]]
name = "anyio"
version = "4.7.0"
source = { registry = "https://pypi.org/simple" }
dependencies = [
    { name = "idna" },
    { name = "sniffio" },
]
sdist = { url = "https://files.pythonhosted.org/packages/f6/40/318e58f669b1a9e00f5c4453910682e2d9dd594334539c7b7817dabb765f/anyio-4.7.0.tar.gz", hash = "sha256:2f834749c602966b7d456a7567cafcb309f96482b5081d14ac93ccd457f9dd48", size = 177076 }
wheels = [
    { url = "https://files.pythonhosted.org/packages/a0/7a/4daaf3b6c08ad7ceffea4634ec206faeff697526421c20f07628c7372156/anyio-4.7.0-py3-none-any.whl", hash = "sha256:ea60c3723ab42ba6fff7e8ccb0488c898ec538ff4df1f1d5e642c3601d07e352", size = 93052 },
]

[[package]]
name = "atopile"
<<<<<<< HEAD
version = "0.3.4.dev0+gd373c8b1.d20250103"
=======
version = "0.3.8.dev0"
>>>>>>> 5874c144
source = { editable = "." }
dependencies = [
    { name = "antlr4-python3-runtime" },
    { name = "atopile-easyeda2kicad" },
    { name = "attrs" },
    { name = "black" },
    { name = "case-converter" },
    { name = "cattrs" },
    { name = "dataclasses-json" },
    { name = "deepdiff" },
    { name = "deprecated" },
    { name = "fake-useragent" },
    { name = "fastapi" },
    { name = "freetype-py" },
    { name = "gitpython" },
    { name = "isort" },
    { name = "jinja2" },
    { name = "kicadcliwrapper" },
    { name = "matplotlib" },
    { name = "more-itertools" },
    { name = "natsort" },
    { name = "numpy" },
    { name = "packaging" },
    { name = "pandas" },
    { name = "patool" },
    { name = "pint" },
    { name = "psutil" },
    { name = "pydantic-settings" },
    { name = "pygls" },
    { name = "quart" },
    { name = "quart-cors" },
    { name = "quart-schema", extra = ["pydantic"] },
    { name = "questionary" },
    { name = "requests" },
    { name = "rich" },
    { name = "ruamel-yaml" },
    { name = "ruff" },
    { name = "schema" },
    { name = "scipy" },
    { name = "semver" },
    { name = "sexpdata" },
    { name = "shapely" },
    { name = "toolz" },
    { name = "typer" },
    { name = "typing-extensions" },
    { name = "urllib3" },
    { name = "uvicorn", extra = ["standard"] },
    { name = "watchfiles" },
]

[package.dev-dependencies]
dev = [
    { name = "antlr4-tools" },
    { name = "coverage" },
    { name = "dash" },
    { name = "dash-cytoscape" },
    { name = "debugpy" },
    { name = "gprof2dot" },
    { name = "griffe-typingdoc" },
    { name = "hatch" },
    { name = "mike" },
    { name = "mkdocs" },
    { name = "mkdocs-material" },
    { name = "mkdocstrings", extra = ["python"] },
    { name = "nanobind" },
    { name = "pathvalidate" },
    { name = "pre-commit" },
    { name = "pyinstrument" },
    { name = "pytest" },
    { name = "pytest-asyncio" },
    { name = "pytest-benchmark" },
    { name = "pytest-datafiles" },
    { name = "pytest-history" },
    { name = "pytest-html" },
    { name = "pytest-timeout" },
    { name = "pytest-xdist" },
    { name = "viztracer" },
]

[package.metadata]
requires-dist = [
    { name = "antlr4-python3-runtime", specifier = "==4.13.2" },
    { name = "atopile-easyeda2kicad", specifier = ">=0.9.0" },
    { name = "attrs", specifier = ">=23.2.0" },
    { name = "black", specifier = ">=24.4.2,<24.11.0" },
    { name = "case-converter", specifier = ">=1.1.0" },
    { name = "cattrs", specifier = ">=23.2.3" },
    { name = "dataclasses-json", specifier = ">=0.6.7,<0.7.0" },
    { name = "deepdiff", specifier = ">=6.7.1" },
    { name = "deprecated", specifier = "~=1.2.14" },
    { name = "fake-useragent", specifier = ">=1.4.0" },
    { name = "fastapi", specifier = ">=0.109.0" },
    { name = "freetype-py", specifier = ">=2.4,<2.6" },
    { name = "gitpython", specifier = ">=3.1.41" },
    { name = "isort", specifier = ">=5.6.4,<5.14.0" },
    { name = "jinja2", specifier = ">=3.1.3" },
    { name = "kicadcliwrapper", specifier = ">=1.0.0,<2.0.0" },
    { name = "matplotlib", specifier = ">=3.7.1,<4.0.0" },
    { name = "more-itertools", specifier = ">=10.4,<10.6" },
    { name = "natsort", specifier = ">=8.4.0" },
    { name = "numpy", specifier = ">=2.2.0,<3.0.0" },
    { name = "packaging", specifier = ">=23.2" },
    { name = "pandas", specifier = ">=2.1.4" },
    { name = "patool", specifier = ">=2.3.0,<2.4.0" },
    { name = "pint", specifier = ">=0.24.4,<1.0.0" },
    { name = "psutil", specifier = ">=6.0.0,<7.0.0" },
    { name = "pydantic-settings", specifier = ">=2.7.1" },
    { name = "pygls", specifier = ">=1.3.0" },
    { name = "quart", specifier = ">=0.19.9" },
    { name = "quart-cors", specifier = ">=0.7.0" },
    { name = "quart-schema", extras = ["pydantic"], specifier = ">=0.20.0" },
    { name = "questionary", specifier = ">=2.0.1" },
    { name = "requests", specifier = ">=2.32.3,<3.0.0" },
    { name = "rich", specifier = ">=13.7.1,<14.0.0" },
    { name = "ruamel-yaml", specifier = ">=0.18.5" },
    { name = "ruff", specifier = ">=0.8.2,<0.9.0" },
    { name = "schema", specifier = ">=0.7.5" },
    { name = "scipy", specifier = ">=1.12.0" },
    { name = "semver", specifier = ">=3.0.2" },
    { name = "sexpdata", specifier = ">=1.0.2,<2.0.0" },
    { name = "shapely", specifier = ">=2.0.1,<3.0.0" },
    { name = "toolz", specifier = ">=0.12.0" },
    { name = "typer", specifier = ">=0.12,<0.16" },
    { name = "typing-extensions", specifier = ">=4.6.3,<5.0.0" },
    { name = "urllib3", specifier = ">=2.2.1" },
    { name = "uvicorn", extras = ["standard"], specifier = ">=0.25.0" },
    { name = "watchfiles", specifier = ">=0.21.0" },
]

[package.metadata.requires-dev]
dev = [
    { name = "antlr4-tools" },
    { name = "coverage", specifier = ">=7.6.8" },
    { name = "dash", specifier = "~=2.18.1" },
    { name = "dash-cytoscape", specifier = "~=1.0.2" },
    { name = "debugpy" },
    { name = "gprof2dot", specifier = "~=2024.6.6" },
    { name = "griffe-typingdoc", specifier = ">=0.2.7" },
    { name = "hatch", specifier = ">=1.14.0" },
    { name = "mike", specifier = ">=2.1.3" },
    { name = "mkdocs" },
    { name = "mkdocs-material" },
    { name = "mkdocstrings", extras = ["python"], specifier = ">=0.27.0" },
    { name = "nanobind", specifier = ">=2.2,<3.0" },
    { name = "pathvalidate", specifier = ">=3.2.1" },
    { name = "pre-commit", specifier = ">=2.20,<4.0" },
    { name = "pyinstrument", specifier = "~=4.7.1" },
    { name = "pytest", specifier = ">=7.1.3,<9.0.0" },
    { name = "pytest-asyncio", specifier = "!=0.23.3" },
    { name = "pytest-benchmark", specifier = ">=5.1.0,<6.0.0" },
    { name = "pytest-datafiles" },
    { name = "pytest-history", git = "https://github.com/atopile/pytest-history.git" },
    { name = "pytest-html" },
    { name = "pytest-timeout", specifier = ">=2.3.1" },
    { name = "pytest-xdist", specifier = "~=3.6.1" },
    { name = "viztracer", specifier = ">=1.0.0,<2.0.0" },
]

[[package]]
name = "atopile-easyeda2kicad"
version = "0.9.4"
source = { registry = "https://pypi.org/simple" }
dependencies = [
    { name = "pydantic" },
    { name = "requests" },
]
sdist = { url = "https://files.pythonhosted.org/packages/72/37/6ffd9f76f0452b93eb1e089d0fb9ecf3f3bd50e5dbb6aa03916367ab1cce/atopile_easyeda2kicad-0.9.4.tar.gz", hash = "sha256:c0d54a06964c6027218373a4dc7d33052619138c8f7724a1852be78e3dfd9379", size = 1474164 }
wheels = [
    { url = "https://files.pythonhosted.org/packages/26/4b/2236445330b125207ce8451bfc141f82ca7ce0959f24c289e64e3da98261/atopile_easyeda2kicad-0.9.4-py3-none-any.whl", hash = "sha256:a858505ba62b7a06dbee78e1f2b0228c439071fe71ca48584615ad58a23e03ac", size = 54693 },
]

[[package]]
name = "attrs"
version = "24.3.0"
source = { registry = "https://pypi.org/simple" }
sdist = { url = "https://files.pythonhosted.org/packages/48/c8/6260f8ccc11f0917360fc0da435c5c9c7504e3db174d5a12a1494887b045/attrs-24.3.0.tar.gz", hash = "sha256:8f5c07333d543103541ba7be0e2ce16eeee8130cb0b3f9238ab904ce1e85baff", size = 805984 }
wheels = [
    { url = "https://files.pythonhosted.org/packages/89/aa/ab0f7891a01eeb2d2e338ae8fecbe57fcebea1a24dbb64d45801bfab481d/attrs-24.3.0-py3-none-any.whl", hash = "sha256:ac96cd038792094f438ad1f6ff80837353805ac950cd2aa0e0625ef19850c308", size = 63397 },
]

[[package]]
name = "babel"
version = "2.16.0"
source = { registry = "https://pypi.org/simple" }
sdist = { url = "https://files.pythonhosted.org/packages/2a/74/f1bc80f23eeba13393b7222b11d95ca3af2c1e28edca18af487137eefed9/babel-2.16.0.tar.gz", hash = "sha256:d1f3554ca26605fe173f3de0c65f750f5a42f924499bf134de6423582298e316", size = 9348104 }
wheels = [
    { url = "https://files.pythonhosted.org/packages/ed/20/bc79bc575ba2e2a7f70e8a1155618bb1301eaa5132a8271373a6903f73f8/babel-2.16.0-py3-none-any.whl", hash = "sha256:368b5b98b37c06b7daf6696391c3240c938b37767d4584413e8438c5c435fa8b", size = 9587599 },
]

[[package]]
name = "black"
version = "24.10.0"
source = { registry = "https://pypi.org/simple" }
dependencies = [
    { name = "click" },
    { name = "mypy-extensions" },
    { name = "packaging" },
    { name = "pathspec" },
    { name = "platformdirs" },
]
sdist = { url = "https://files.pythonhosted.org/packages/d8/0d/cc2fb42b8c50d80143221515dd7e4766995bd07c56c9a3ed30baf080b6dc/black-24.10.0.tar.gz", hash = "sha256:846ea64c97afe3bc677b761787993be4991810ecc7a4a937816dd6bddedc4875", size = 645813 }
wheels = [
    { url = "https://files.pythonhosted.org/packages/d0/a0/a993f58d4ecfba035e61fca4e9f64a2ecae838fc9f33ab798c62173ed75c/black-24.10.0-cp313-cp313-macosx_10_13_x86_64.whl", hash = "sha256:1cbacacb19e922a1d75ef2b6ccaefcd6e93a2c05ede32f06a21386a04cedb981", size = 1643986 },
    { url = "https://files.pythonhosted.org/packages/37/d5/602d0ef5dfcace3fb4f79c436762f130abd9ee8d950fa2abdbf8bbc555e0/black-24.10.0-cp313-cp313-macosx_11_0_arm64.whl", hash = "sha256:1f93102e0c5bb3907451063e08b9876dbeac810e7da5a8bfb7aeb5a9ef89066b", size = 1448085 },
    { url = "https://files.pythonhosted.org/packages/47/6d/a3a239e938960df1a662b93d6230d4f3e9b4a22982d060fc38c42f45a56b/black-24.10.0-cp313-cp313-manylinux_2_17_x86_64.manylinux2014_x86_64.manylinux_2_28_x86_64.whl", hash = "sha256:ddacb691cdcdf77b96f549cf9591701d8db36b2f19519373d60d31746068dbf2", size = 1760928 },
    { url = "https://files.pythonhosted.org/packages/dd/cf/af018e13b0eddfb434df4d9cd1b2b7892bab119f7a20123e93f6910982e8/black-24.10.0-cp313-cp313-win_amd64.whl", hash = "sha256:680359d932801c76d2e9c9068d05c6b107f2584b2a5b88831c83962eb9984c1b", size = 1436875 },
    { url = "https://files.pythonhosted.org/packages/8d/a7/4b27c50537ebca8bec139b872861f9d2bf501c5ec51fcf897cb924d9e264/black-24.10.0-py3-none-any.whl", hash = "sha256:3bb2b7a1f7b685f85b11fed1ef10f8a9148bceb49853e47a294a3dd963c1dd7d", size = 206898 },
]

[[package]]
name = "blinker"
version = "1.9.0"
source = { registry = "https://pypi.org/simple" }
sdist = { url = "https://files.pythonhosted.org/packages/21/28/9b3f50ce0e048515135495f198351908d99540d69bfdc8c1d15b73dc55ce/blinker-1.9.0.tar.gz", hash = "sha256:b4ce2265a7abece45e7cc896e98dbebe6cead56bcf805a3d23136d145f5445bf", size = 22460 }
wheels = [
    { url = "https://files.pythonhosted.org/packages/10/cb/f2ad4230dc2eb1a74edf38f1a38b9b52277f75bef262d8908e60d957e13c/blinker-1.9.0-py3-none-any.whl", hash = "sha256:ba0efaa9080b619ff2f3459d1d500c57bddea4a6b424b60a91141db6fd2f08bc", size = 8458 },
]

[[package]]
name = "case-converter"
version = "1.1.0"
source = { registry = "https://pypi.org/simple" }
sdist = { url = "https://files.pythonhosted.org/packages/76/d9/48a4f2bb0dbea1086836a25b64ba77f5ab23652a12f45d9bbd2fe3f13d35/case-converter-1.1.0.tar.gz", hash = "sha256:2ed3fc6e3ffa8d601f9a31ffcbc8fbd19eaeb48671a79a8ef16394672824510e", size = 8123 }
wheels = [
    { url = "https://files.pythonhosted.org/packages/b9/32/20d0de7482c40aff9b42002b98a169adcaf0e5e50b59278e8f6405361278/case_converter-1.1.0-py3-none-any.whl", hash = "sha256:d0fbc665a4fd410e454630bcf5168dce62e147a98512647ed48b0a6b556986e3", size = 14837 },
]

[[package]]
name = "cattrs"
version = "24.1.2"
source = { registry = "https://pypi.org/simple" }
dependencies = [
    { name = "attrs" },
]
sdist = { url = "https://files.pythonhosted.org/packages/64/65/af6d57da2cb32c076319b7489ae0958f746949d407109e3ccf4d115f147c/cattrs-24.1.2.tar.gz", hash = "sha256:8028cfe1ff5382df59dd36474a86e02d817b06eaf8af84555441bac915d2ef85", size = 426462 }
wheels = [
    { url = "https://files.pythonhosted.org/packages/c8/d5/867e75361fc45f6de75fe277dd085627a9db5ebb511a87f27dc1396b5351/cattrs-24.1.2-py3-none-any.whl", hash = "sha256:67c7495b760168d931a10233f979b28dc04daf853b30752246f4f8471c6d68d0", size = 66446 },
]

[[package]]
name = "certifi"
version = "2024.12.14"
source = { registry = "https://pypi.org/simple" }
sdist = { url = "https://files.pythonhosted.org/packages/0f/bd/1d41ee578ce09523c81a15426705dd20969f5abf006d1afe8aeff0dd776a/certifi-2024.12.14.tar.gz", hash = "sha256:b650d30f370c2b724812bee08008be0c4163b163ddaec3f2546c1caf65f191db", size = 166010 }
wheels = [
    { url = "https://files.pythonhosted.org/packages/a5/32/8f6669fc4798494966bf446c8c4a162e0b5d893dff088afddf76414f70e1/certifi-2024.12.14-py3-none-any.whl", hash = "sha256:1275f7a45be9464efc1173084eaa30f866fe2e47d389406136d332ed4967ec56", size = 164927 },
]

[[package]]
name = "cffi"
version = "1.17.1"
source = { registry = "https://pypi.org/simple" }
dependencies = [
    { name = "pycparser" },
]
sdist = { url = "https://files.pythonhosted.org/packages/fc/97/c783634659c2920c3fc70419e3af40972dbaf758daa229a7d6ea6135c90d/cffi-1.17.1.tar.gz", hash = "sha256:1c39c6016c32bc48dd54561950ebd6836e1670f2ae46128f67cf49e789c52824", size = 516621 }
wheels = [
    { url = "https://files.pythonhosted.org/packages/8d/f8/dd6c246b148639254dad4d6803eb6a54e8c85c6e11ec9df2cffa87571dbe/cffi-1.17.1-cp313-cp313-macosx_10_13_x86_64.whl", hash = "sha256:f3a2b4222ce6b60e2e8b337bb9596923045681d71e5a082783484d845390938e", size = 182989 },
    { url = "https://files.pythonhosted.org/packages/8b/f1/672d303ddf17c24fc83afd712316fda78dc6fce1cd53011b839483e1ecc8/cffi-1.17.1-cp313-cp313-macosx_11_0_arm64.whl", hash = "sha256:0984a4925a435b1da406122d4d7968dd861c1385afe3b45ba82b750f229811e2", size = 178802 },
    { url = "https://files.pythonhosted.org/packages/0e/2d/eab2e858a91fdff70533cab61dcff4a1f55ec60425832ddfdc9cd36bc8af/cffi-1.17.1-cp313-cp313-manylinux_2_12_i686.manylinux2010_i686.manylinux_2_17_i686.manylinux2014_i686.whl", hash = "sha256:d01b12eeeb4427d3110de311e1774046ad344f5b1a7403101878976ecd7a10f3", size = 454792 },
    { url = "https://files.pythonhosted.org/packages/75/b2/fbaec7c4455c604e29388d55599b99ebcc250a60050610fadde58932b7ee/cffi-1.17.1-cp313-cp313-manylinux_2_17_aarch64.manylinux2014_aarch64.whl", hash = "sha256:706510fe141c86a69c8ddc029c7910003a17353970cff3b904ff0686a5927683", size = 478893 },
    { url = "https://files.pythonhosted.org/packages/4f/b7/6e4a2162178bf1935c336d4da8a9352cccab4d3a5d7914065490f08c0690/cffi-1.17.1-cp313-cp313-manylinux_2_17_ppc64le.manylinux2014_ppc64le.whl", hash = "sha256:de55b766c7aa2e2a3092c51e0483d700341182f08e67c63630d5b6f200bb28e5", size = 485810 },
    { url = "https://files.pythonhosted.org/packages/c7/8a/1d0e4a9c26e54746dc08c2c6c037889124d4f59dffd853a659fa545f1b40/cffi-1.17.1-cp313-cp313-manylinux_2_17_s390x.manylinux2014_s390x.whl", hash = "sha256:c59d6e989d07460165cc5ad3c61f9fd8f1b4796eacbd81cee78957842b834af4", size = 471200 },
    { url = "https://files.pythonhosted.org/packages/26/9f/1aab65a6c0db35f43c4d1b4f580e8df53914310afc10ae0397d29d697af4/cffi-1.17.1-cp313-cp313-manylinux_2_17_x86_64.manylinux2014_x86_64.whl", hash = "sha256:dd398dbc6773384a17fe0d3e7eeb8d1a21c2200473ee6806bb5e6a8e62bb73dd", size = 479447 },
    { url = "https://files.pythonhosted.org/packages/5f/e4/fb8b3dd8dc0e98edf1135ff067ae070bb32ef9d509d6cb0f538cd6f7483f/cffi-1.17.1-cp313-cp313-musllinux_1_1_aarch64.whl", hash = "sha256:3edc8d958eb099c634dace3c7e16560ae474aa3803a5df240542b305d14e14ed", size = 484358 },
    { url = "https://files.pythonhosted.org/packages/f1/47/d7145bf2dc04684935d57d67dff9d6d795b2ba2796806bb109864be3a151/cffi-1.17.1-cp313-cp313-musllinux_1_1_x86_64.whl", hash = "sha256:72e72408cad3d5419375fc87d289076ee319835bdfa2caad331e377589aebba9", size = 488469 },
    { url = "https://files.pythonhosted.org/packages/bf/ee/f94057fa6426481d663b88637a9a10e859e492c73d0384514a17d78ee205/cffi-1.17.1-cp313-cp313-win32.whl", hash = "sha256:e03eab0a8677fa80d646b5ddece1cbeaf556c313dcfac435ba11f107ba117b5d", size = 172475 },
    { url = "https://files.pythonhosted.org/packages/7c/fc/6a8cb64e5f0324877d503c854da15d76c1e50eb722e320b15345c4d0c6de/cffi-1.17.1-cp313-cp313-win_amd64.whl", hash = "sha256:f6a16c31041f09ead72d69f583767292f750d24913dadacf5756b966aacb3f1a", size = 182009 },
]

[[package]]
name = "cfgv"
version = "3.4.0"
source = { registry = "https://pypi.org/simple" }
sdist = { url = "https://files.pythonhosted.org/packages/11/74/539e56497d9bd1d484fd863dd69cbbfa653cd2aa27abfe35653494d85e94/cfgv-3.4.0.tar.gz", hash = "sha256:e52591d4c5f5dead8e0f673fb16db7949d2cfb3f7da4582893288f0ded8fe560", size = 7114 }
wheels = [
    { url = "https://files.pythonhosted.org/packages/c5/55/51844dd50c4fc7a33b653bfaba4c2456f06955289ca770a5dbd5fd267374/cfgv-3.4.0-py2.py3-none-any.whl", hash = "sha256:b7265b1f29fd3316bfcd2b330d63d024f2bfd8bcb8b0272f8e19a504856c48f9", size = 7249 },
]

[[package]]
name = "charset-normalizer"
version = "3.4.0"
source = { registry = "https://pypi.org/simple" }
sdist = { url = "https://files.pythonhosted.org/packages/f2/4f/e1808dc01273379acc506d18f1504eb2d299bd4131743b9fc54d7be4df1e/charset_normalizer-3.4.0.tar.gz", hash = "sha256:223217c3d4f82c3ac5e29032b3f1c2eb0fb591b72161f86d93f5719079dae93e", size = 106620 }
wheels = [
    { url = "https://files.pythonhosted.org/packages/f3/89/68a4c86f1a0002810a27f12e9a7b22feb198c59b2f05231349fbce5c06f4/charset_normalizer-3.4.0-cp313-cp313-macosx_10_13_universal2.whl", hash = "sha256:dd4eda173a9fcccb5f2e2bd2a9f423d180194b1bf17cf59e3269899235b2a114", size = 194617 },
    { url = "https://files.pythonhosted.org/packages/4f/cd/8947fe425e2ab0aa57aceb7807af13a0e4162cd21eee42ef5b053447edf5/charset_normalizer-3.4.0-cp313-cp313-macosx_10_13_x86_64.whl", hash = "sha256:e9e3c4c9e1ed40ea53acf11e2a386383c3304212c965773704e4603d589343ed", size = 125310 },
    { url = "https://files.pythonhosted.org/packages/5b/f0/b5263e8668a4ee9becc2b451ed909e9c27058337fda5b8c49588183c267a/charset_normalizer-3.4.0-cp313-cp313-macosx_11_0_arm64.whl", hash = "sha256:92a7e36b000bf022ef3dbb9c46bfe2d52c047d5e3f3343f43204263c5addc250", size = 119126 },
    { url = "https://files.pythonhosted.org/packages/ff/6e/e445afe4f7fda27a533f3234b627b3e515a1b9429bc981c9a5e2aa5d97b6/charset_normalizer-3.4.0-cp313-cp313-manylinux_2_17_aarch64.manylinux2014_aarch64.whl", hash = "sha256:54b6a92d009cbe2fb11054ba694bc9e284dad30a26757b1e372a1fdddaf21920", size = 139342 },
    { url = "https://files.pythonhosted.org/packages/a1/b2/4af9993b532d93270538ad4926c8e37dc29f2111c36f9c629840c57cd9b3/charset_normalizer-3.4.0-cp313-cp313-manylinux_2_17_ppc64le.manylinux2014_ppc64le.whl", hash = "sha256:1ffd9493de4c922f2a38c2bf62b831dcec90ac673ed1ca182fe11b4d8e9f2a64", size = 149383 },
    { url = "https://files.pythonhosted.org/packages/fb/6f/4e78c3b97686b871db9be6f31d64e9264e889f8c9d7ab33c771f847f79b7/charset_normalizer-3.4.0-cp313-cp313-manylinux_2_17_s390x.manylinux2014_s390x.whl", hash = "sha256:35c404d74c2926d0287fbd63ed5d27eb911eb9e4a3bb2c6d294f3cfd4a9e0c23", size = 142214 },
    { url = "https://files.pythonhosted.org/packages/2b/c9/1c8fe3ce05d30c87eff498592c89015b19fade13df42850aafae09e94f35/charset_normalizer-3.4.0-cp313-cp313-manylinux_2_17_x86_64.manylinux2014_x86_64.whl", hash = "sha256:4796efc4faf6b53a18e3d46343535caed491776a22af773f366534056c4e1fbc", size = 144104 },
    { url = "https://files.pythonhosted.org/packages/ee/68/efad5dcb306bf37db7db338338e7bb8ebd8cf38ee5bbd5ceaaaa46f257e6/charset_normalizer-3.4.0-cp313-cp313-manylinux_2_5_i686.manylinux1_i686.manylinux_2_17_i686.manylinux2014_i686.whl", hash = "sha256:e7fdd52961feb4c96507aa649550ec2a0d527c086d284749b2f582f2d40a2e0d", size = 146255 },
    { url = "https://files.pythonhosted.org/packages/0c/75/1ed813c3ffd200b1f3e71121c95da3f79e6d2a96120163443b3ad1057505/charset_normalizer-3.4.0-cp313-cp313-musllinux_1_2_aarch64.whl", hash = "sha256:92db3c28b5b2a273346bebb24857fda45601aef6ae1c011c0a997106581e8a88", size = 140251 },
    { url = "https://files.pythonhosted.org/packages/7d/0d/6f32255c1979653b448d3c709583557a4d24ff97ac4f3a5be156b2e6a210/charset_normalizer-3.4.0-cp313-cp313-musllinux_1_2_i686.whl", hash = "sha256:ab973df98fc99ab39080bfb0eb3a925181454d7c3ac8a1e695fddfae696d9e90", size = 148474 },
    { url = "https://files.pythonhosted.org/packages/ac/a0/c1b5298de4670d997101fef95b97ac440e8c8d8b4efa5a4d1ef44af82f0d/charset_normalizer-3.4.0-cp313-cp313-musllinux_1_2_ppc64le.whl", hash = "sha256:4b67fdab07fdd3c10bb21edab3cbfe8cf5696f453afce75d815d9d7223fbe88b", size = 151849 },
    { url = "https://files.pythonhosted.org/packages/04/4f/b3961ba0c664989ba63e30595a3ed0875d6790ff26671e2aae2fdc28a399/charset_normalizer-3.4.0-cp313-cp313-musllinux_1_2_s390x.whl", hash = "sha256:aa41e526a5d4a9dfcfbab0716c7e8a1b215abd3f3df5a45cf18a12721d31cb5d", size = 149781 },
    { url = "https://files.pythonhosted.org/packages/d8/90/6af4cd042066a4adad58ae25648a12c09c879efa4849c705719ba1b23d8c/charset_normalizer-3.4.0-cp313-cp313-musllinux_1_2_x86_64.whl", hash = "sha256:ffc519621dce0c767e96b9c53f09c5d215578e10b02c285809f76509a3931482", size = 144970 },
    { url = "https://files.pythonhosted.org/packages/cc/67/e5e7e0cbfefc4ca79025238b43cdf8a2037854195b37d6417f3d0895c4c2/charset_normalizer-3.4.0-cp313-cp313-win32.whl", hash = "sha256:f19c1585933c82098c2a520f8ec1227f20e339e33aca8fa6f956f6691b784e67", size = 94973 },
    { url = "https://files.pythonhosted.org/packages/65/97/fc9bbc54ee13d33dc54a7fcf17b26368b18505500fc01e228c27b5222d80/charset_normalizer-3.4.0-cp313-cp313-win_amd64.whl", hash = "sha256:707b82d19e65c9bd28b81dde95249b07bf9f5b90ebe1ef17d9b57473f8a64b7b", size = 102308 },
    { url = "https://files.pythonhosted.org/packages/bf/9b/08c0432272d77b04803958a4598a51e2a4b51c06640af8b8f0f908c18bf2/charset_normalizer-3.4.0-py3-none-any.whl", hash = "sha256:fe9f97feb71aa9896b81973a7bbada8c49501dc73e58a10fcef6663af95e5079", size = 49446 },
]

[[package]]
name = "click"
version = "8.1.7"
source = { registry = "https://pypi.org/simple" }
dependencies = [
    { name = "colorama", marker = "sys_platform == 'win32'" },
]
sdist = { url = "https://files.pythonhosted.org/packages/96/d3/f04c7bfcf5c1862a2a5b845c6b2b360488cf47af55dfa79c98f6a6bf98b5/click-8.1.7.tar.gz", hash = "sha256:ca9853ad459e787e2192211578cc907e7594e294c7ccc834310722b41b9ca6de", size = 336121 }
wheels = [
    { url = "https://files.pythonhosted.org/packages/00/2e/d53fa4befbf2cfa713304affc7ca780ce4fc1fd8710527771b58311a3229/click-8.1.7-py3-none-any.whl", hash = "sha256:ae74fb96c20a0277a1d615f1e4d73c8414f5a98db8b799a7931d1582f3390c28", size = 97941 },
]

[[package]]
name = "colorama"
version = "0.4.6"
source = { registry = "https://pypi.org/simple" }
sdist = { url = "https://files.pythonhosted.org/packages/d8/53/6f443c9a4a8358a93a6792e2acffb9d9d5cb0a5cfd8802644b7b1c9a02e4/colorama-0.4.6.tar.gz", hash = "sha256:08695f5cb7ed6e0531a20572697297273c47b8cae5a63ffc6d6ed5c201be6e44", size = 27697 }
wheels = [
    { url = "https://files.pythonhosted.org/packages/d1/d6/3965ed04c63042e047cb6a3e6ed1a63a35087b6a609aa3a15ed8ac56c221/colorama-0.4.6-py2.py3-none-any.whl", hash = "sha256:4f1d9991f5acc0ca119f9d443620b77f9d6b33703e51011c16baf57afb285fc6", size = 25335 },
]

[[package]]
name = "contourpy"
version = "1.3.1"
source = { registry = "https://pypi.org/simple" }
dependencies = [
    { name = "numpy" },
]
sdist = { url = "https://files.pythonhosted.org/packages/25/c2/fc7193cc5383637ff390a712e88e4ded0452c9fbcf84abe3de5ea3df1866/contourpy-1.3.1.tar.gz", hash = "sha256:dfd97abd83335045a913e3bcc4a09c0ceadbe66580cf573fe961f4a825efa699", size = 13465753 }
wheels = [
    { url = "https://files.pythonhosted.org/packages/9a/e7/de62050dce687c5e96f946a93546910bc67e483fe05324439e329ff36105/contourpy-1.3.1-cp313-cp313-macosx_10_13_x86_64.whl", hash = "sha256:a761d9ccfc5e2ecd1bf05534eda382aa14c3e4f9205ba5b1684ecfe400716ef2", size = 271548 },
    { url = "https://files.pythonhosted.org/packages/78/4d/c2a09ae014ae984c6bdd29c11e74d3121b25eaa117eca0bb76340efd7e1c/contourpy-1.3.1-cp313-cp313-macosx_11_0_arm64.whl", hash = "sha256:523a8ee12edfa36f6d2a49407f705a6ef4c5098de4f498619787e272de93f2d5", size = 255576 },
    { url = "https://files.pythonhosted.org/packages/ab/8a/915380ee96a5638bda80cd061ccb8e666bfdccea38d5741cb69e6dbd61fc/contourpy-1.3.1-cp313-cp313-manylinux_2_17_aarch64.manylinux2014_aarch64.whl", hash = "sha256:ece6df05e2c41bd46776fbc712e0996f7c94e0d0543af1656956d150c4ca7c81", size = 306635 },
    { url = "https://files.pythonhosted.org/packages/29/5c/c83ce09375428298acd4e6582aeb68b1e0d1447f877fa993d9bf6cd3b0a0/contourpy-1.3.1-cp313-cp313-manylinux_2_17_ppc64le.manylinux2014_ppc64le.whl", hash = "sha256:573abb30e0e05bf31ed067d2f82500ecfdaec15627a59d63ea2d95714790f5c2", size = 345925 },
    { url = "https://files.pythonhosted.org/packages/29/63/5b52f4a15e80c66c8078a641a3bfacd6e07106835682454647aca1afc852/contourpy-1.3.1-cp313-cp313-manylinux_2_17_s390x.manylinux2014_s390x.whl", hash = "sha256:a9fa36448e6a3a1a9a2ba23c02012c43ed88905ec80163f2ffe2421c7192a5d7", size = 318000 },
    { url = "https://files.pythonhosted.org/packages/9a/e2/30ca086c692691129849198659bf0556d72a757fe2769eb9620a27169296/contourpy-1.3.1-cp313-cp313-manylinux_2_17_x86_64.manylinux2014_x86_64.whl", hash = "sha256:3ea9924d28fc5586bf0b42d15f590b10c224117e74409dd7a0be3b62b74a501c", size = 322689 },
    { url = "https://files.pythonhosted.org/packages/6b/77/f37812ef700f1f185d348394debf33f22d531e714cf6a35d13d68a7003c7/contourpy-1.3.1-cp313-cp313-musllinux_1_2_aarch64.whl", hash = "sha256:5b75aa69cb4d6f137b36f7eb2ace9280cfb60c55dc5f61c731fdf6f037f958a3", size = 1268413 },
    { url = "https://files.pythonhosted.org/packages/3f/6d/ce84e79cdd128542ebeb268f84abb4b093af78e7f8ec504676673d2675bc/contourpy-1.3.1-cp313-cp313-musllinux_1_2_x86_64.whl", hash = "sha256:041b640d4ec01922083645a94bb3b2e777e6b626788f4095cf21abbe266413c1", size = 1326530 },
    { url = "https://files.pythonhosted.org/packages/72/22/8282f4eae20c73c89bee7a82a19c4e27af9b57bb602ecaa00713d5bdb54d/contourpy-1.3.1-cp313-cp313-win32.whl", hash = "sha256:36987a15e8ace5f58d4d5da9dca82d498c2bbb28dff6e5d04fbfcc35a9cb3a82", size = 175315 },
    { url = "https://files.pythonhosted.org/packages/e3/d5/28bca491f65312b438fbf076589dcde7f6f966b196d900777f5811b9c4e2/contourpy-1.3.1-cp313-cp313-win_amd64.whl", hash = "sha256:a7895f46d47671fa7ceec40f31fae721da51ad34bdca0bee83e38870b1f47ffd", size = 220987 },
    { url = "https://files.pythonhosted.org/packages/2f/24/a4b285d6adaaf9746e4700932f579f1a7b6f9681109f694cfa233ae75c4e/contourpy-1.3.1-cp313-cp313t-macosx_10_13_x86_64.whl", hash = "sha256:9ddeb796389dadcd884c7eb07bd14ef12408aaae358f0e2ae24114d797eede30", size = 285001 },
    { url = "https://files.pythonhosted.org/packages/48/1d/fb49a401b5ca4f06ccf467cd6c4f1fd65767e63c21322b29b04ec40b40b9/contourpy-1.3.1-cp313-cp313t-macosx_11_0_arm64.whl", hash = "sha256:19c1555a6801c2f084c7ddc1c6e11f02eb6a6016ca1318dd5452ba3f613a1751", size = 268553 },
    { url = "https://files.pythonhosted.org/packages/79/1e/4aef9470d13fd029087388fae750dccb49a50c012a6c8d1d634295caa644/contourpy-1.3.1-cp313-cp313t-manylinux_2_17_aarch64.manylinux2014_aarch64.whl", hash = "sha256:841ad858cff65c2c04bf93875e384ccb82b654574a6d7f30453a04f04af71342", size = 310386 },
    { url = "https://files.pythonhosted.org/packages/b0/34/910dc706ed70153b60392b5305c708c9810d425bde12499c9184a1100888/contourpy-1.3.1-cp313-cp313t-manylinux_2_17_ppc64le.manylinux2014_ppc64le.whl", hash = "sha256:4318af1c925fb9a4fb190559ef3eec206845f63e80fb603d47f2d6d67683901c", size = 349806 },
    { url = "https://files.pythonhosted.org/packages/31/3c/faee6a40d66d7f2a87f7102236bf4780c57990dd7f98e5ff29881b1b1344/contourpy-1.3.1-cp313-cp313t-manylinux_2_17_s390x.manylinux2014_s390x.whl", hash = "sha256:14c102b0eab282427b662cb590f2e9340a9d91a1c297f48729431f2dcd16e14f", size = 321108 },
    { url = "https://files.pythonhosted.org/packages/17/69/390dc9b20dd4bb20585651d7316cc3054b7d4a7b4f8b710b2b698e08968d/contourpy-1.3.1-cp313-cp313t-manylinux_2_17_x86_64.manylinux2014_x86_64.whl", hash = "sha256:05e806338bfeaa006acbdeba0ad681a10be63b26e1b17317bfac3c5d98f36cda", size = 327291 },
    { url = "https://files.pythonhosted.org/packages/ef/74/7030b67c4e941fe1e5424a3d988080e83568030ce0355f7c9fc556455b01/contourpy-1.3.1-cp313-cp313t-musllinux_1_2_aarch64.whl", hash = "sha256:4d76d5993a34ef3df5181ba3c92fabb93f1eaa5729504fb03423fcd9f3177242", size = 1263752 },
    { url = "https://files.pythonhosted.org/packages/f0/ed/92d86f183a8615f13f6b9cbfc5d4298a509d6ce433432e21da838b4b63f4/contourpy-1.3.1-cp313-cp313t-musllinux_1_2_x86_64.whl", hash = "sha256:89785bb2a1980c1bd87f0cb1517a71cde374776a5f150936b82580ae6ead44a1", size = 1318403 },
    { url = "https://files.pythonhosted.org/packages/b3/0e/c8e4950c77dcfc897c71d61e56690a0a9df39543d2164040301b5df8e67b/contourpy-1.3.1-cp313-cp313t-win32.whl", hash = "sha256:8eb96e79b9f3dcadbad2a3891672f81cdcab7f95b27f28f1c67d75f045b6b4f1", size = 185117 },
    { url = "https://files.pythonhosted.org/packages/c1/31/1ae946f11dfbd229222e6d6ad8e7bd1891d3d48bde5fbf7a0beb9491f8e3/contourpy-1.3.1-cp313-cp313t-win_amd64.whl", hash = "sha256:287ccc248c9e0d0566934e7d606201abd74761b5703d804ff3df8935f523d546", size = 236668 },
]

[[package]]
name = "coverage"
version = "7.6.9"
source = { registry = "https://pypi.org/simple" }
sdist = { url = "https://files.pythonhosted.org/packages/5b/d2/c25011f4d036cf7e8acbbee07a8e09e9018390aee25ba085596c4b83d510/coverage-7.6.9.tar.gz", hash = "sha256:4a8d8977b0c6ef5aeadcb644da9e69ae0dcfe66ec7f368c89c72e058bd71164d", size = 801710 }
wheels = [
    { url = "https://files.pythonhosted.org/packages/35/26/9abab6539d2191dbda2ce8c97b67d74cbfc966cc5b25abb880ffc7c459bc/coverage-7.6.9-cp313-cp313-macosx_10_13_x86_64.whl", hash = "sha256:899b8cd4781c400454f2f64f7776a5d87bbd7b3e7f7bda0cb18f857bb1334664", size = 207356 },
    { url = "https://files.pythonhosted.org/packages/44/da/d49f19402240c93453f606e660a6676a2a1fbbaa6870cc23207790aa9697/coverage-7.6.9-cp313-cp313-macosx_11_0_arm64.whl", hash = "sha256:61f70dc68bd36810972e55bbbe83674ea073dd1dcc121040a08cdf3416c5349c", size = 207614 },
    { url = "https://files.pythonhosted.org/packages/da/e6/93bb9bf85497816082ec8da6124c25efa2052bd4c887dd3b317b91990c9e/coverage-7.6.9-cp313-cp313-manylinux_2_17_aarch64.manylinux2014_aarch64.whl", hash = "sha256:8a289d23d4c46f1a82d5db4abeb40b9b5be91731ee19a379d15790e53031c014", size = 240129 },
    { url = "https://files.pythonhosted.org/packages/df/65/6a824b9406fe066835c1274a9949e06f084d3e605eb1a602727a27ec2fe3/coverage-7.6.9-cp313-cp313-manylinux_2_5_i686.manylinux1_i686.manylinux_2_17_i686.manylinux2014_i686.whl", hash = "sha256:7e216d8044a356fc0337c7a2a0536d6de07888d7bcda76febcb8adc50bdbbd00", size = 237276 },
    { url = "https://files.pythonhosted.org/packages/9f/79/6c7a800913a9dd23ac8c8da133ebb556771a5a3d4df36b46767b1baffd35/coverage-7.6.9-cp313-cp313-manylinux_2_5_x86_64.manylinux1_x86_64.manylinux_2_17_x86_64.manylinux2014_x86_64.whl", hash = "sha256:3c026eb44f744acaa2bda7493dad903aa5bf5fc4f2554293a798d5606710055d", size = 239267 },
    { url = "https://files.pythonhosted.org/packages/57/e7/834d530293fdc8a63ba8ff70033d5182022e569eceb9aec7fc716b678a39/coverage-7.6.9-cp313-cp313-musllinux_1_2_aarch64.whl", hash = "sha256:e77363e8425325384f9d49272c54045bbed2f478e9dd698dbc65dbc37860eb0a", size = 238887 },
    { url = "https://files.pythonhosted.org/packages/15/05/ec9d6080852984f7163c96984444e7cd98b338fd045b191064f943ee1c08/coverage-7.6.9-cp313-cp313-musllinux_1_2_i686.whl", hash = "sha256:777abfab476cf83b5177b84d7486497e034eb9eaea0d746ce0c1268c71652077", size = 236970 },
    { url = "https://files.pythonhosted.org/packages/0a/d8/775937670b93156aec29f694ce37f56214ed7597e1a75b4083ee4c32121c/coverage-7.6.9-cp313-cp313-musllinux_1_2_x86_64.whl", hash = "sha256:447af20e25fdbe16f26e84eb714ba21d98868705cb138252d28bc400381f6ffb", size = 238831 },
    { url = "https://files.pythonhosted.org/packages/f4/58/88551cb7fdd5ec98cb6044e8814e38583436b14040a5ece15349c44c8f7c/coverage-7.6.9-cp313-cp313-win32.whl", hash = "sha256:d872ec5aeb086cbea771c573600d47944eea2dcba8be5f3ee649bfe3cb8dc9ba", size = 210000 },
    { url = "https://files.pythonhosted.org/packages/b7/12/cfbf49b95120872785ff8d56ab1c7fe3970a65e35010c311d7dd35c5fd00/coverage-7.6.9-cp313-cp313-win_amd64.whl", hash = "sha256:fd1213c86e48dfdc5a0cc676551db467495a95a662d2396ecd58e719191446e1", size = 210753 },
    { url = "https://files.pythonhosted.org/packages/7c/68/c1cb31445599b04bde21cbbaa6d21b47c5823cdfef99eae470dfce49c35a/coverage-7.6.9-cp313-cp313t-macosx_10_13_x86_64.whl", hash = "sha256:ba9e7484d286cd5a43744e5f47b0b3fb457865baf07bafc6bee91896364e1419", size = 208091 },
    { url = "https://files.pythonhosted.org/packages/11/73/84b02c6b19c4a11eb2d5b5eabe926fb26c21c080e0852f5e5a4f01165f9e/coverage-7.6.9-cp313-cp313t-macosx_11_0_arm64.whl", hash = "sha256:e5ea1cf0872ee455c03e5674b5bca5e3e68e159379c1af0903e89f5eba9ccc3a", size = 208369 },
    { url = "https://files.pythonhosted.org/packages/de/e0/ae5d878b72ff26df2e994a5c5b1c1f6a7507d976b23beecb1ed4c85411ef/coverage-7.6.9-cp313-cp313t-manylinux_2_17_aarch64.manylinux2014_aarch64.whl", hash = "sha256:2d10e07aa2b91835d6abec555ec8b2733347956991901eea6ffac295f83a30e4", size = 251089 },
    { url = "https://files.pythonhosted.org/packages/ab/9c/0aaac011aef95a93ef3cb2fba3fde30bc7e68a6635199ed469b1f5ea355a/coverage-7.6.9-cp313-cp313t-manylinux_2_5_i686.manylinux1_i686.manylinux_2_17_i686.manylinux2014_i686.whl", hash = "sha256:13a9e2d3ee855db3dd6ea1ba5203316a1b1fd8eaeffc37c5b54987e61e4194ae", size = 246806 },
    { url = "https://files.pythonhosted.org/packages/f8/19/4d5d3ae66938a7dcb2f58cef3fa5386f838f469575b0bb568c8cc9e3a33d/coverage-7.6.9-cp313-cp313t-manylinux_2_5_x86_64.manylinux1_x86_64.manylinux_2_17_x86_64.manylinux2014_x86_64.whl", hash = "sha256:9c38bf15a40ccf5619fa2fe8f26106c7e8e080d7760aeccb3722664c8656b030", size = 249164 },
    { url = "https://files.pythonhosted.org/packages/b3/0b/4ee8a7821f682af9ad440ae3c1e379da89a998883271f088102d7ca2473d/coverage-7.6.9-cp313-cp313t-musllinux_1_2_aarch64.whl", hash = "sha256:d5275455b3e4627c8e7154feaf7ee0743c2e7af82f6e3b561967b1cca755a0be", size = 248642 },
    { url = "https://files.pythonhosted.org/packages/8a/12/36ff1d52be18a16b4700f561852e7afd8df56363a5edcfb04cf26a0e19e0/coverage-7.6.9-cp313-cp313t-musllinux_1_2_i686.whl", hash = "sha256:8f8770dfc6e2c6a2d4569f411015c8d751c980d17a14b0530da2d7f27ffdd88e", size = 246516 },
    { url = "https://files.pythonhosted.org/packages/43/d0/8e258f6c3a527c1655602f4f576215e055ac704de2d101710a71a2affac2/coverage-7.6.9-cp313-cp313t-musllinux_1_2_x86_64.whl", hash = "sha256:8d2dfa71665a29b153a9681edb1c8d9c1ea50dfc2375fb4dac99ea7e21a0bcd9", size = 247783 },
    { url = "https://files.pythonhosted.org/packages/a9/0d/1e4a48d289429d38aae3babdfcadbf35ca36bdcf3efc8f09b550a845bdb5/coverage-7.6.9-cp313-cp313t-win32.whl", hash = "sha256:5e6b86b5847a016d0fbd31ffe1001b63355ed309651851295315031ea7eb5a9b", size = 210646 },
    { url = "https://files.pythonhosted.org/packages/26/74/b0729f196f328ac55e42b1e22ec2f16d8bcafe4b8158a26ec9f1cdd1d93e/coverage-7.6.9-cp313-cp313t-win_amd64.whl", hash = "sha256:97ddc94d46088304772d21b060041c97fc16bdda13c6c7f9d8fcd8d5ae0d8611", size = 211815 },
]

[[package]]
name = "cryptography"
version = "44.0.0"
source = { registry = "https://pypi.org/simple" }
dependencies = [
    { name = "cffi", marker = "platform_python_implementation != 'PyPy'" },
]
sdist = { url = "https://files.pythonhosted.org/packages/91/4c/45dfa6829acffa344e3967d6006ee4ae8be57af746ae2eba1c431949b32c/cryptography-44.0.0.tar.gz", hash = "sha256:cd4e834f340b4293430701e772ec543b0fbe6c2dea510a5286fe0acabe153a02", size = 710657 }
wheels = [
    { url = "https://files.pythonhosted.org/packages/7e/5b/3759e30a103144e29632e7cb72aec28cedc79e514b2ea8896bb17163c19b/cryptography-44.0.0-cp37-abi3-manylinux_2_17_aarch64.manylinux2014_aarch64.whl", hash = "sha256:b15492a11f9e1b62ba9d73c210e2416724633167de94607ec6069ef724fad092", size = 3922710 },
    { url = "https://files.pythonhosted.org/packages/5f/58/3b14bf39f1a0cfd679e753e8647ada56cddbf5acebffe7db90e184c76168/cryptography-44.0.0-cp37-abi3-manylinux_2_17_x86_64.manylinux2014_x86_64.whl", hash = "sha256:831c3c4d0774e488fdc83a1923b49b9957d33287de923d58ebd3cec47a0ae43f", size = 4137546 },
    { url = "https://files.pythonhosted.org/packages/98/65/13d9e76ca19b0ba5603d71ac8424b5694415b348e719db277b5edc985ff5/cryptography-44.0.0-cp37-abi3-manylinux_2_28_aarch64.whl", hash = "sha256:761817a3377ef15ac23cd7834715081791d4ec77f9297ee694ca1ee9c2c7e5eb", size = 3915420 },
    { url = "https://files.pythonhosted.org/packages/b1/07/40fe09ce96b91fc9276a9ad272832ead0fddedcba87f1190372af8e3039c/cryptography-44.0.0-cp37-abi3-manylinux_2_28_x86_64.whl", hash = "sha256:3c672a53c0fb4725a29c303be906d3c1fa99c32f58abe008a82705f9ee96f40b", size = 4154498 },
    { url = "https://files.pythonhosted.org/packages/75/ea/af65619c800ec0a7e4034207aec543acdf248d9bffba0533342d1bd435e1/cryptography-44.0.0-cp37-abi3-manylinux_2_34_aarch64.whl", hash = "sha256:4ac4c9f37eba52cb6fbeaf5b59c152ea976726b865bd4cf87883a7e7006cc543", size = 3932569 },
    { url = "https://files.pythonhosted.org/packages/c7/af/d1deb0c04d59612e3d5e54203159e284d3e7a6921e565bb0eeb6269bdd8a/cryptography-44.0.0-cp37-abi3-musllinux_1_2_aarch64.whl", hash = "sha256:ed3534eb1090483c96178fcb0f8893719d96d5274dfde98aa6add34614e97c8e", size = 4016721 },
    { url = "https://files.pythonhosted.org/packages/bd/69/7ca326c55698d0688db867795134bdfac87136b80ef373aaa42b225d6dd5/cryptography-44.0.0-cp37-abi3-musllinux_1_2_x86_64.whl", hash = "sha256:f3f6fdfa89ee2d9d496e2c087cebef9d4fcbb0ad63c40e821b39f74bf48d9c5e", size = 4240915 },
    { url = "https://files.pythonhosted.org/packages/1a/07/5f165b6c65696ef75601b781a280fc3b33f1e0cd6aa5a92d9fb96c410e97/cryptography-44.0.0-cp39-abi3-manylinux_2_17_aarch64.manylinux2014_aarch64.whl", hash = "sha256:1923cb251c04be85eec9fda837661c67c1049063305d6be5721643c22dd4e2b7", size = 3922613 },
    { url = "https://files.pythonhosted.org/packages/28/34/6b3ac1d80fc174812486561cf25194338151780f27e438526f9c64e16869/cryptography-44.0.0-cp39-abi3-manylinux_2_17_x86_64.manylinux2014_x86_64.whl", hash = "sha256:404fdc66ee5f83a1388be54300ae978b2efd538018de18556dde92575e05defc", size = 4137925 },
    { url = "https://files.pythonhosted.org/packages/d0/c7/c656eb08fd22255d21bc3129625ed9cd5ee305f33752ef2278711b3fa98b/cryptography-44.0.0-cp39-abi3-manylinux_2_28_aarch64.whl", hash = "sha256:c5eb858beed7835e5ad1faba59e865109f3e52b3783b9ac21e7e47dc5554e289", size = 3915417 },
    { url = "https://files.pythonhosted.org/packages/ef/82/72403624f197af0db6bac4e58153bc9ac0e6020e57234115db9596eee85d/cryptography-44.0.0-cp39-abi3-manylinux_2_28_x86_64.whl", hash = "sha256:f53c2c87e0fb4b0c00fa9571082a057e37690a8f12233306161c8f4b819960b7", size = 4155160 },
    { url = "https://files.pythonhosted.org/packages/a2/cd/2f3c440913d4329ade49b146d74f2e9766422e1732613f57097fea61f344/cryptography-44.0.0-cp39-abi3-manylinux_2_34_aarch64.whl", hash = "sha256:9e6fc8a08e116fb7c7dd1f040074c9d7b51d74a8ea40d4df2fc7aa08b76b9e6c", size = 3932331 },
    { url = "https://files.pythonhosted.org/packages/7f/df/8be88797f0a1cca6e255189a57bb49237402b1880d6e8721690c5603ac23/cryptography-44.0.0-cp39-abi3-musllinux_1_2_aarch64.whl", hash = "sha256:d2436114e46b36d00f8b72ff57e598978b37399d2786fd39793c36c6d5cb1c64", size = 4017372 },
    { url = "https://files.pythonhosted.org/packages/af/36/5ccc376f025a834e72b8e52e18746b927f34e4520487098e283a719c205e/cryptography-44.0.0-cp39-abi3-musllinux_1_2_x86_64.whl", hash = "sha256:a01956ddfa0a6790d594f5b34fc1bfa6098aca434696a03cfdbe469b8ed79285", size = 4239657 },
]

[[package]]
name = "cycler"
version = "0.12.1"
source = { registry = "https://pypi.org/simple" }
sdist = { url = "https://files.pythonhosted.org/packages/a9/95/a3dbbb5028f35eafb79008e7522a75244477d2838f38cbb722248dabc2a8/cycler-0.12.1.tar.gz", hash = "sha256:88bb128f02ba341da8ef447245a9e138fae777f6a23943da4540077d3601eb1c", size = 7615 }
wheels = [
    { url = "https://files.pythonhosted.org/packages/e7/05/c19819d5e3d95294a6f5947fb9b9629efb316b96de511b418c53d245aae6/cycler-0.12.1-py3-none-any.whl", hash = "sha256:85cef7cff222d8644161529808465972e51340599459b8ac3ccbac5a854e0d30", size = 8321 },
]

[[package]]
name = "dash"
version = "2.18.2"
source = { registry = "https://pypi.org/simple" }
dependencies = [
    { name = "dash-core-components" },
    { name = "dash-html-components" },
    { name = "dash-table" },
    { name = "flask" },
    { name = "importlib-metadata" },
    { name = "nest-asyncio" },
    { name = "plotly" },
    { name = "requests" },
    { name = "retrying" },
    { name = "setuptools" },
    { name = "typing-extensions" },
    { name = "werkzeug" },
]
sdist = { url = "https://files.pythonhosted.org/packages/cf/ae/dfd8c42c83cad1b903e4e3e7be7042074d5d7d16be97eaede6656b8ead95/dash-2.18.2.tar.gz", hash = "sha256:20e8404f73d0fe88ce2eae33c25bbc513cbe52f30d23a401fa5f24dbb44296c8", size = 7457235 }
wheels = [
    { url = "https://files.pythonhosted.org/packages/72/ef/d46131f4817f18b329e4fb7c53ba1d31774239d91266a74bccdc932708cc/dash-2.18.2-py3-none-any.whl", hash = "sha256:0ce0479d1bc958e934630e2de7023b8a4558f23ce1f9f5a4b34b65eb3903a869", size = 7792658 },
]

[[package]]
name = "dash-core-components"
version = "2.0.0"
source = { registry = "https://pypi.org/simple" }
sdist = { url = "https://files.pythonhosted.org/packages/41/55/ad4a2cf9b7d4134779bd8d3a7e5b5f8cc757f421809e07c3e73bb374fdd7/dash_core_components-2.0.0.tar.gz", hash = "sha256:c6733874af975e552f95a1398a16c2ee7df14ce43fa60bb3718a3c6e0b63ffee", size = 3427 }
wheels = [
    { url = "https://files.pythonhosted.org/packages/00/9e/a29f726e84e531a36d56cff187e61d8c96d2cc253c5bcef9a7695acb7e6a/dash_core_components-2.0.0-py3-none-any.whl", hash = "sha256:52b8e8cce13b18d0802ee3acbc5e888cb1248a04968f962d63d070400af2e346", size = 3822 },
]

[[package]]
name = "dash-cytoscape"
version = "1.0.2"
source = { registry = "https://pypi.org/simple" }
dependencies = [
    { name = "dash" },
]
sdist = { url = "https://files.pythonhosted.org/packages/ea/b7/0d511af853024241dc3192bea77e4753ea606187bd2dd777a8209a5b01bb/dash_cytoscape-1.0.2.tar.gz", hash = "sha256:a61019d2184d63a2b3b5c06d056d3b867a04223a674cc3c7cf900a561a9a59aa", size = 3992593 }

[[package]]
name = "dash-html-components"
version = "2.0.0"
source = { registry = "https://pypi.org/simple" }
sdist = { url = "https://files.pythonhosted.org/packages/14/c6/957d5e83b620473eb3c8557a253fb01c6a817b10ca43d3ff9d31796f32a6/dash_html_components-2.0.0.tar.gz", hash = "sha256:8703a601080f02619a6390998e0b3da4a5daabe97a1fd7a9cebc09d015f26e50", size = 3840 }
wheels = [
    { url = "https://files.pythonhosted.org/packages/75/65/1b16b853844ef59b2742a7de74a598f376ac0ab581f0dcc34db294e5c90e/dash_html_components-2.0.0-py3-none-any.whl", hash = "sha256:b42cc903713c9706af03b3f2548bda4be7307a7cf89b7d6eae3da872717d1b63", size = 4092 },
]

[[package]]
name = "dash-table"
version = "5.0.0"
source = { registry = "https://pypi.org/simple" }
sdist = { url = "https://files.pythonhosted.org/packages/3a/81/34983fa0c67125d7fff9d55e5d1a065127bde7ca49ca32d04dedd55f9f35/dash_table-5.0.0.tar.gz", hash = "sha256:18624d693d4c8ef2ddec99a6f167593437a7ea0bf153aa20f318c170c5bc7308", size = 3391 }
wheels = [
    { url = "https://files.pythonhosted.org/packages/da/ce/43f77dc8e7bbad02a9f88d07bf794eaf68359df756a28bb9f2f78e255bb1/dash_table-5.0.0-py3-none-any.whl", hash = "sha256:19036fa352bb1c11baf38068ec62d172f0515f73ca3276c79dee49b95ddc16c9", size = 3912 },
]

[[package]]
name = "dataclasses-json"
version = "0.6.7"
source = { registry = "https://pypi.org/simple" }
dependencies = [
    { name = "marshmallow" },
    { name = "typing-inspect" },
]
sdist = { url = "https://files.pythonhosted.org/packages/64/a4/f71d9cf3a5ac257c993b5ca3f93df5f7fb395c725e7f1e6479d2514173c3/dataclasses_json-0.6.7.tar.gz", hash = "sha256:b6b3e528266ea45b9535223bc53ca645f5208833c29229e847b3f26a1cc55fc0", size = 32227 }
wheels = [
    { url = "https://files.pythonhosted.org/packages/c3/be/d0d44e092656fe7a06b55e6103cbce807cdbdee17884a5367c68c9860853/dataclasses_json-0.6.7-py3-none-any.whl", hash = "sha256:0dbf33f26c8d5305befd61b39d2b3414e8a407bedc2834dea9b8d642666fb40a", size = 28686 },
]

[[package]]
name = "debugpy"
version = "1.8.11"
source = { registry = "https://pypi.org/simple" }
sdist = { url = "https://files.pythonhosted.org/packages/bc/e7/666f4c9b0e24796af50aadc28d36d21c2e01e831a934535f956e09b3650c/debugpy-1.8.11.tar.gz", hash = "sha256:6ad2688b69235c43b020e04fecccdf6a96c8943ca9c2fb340b8adc103c655e57", size = 1640124 }
wheels = [
    { url = "https://files.pythonhosted.org/packages/2e/66/931dc2479aa8fbf362dc6dcee707d895a84b0b2d7b64020135f20b8db1ed/debugpy-1.8.11-cp313-cp313-macosx_14_0_universal2.whl", hash = "sha256:8988f7163e4381b0da7696f37eec7aca19deb02e500245df68a7159739bbd0d3", size = 2483651 },
    { url = "https://files.pythonhosted.org/packages/10/07/6c171d0fe6b8d237e35598b742f20ba062511b3a4631938cc78eefbbf847/debugpy-1.8.11-cp313-cp313-manylinux_2_5_x86_64.manylinux1_x86_64.manylinux_2_17_x86_64.manylinux2014_x86_64.whl", hash = "sha256:6c1f6a173d1140e557347419767d2b14ac1c9cd847e0b4c5444c7f3144697e4e", size = 4213770 },
    { url = "https://files.pythonhosted.org/packages/89/f1/0711da6ac250d4fe3bf7b3e9b14b4a86e82a98b7825075c07e19bab8da3d/debugpy-1.8.11-cp313-cp313-win32.whl", hash = "sha256:bb3b15e25891f38da3ca0740271e63ab9db61f41d4d8541745cfc1824252cb28", size = 5223911 },
    { url = "https://files.pythonhosted.org/packages/56/98/5e27fa39050749ed460025bcd0034a0a5e78a580a14079b164cc3abdeb98/debugpy-1.8.11-cp313-cp313-win_amd64.whl", hash = "sha256:d8768edcbeb34da9e11bcb8b5c2e0958d25218df7a6e56adf415ef262cd7b6d1", size = 5264166 },
    { url = "https://files.pythonhosted.org/packages/77/0a/d29a5aacf47b4383ed569b8478c02d59ee3a01ad91224d2cff8562410e43/debugpy-1.8.11-py2.py3-none-any.whl", hash = "sha256:0e22f846f4211383e6a416d04b4c13ed174d24cc5d43f5fd52e7821d0ebc8920", size = 5226874 },
]

[[package]]
name = "deepdiff"
version = "8.1.1"
source = { registry = "https://pypi.org/simple" }
dependencies = [
    { name = "orderly-set" },
]
sdist = { url = "https://files.pythonhosted.org/packages/50/4b/ce2d3a36f77186d7dbca0f10b33e6a1c0eee390d9434960d2a14e2736b52/deepdiff-8.1.1.tar.gz", hash = "sha256:dd7bc7d5c8b51b5b90f01b0e2fe23c801fd8b4c6a7ee7e31c5a3c3663fcc7ceb", size = 433560 }
wheels = [
    { url = "https://files.pythonhosted.org/packages/66/f7/2df72b55635926872b947203aacbe7e1109a51929aec8ebfef8c4a348eb5/deepdiff-8.1.1-py3-none-any.whl", hash = "sha256:b0231fa3afb0f7184e82535f2b4a36636442ed21e94a0cf3aaa7982157e7ebca", size = 84655 },
]

[[package]]
name = "deprecated"
version = "1.2.15"
source = { registry = "https://pypi.org/simple" }
dependencies = [
    { name = "wrapt" },
]
sdist = { url = "https://files.pythonhosted.org/packages/2e/a3/53e7d78a6850ffdd394d7048a31a6f14e44900adedf190f9a165f6b69439/deprecated-1.2.15.tar.gz", hash = "sha256:683e561a90de76239796e6b6feac66b99030d2dd3fcf61ef996330f14bbb9b0d", size = 2977612 }
wheels = [
    { url = "https://files.pythonhosted.org/packages/1d/8f/c7f227eb42cfeaddce3eb0c96c60cbca37797fa7b34f8e1aeadf6c5c0983/Deprecated-1.2.15-py2.py3-none-any.whl", hash = "sha256:353bc4a8ac4bfc96800ddab349d89c25dec1079f65fd53acdcc1e0b975b21320", size = 9941 },
]

[[package]]
name = "deprecation"
version = "2.1.0"
source = { registry = "https://pypi.org/simple" }
dependencies = [
    { name = "packaging" },
]
sdist = { url = "https://files.pythonhosted.org/packages/5a/d3/8ae2869247df154b64c1884d7346d412fed0c49df84db635aab2d1c40e62/deprecation-2.1.0.tar.gz", hash = "sha256:72b3bde64e5d778694b0cf68178aed03d15e15477116add3fb773e581f9518ff", size = 173788 }
wheels = [
    { url = "https://files.pythonhosted.org/packages/02/c3/253a89ee03fc9b9682f1541728eb66db7db22148cd94f89ab22528cd1e1b/deprecation-2.1.0-py2.py3-none-any.whl", hash = "sha256:a10811591210e1fb0e768a8c25517cabeabcba6f0bf96564f8ff45189f90b14a", size = 11178 },
]

[[package]]
name = "distlib"
version = "0.3.9"
source = { registry = "https://pypi.org/simple" }
sdist = { url = "https://files.pythonhosted.org/packages/0d/dd/1bec4c5ddb504ca60fc29472f3d27e8d4da1257a854e1d96742f15c1d02d/distlib-0.3.9.tar.gz", hash = "sha256:a60f20dea646b8a33f3e7772f74dc0b2d0772d2837ee1342a00645c81edf9403", size = 613923 }
wheels = [
    { url = "https://files.pythonhosted.org/packages/91/a1/cf2472db20f7ce4a6be1253a81cfdf85ad9c7885ffbed7047fb72c24cf87/distlib-0.3.9-py2.py3-none-any.whl", hash = "sha256:47f8c22fd27c27e25a65601af709b38e4f0a45ea4fc2e710f65755fa8caaaf87", size = 468973 },
]

[[package]]
name = "execnet"
version = "2.1.1"
source = { registry = "https://pypi.org/simple" }
sdist = { url = "https://files.pythonhosted.org/packages/bb/ff/b4c0dc78fbe20c3e59c0c7334de0c27eb4001a2b2017999af398bf730817/execnet-2.1.1.tar.gz", hash = "sha256:5189b52c6121c24feae288166ab41b32549c7e2348652736540b9e6e7d4e72e3", size = 166524 }
wheels = [
    { url = "https://files.pythonhosted.org/packages/43/09/2aea36ff60d16dd8879bdb2f5b3ee0ba8d08cbbdcdfe870e695ce3784385/execnet-2.1.1-py3-none-any.whl", hash = "sha256:26dee51f1b80cebd6d0ca8e74dd8745419761d3bef34163928cbebbdc4749fdc", size = 40612 },
]

[[package]]
name = "fake-useragent"
version = "2.0.3"
source = { registry = "https://pypi.org/simple" }
sdist = { url = "https://files.pythonhosted.org/packages/d6/a4/f8d204c20e7879c2c1fd1719095673f447a3111282bfe09c0a74a5ed5000/fake_useragent-2.0.3.tar.gz", hash = "sha256:af86a26ef8229efece8fed529b4aeb5b73747d889b60f01cd477b6f301df46e6", size = 194741 }
wheels = [
    { url = "https://files.pythonhosted.org/packages/11/4f/a639b1dbdc557241e702eefb931ba24ba235c84f8fffdca3e272f096c6af/fake_useragent-2.0.3-py3-none-any.whl", hash = "sha256:8bae50abb72c309a5b3ae2f01a0b82426613fd5c4e2a04dca9332399ec44daa1", size = 201110 },
]

[[package]]
name = "fastapi"
version = "0.115.6"
source = { registry = "https://pypi.org/simple" }
dependencies = [
    { name = "pydantic" },
    { name = "starlette" },
    { name = "typing-extensions" },
]
sdist = { url = "https://files.pythonhosted.org/packages/93/72/d83b98cd106541e8f5e5bfab8ef2974ab45a62e8a6c5b5e6940f26d2ed4b/fastapi-0.115.6.tar.gz", hash = "sha256:9ec46f7addc14ea472958a96aae5b5de65f39721a46aaf5705c480d9a8b76654", size = 301336 }
wheels = [
    { url = "https://files.pythonhosted.org/packages/52/b3/7e4df40e585df024fac2f80d1a2d579c854ac37109675db2b0cc22c0bb9e/fastapi-0.115.6-py3-none-any.whl", hash = "sha256:e9240b29e36fa8f4bb7290316988e90c381e5092e0cbe84e7818cc3713bcf305", size = 94843 },
]

[[package]]
name = "filelock"
version = "3.16.1"
source = { registry = "https://pypi.org/simple" }
sdist = { url = "https://files.pythonhosted.org/packages/9d/db/3ef5bb276dae18d6ec2124224403d1d67bccdbefc17af4cc8f553e341ab1/filelock-3.16.1.tar.gz", hash = "sha256:c249fbfcd5db47e5e2d6d62198e565475ee65e4831e2561c8e313fa7eb961435", size = 18037 }
wheels = [
    { url = "https://files.pythonhosted.org/packages/b9/f8/feced7779d755758a52d1f6635d990b8d98dc0a29fa568bbe0625f18fdf3/filelock-3.16.1-py3-none-any.whl", hash = "sha256:2082e5703d51fbf98ea75855d9d5527e33d8ff23099bec374a134febee6946b0", size = 16163 },
]

[[package]]
name = "flask"
version = "3.0.3"
source = { registry = "https://pypi.org/simple" }
dependencies = [
    { name = "blinker" },
    { name = "click" },
    { name = "itsdangerous" },
    { name = "jinja2" },
    { name = "werkzeug" },
]
sdist = { url = "https://files.pythonhosted.org/packages/41/e1/d104c83026f8d35dfd2c261df7d64738341067526406b40190bc063e829a/flask-3.0.3.tar.gz", hash = "sha256:ceb27b0af3823ea2737928a4d99d125a06175b8512c445cbd9a9ce200ef76842", size = 676315 }
wheels = [
    { url = "https://files.pythonhosted.org/packages/61/80/ffe1da13ad9300f87c93af113edd0638c75138c42a0994becfacac078c06/flask-3.0.3-py3-none-any.whl", hash = "sha256:34e815dfaa43340d1d15a5c3a02b8476004037eb4840b34910c6e21679d288f3", size = 101735 },
]

[[package]]
name = "flexcache"
version = "0.3"
source = { registry = "https://pypi.org/simple" }
dependencies = [
    { name = "typing-extensions" },
]
sdist = { url = "https://files.pythonhosted.org/packages/55/b0/8a21e330561c65653d010ef112bf38f60890051d244ede197ddaa08e50c1/flexcache-0.3.tar.gz", hash = "sha256:18743bd5a0621bfe2cf8d519e4c3bfdf57a269c15d1ced3fb4b64e0ff4600656", size = 15816 }
wheels = [
    { url = "https://files.pythonhosted.org/packages/27/cd/c883e1a7c447479d6e13985565080e3fea88ab5a107c21684c813dba1875/flexcache-0.3-py3-none-any.whl", hash = "sha256:d43c9fea82336af6e0115e308d9d33a185390b8346a017564611f1466dcd2e32", size = 13263 },
]

[[package]]
name = "flexparser"
version = "0.4"
source = { registry = "https://pypi.org/simple" }
dependencies = [
    { name = "typing-extensions" },
]
sdist = { url = "https://files.pythonhosted.org/packages/82/99/b4de7e39e8eaf8207ba1a8fa2241dd98b2ba72ae6e16960d8351736d8702/flexparser-0.4.tar.gz", hash = "sha256:266d98905595be2ccc5da964fe0a2c3526fbbffdc45b65b3146d75db992ef6b2", size = 31799 }
wheels = [
    { url = "https://files.pythonhosted.org/packages/fe/5e/3be305568fe5f34448807976dc82fc151d76c3e0e03958f34770286278c1/flexparser-0.4-py3-none-any.whl", hash = "sha256:3738b456192dcb3e15620f324c447721023c0293f6af9955b481e91d00179846", size = 27625 },
]

[[package]]
name = "fonttools"
version = "4.55.3"
source = { registry = "https://pypi.org/simple" }
sdist = { url = "https://files.pythonhosted.org/packages/76/61/a300d1574dc381393424047c0396a0e213db212e28361123af9830d71a8d/fonttools-4.55.3.tar.gz", hash = "sha256:3983313c2a04d6cc1fe9251f8fc647754cf49a61dac6cb1e7249ae67afaafc45", size = 3498155 }
wheels = [
    { url = "https://files.pythonhosted.org/packages/9c/9f/00142a19bad96eeeb1aed93f567adc19b7f2c1af6f5bc0a1c3de90b4b1ac/fonttools-4.55.3-cp313-cp313-macosx_10_13_universal2.whl", hash = "sha256:a430178ad3e650e695167cb53242dae3477b35c95bef6525b074d87493c4bf29", size = 2752812 },
    { url = "https://files.pythonhosted.org/packages/b0/20/14b8250d63ba65e162091fb0dda07730f90c303bbf5257e9ddacec7230d9/fonttools-4.55.3-cp313-cp313-macosx_10_13_x86_64.whl", hash = "sha256:529cef2ce91dc44f8e407cc567fae6e49a1786f2fefefa73a294704c415322a4", size = 2291521 },
    { url = "https://files.pythonhosted.org/packages/34/47/a681cfd10245eb74f65e491a934053ec75c4af639655446558f29818e45e/fonttools-4.55.3-cp313-cp313-manylinux_2_17_aarch64.manylinux2014_aarch64.whl", hash = "sha256:8e75f12c82127486fac2d8bfbf5bf058202f54bf4f158d367e41647b972342ca", size = 4770980 },
    { url = "https://files.pythonhosted.org/packages/d2/6c/a7066afc19db0705a12efd812e19c32cde2b9514eb714659522f2ebd60b6/fonttools-4.55.3-cp313-cp313-manylinux_2_5_x86_64.manylinux1_x86_64.manylinux_2_17_x86_64.manylinux2014_x86_64.whl", hash = "sha256:859c358ebf41db18fb72342d3080bce67c02b39e86b9fbcf1610cca14984841b", size = 4845534 },
    { url = "https://files.pythonhosted.org/packages/0c/a2/3c204fbabbfd845d9bdcab9ae35279d41e9a4bf5c80a0a2708f9c5a195d6/fonttools-4.55.3-cp313-cp313-musllinux_1_2_aarch64.whl", hash = "sha256:546565028e244a701f73df6d8dd6be489d01617863ec0c6a42fa25bf45d43048", size = 4753910 },
    { url = "https://files.pythonhosted.org/packages/6e/8c/b4cb3592880340b89e4ef6601b531780bba73862332a6451d78fe135d6cb/fonttools-4.55.3-cp313-cp313-musllinux_1_2_x86_64.whl", hash = "sha256:aca318b77f23523309eec4475d1fbbb00a6b133eb766a8bdc401faba91261abe", size = 4976411 },
    { url = "https://files.pythonhosted.org/packages/fc/a8/4bf98840ff89fcc188470b59daec57322178bf36d2f4f756cd19a42a826b/fonttools-4.55.3-cp313-cp313-win32.whl", hash = "sha256:8c5ec45428edaa7022f1c949a632a6f298edc7b481312fc7dc258921e9399628", size = 2160178 },
    { url = "https://files.pythonhosted.org/packages/e6/57/4cc35004605416df3225ff362f3455cf09765db00df578ae9e46d0fefd23/fonttools-4.55.3-cp313-cp313-win_amd64.whl", hash = "sha256:11e5de1ee0d95af4ae23c1a138b184b7f06e0b6abacabf1d0db41c90b03d834b", size = 2206102 },
    { url = "https://files.pythonhosted.org/packages/99/3b/406d17b1f63e04a82aa621936e6e1c53a8c05458abd66300ac85ea7f9ae9/fonttools-4.55.3-py3-none-any.whl", hash = "sha256:f412604ccbeee81b091b420272841e5ec5ef68967a9790e80bffd0e30b8e2977", size = 1111638 },
]

[[package]]
name = "freetype-py"
version = "2.5.1"
source = { registry = "https://pypi.org/simple" }
sdist = { url = "https://files.pythonhosted.org/packages/d0/9c/61ba17f846b922c2d6d101cc886b0e8fb597c109cedfcb39b8c5d2304b54/freetype-py-2.5.1.zip", hash = "sha256:cfe2686a174d0dd3d71a9d8ee9bf6a2c23f5872385cf8ce9f24af83d076e2fbd", size = 851738 }
wheels = [
    { url = "https://files.pythonhosted.org/packages/38/a8/258dd138ebe60c79cd8cfaa6d021599208a33f0175a5e29b01f60c9ab2c7/freetype_py-2.5.1-py3-none-macosx_10_9_universal2.whl", hash = "sha256:d01ded2557694f06aa0413f3400c0c0b2b5ebcaabeef7aaf3d756be44f51e90b", size = 1747885 },
    { url = "https://files.pythonhosted.org/packages/a2/93/280ad06dc944e40789b0a641492321a2792db82edda485369cbc59d14366/freetype_py-2.5.1-py3-none-manylinux_2_17_aarch64.manylinux2014_aarch64.whl", hash = "sha256:5d2f6b3d68496797da23204b3b9c4e77e67559c80390fc0dc8b3f454ae1cd819", size = 1051055 },
    { url = "https://files.pythonhosted.org/packages/b6/36/853cad240ec63e21a37a512ee19c896b655ce1772d803a3dd80fccfe63fe/freetype_py-2.5.1-py3-none-manylinux_2_5_x86_64.manylinux1_x86_64.manylinux_2_12_x86_64.manylinux2010_x86_64.whl", hash = "sha256:289b443547e03a4f85302e3ac91376838e0d11636050166662a4f75e3087ed0b", size = 1043856 },
    { url = "https://files.pythonhosted.org/packages/93/6f/fcc1789e42b8c6617c3112196d68e87bfe7d957d80812d3c24d639782dcb/freetype_py-2.5.1-py3-none-musllinux_1_1_aarch64.whl", hash = "sha256:cd3bfdbb7e1a84818cfbc8025fca3096f4f2afcd5d4641184bf0a3a2e6f97bbf", size = 1108180 },
    { url = "https://files.pythonhosted.org/packages/2a/1b/161d3a6244b8a820aef188e4397a750d4a8196316809576d015f26594296/freetype_py-2.5.1-py3-none-musllinux_1_1_x86_64.whl", hash = "sha256:3c1aefc4f0d5b7425f014daccc5fdc7c6f914fb7d6a695cc684f1c09cd8c1660", size = 1106792 },
    { url = "https://files.pythonhosted.org/packages/93/6e/bd7fbfacca077bc6f34f1a1109800a2c41ab50f4704d3a0507ba41009915/freetype_py-2.5.1-py3-none-win_amd64.whl", hash = "sha256:0b7f8e0342779f65ca13ef8bc103938366fecade23e6bb37cb671c2b8ad7f124", size = 814608 },
]

[[package]]
name = "frozenlist"
version = "1.5.0"
source = { registry = "https://pypi.org/simple" }
sdist = { url = "https://files.pythonhosted.org/packages/8f/ed/0f4cec13a93c02c47ec32d81d11c0c1efbadf4a471e3f3ce7cad366cbbd3/frozenlist-1.5.0.tar.gz", hash = "sha256:81d5af29e61b9c8348e876d442253723928dce6433e0e76cd925cd83f1b4b817", size = 39930 }
wheels = [
    { url = "https://files.pythonhosted.org/packages/da/3b/915f0bca8a7ea04483622e84a9bd90033bab54bdf485479556c74fd5eaf5/frozenlist-1.5.0-cp313-cp313-macosx_10_13_universal2.whl", hash = "sha256:7a1a048f9215c90973402e26c01d1cff8a209e1f1b53f72b95c13db61b00f953", size = 91538 },
    { url = "https://files.pythonhosted.org/packages/c7/d1/a7c98aad7e44afe5306a2b068434a5830f1470675f0e715abb86eb15f15b/frozenlist-1.5.0-cp313-cp313-macosx_10_13_x86_64.whl", hash = "sha256:dd47a5181ce5fcb463b5d9e17ecfdb02b678cca31280639255ce9d0e5aa67af0", size = 52849 },
    { url = "https://files.pythonhosted.org/packages/3a/c8/76f23bf9ab15d5f760eb48701909645f686f9c64fbb8982674c241fbef14/frozenlist-1.5.0-cp313-cp313-macosx_11_0_arm64.whl", hash = "sha256:1431d60b36d15cda188ea222033eec8e0eab488f39a272461f2e6d9e1a8e63c2", size = 50583 },
    { url = "https://files.pythonhosted.org/packages/1f/22/462a3dd093d11df623179d7754a3b3269de3b42de2808cddef50ee0f4f48/frozenlist-1.5.0-cp313-cp313-manylinux_2_17_aarch64.manylinux2014_aarch64.whl", hash = "sha256:6482a5851f5d72767fbd0e507e80737f9c8646ae7fd303def99bfe813f76cf7f", size = 265636 },
    { url = "https://files.pythonhosted.org/packages/80/cf/e075e407fc2ae7328155a1cd7e22f932773c8073c1fc78016607d19cc3e5/frozenlist-1.5.0-cp313-cp313-manylinux_2_17_ppc64le.manylinux2014_ppc64le.whl", hash = "sha256:44c49271a937625619e862baacbd037a7ef86dd1ee215afc298a417ff3270608", size = 270214 },
    { url = "https://files.pythonhosted.org/packages/a1/58/0642d061d5de779f39c50cbb00df49682832923f3d2ebfb0fedf02d05f7f/frozenlist-1.5.0-cp313-cp313-manylinux_2_17_s390x.manylinux2014_s390x.whl", hash = "sha256:12f78f98c2f1c2429d42e6a485f433722b0061d5c0b0139efa64f396efb5886b", size = 273905 },
    { url = "https://files.pythonhosted.org/packages/ab/66/3fe0f5f8f2add5b4ab7aa4e199f767fd3b55da26e3ca4ce2cc36698e50c4/frozenlist-1.5.0-cp313-cp313-manylinux_2_5_i686.manylinux1_i686.manylinux_2_17_i686.manylinux2014_i686.whl", hash = "sha256:ce3aa154c452d2467487765e3adc730a8c153af77ad84096bc19ce19a2400840", size = 250542 },
    { url = "https://files.pythonhosted.org/packages/f6/b8/260791bde9198c87a465224e0e2bb62c4e716f5d198fc3a1dacc4895dbd1/frozenlist-1.5.0-cp313-cp313-manylinux_2_5_x86_64.manylinux1_x86_64.manylinux_2_17_x86_64.manylinux2014_x86_64.whl", hash = "sha256:9b7dc0c4338e6b8b091e8faf0db3168a37101943e687f373dce00959583f7439", size = 267026 },
    { url = "https://files.pythonhosted.org/packages/2e/a4/3d24f88c527f08f8d44ade24eaee83b2627793fa62fa07cbb7ff7a2f7d42/frozenlist-1.5.0-cp313-cp313-musllinux_1_2_aarch64.whl", hash = "sha256:45e0896250900b5aa25180f9aec243e84e92ac84bd4a74d9ad4138ef3f5c97de", size = 257690 },
    { url = "https://files.pythonhosted.org/packages/de/9a/d311d660420b2beeff3459b6626f2ab4fb236d07afbdac034a4371fe696e/frozenlist-1.5.0-cp313-cp313-musllinux_1_2_i686.whl", hash = "sha256:561eb1c9579d495fddb6da8959fd2a1fca2c6d060d4113f5844b433fc02f2641", size = 253893 },
    { url = "https://files.pythonhosted.org/packages/c6/23/e491aadc25b56eabd0f18c53bb19f3cdc6de30b2129ee0bc39cd387cd560/frozenlist-1.5.0-cp313-cp313-musllinux_1_2_ppc64le.whl", hash = "sha256:df6e2f325bfee1f49f81aaac97d2aa757c7646534a06f8f577ce184afe2f0a9e", size = 267006 },
    { url = "https://files.pythonhosted.org/packages/08/c4/ab918ce636a35fb974d13d666dcbe03969592aeca6c3ab3835acff01f79c/frozenlist-1.5.0-cp313-cp313-musllinux_1_2_s390x.whl", hash = "sha256:140228863501b44b809fb39ec56b5d4071f4d0aa6d216c19cbb08b8c5a7eadb9", size = 276157 },
    { url = "https://files.pythonhosted.org/packages/c0/29/3b7a0bbbbe5a34833ba26f686aabfe982924adbdcafdc294a7a129c31688/frozenlist-1.5.0-cp313-cp313-musllinux_1_2_x86_64.whl", hash = "sha256:7707a25d6a77f5d27ea7dc7d1fc608aa0a478193823f88511ef5e6b8a48f9d03", size = 264642 },
    { url = "https://files.pythonhosted.org/packages/ab/42/0595b3dbffc2e82d7fe658c12d5a5bafcd7516c6bf2d1d1feb5387caa9c1/frozenlist-1.5.0-cp313-cp313-win32.whl", hash = "sha256:31a9ac2b38ab9b5a8933b693db4939764ad3f299fcaa931a3e605bc3460e693c", size = 44914 },
    { url = "https://files.pythonhosted.org/packages/17/c4/b7db1206a3fea44bf3b838ca61deb6f74424a8a5db1dd53ecb21da669be6/frozenlist-1.5.0-cp313-cp313-win_amd64.whl", hash = "sha256:11aabdd62b8b9c4b84081a3c246506d1cddd2dd93ff0ad53ede5defec7886b28", size = 51167 },
    { url = "https://files.pythonhosted.org/packages/c6/c8/a5be5b7550c10858fcf9b0ea054baccab474da77d37f1e828ce043a3a5d4/frozenlist-1.5.0-py3-none-any.whl", hash = "sha256:d994863bba198a4a518b467bb971c56e1db3f180a25c6cf7bb1949c267f748c3", size = 11901 },
]

[[package]]
name = "ghp-import"
version = "2.1.0"
source = { registry = "https://pypi.org/simple" }
dependencies = [
    { name = "python-dateutil" },
]
sdist = { url = "https://files.pythonhosted.org/packages/d9/29/d40217cbe2f6b1359e00c6c307bb3fc876ba74068cbab3dde77f03ca0dc4/ghp-import-2.1.0.tar.gz", hash = "sha256:9c535c4c61193c2df8871222567d7fd7e5014d835f97dc7b7439069e2413d343", size = 10943 }
wheels = [
    { url = "https://files.pythonhosted.org/packages/f7/ec/67fbef5d497f86283db54c22eec6f6140243aae73265799baaaa19cd17fb/ghp_import-2.1.0-py3-none-any.whl", hash = "sha256:8337dd7b50877f163d4c0289bc1f1c7f127550241988d568c1db512c4324a619", size = 11034 },
]

[[package]]
name = "gitdb"
version = "4.0.11"
source = { registry = "https://pypi.org/simple" }
dependencies = [
    { name = "smmap" },
]
sdist = { url = "https://files.pythonhosted.org/packages/19/0d/bbb5b5ee188dec84647a4664f3e11b06ade2bde568dbd489d9d64adef8ed/gitdb-4.0.11.tar.gz", hash = "sha256:bf5421126136d6d0af55bc1e7c1af1c397a34f5b7bd79e776cd3e89785c2b04b", size = 394469 }
wheels = [
    { url = "https://files.pythonhosted.org/packages/fd/5b/8f0c4a5bb9fd491c277c21eff7ccae71b47d43c4446c9d0c6cff2fe8c2c4/gitdb-4.0.11-py3-none-any.whl", hash = "sha256:81a3407ddd2ee8df444cbacea00e2d038e40150acfa3001696fe0dcf1d3adfa4", size = 62721 },
]

[[package]]
name = "gitpython"
version = "3.1.43"
source = { registry = "https://pypi.org/simple" }
dependencies = [
    { name = "gitdb" },
]
sdist = { url = "https://files.pythonhosted.org/packages/b6/a1/106fd9fa2dd989b6fb36e5893961f82992cf676381707253e0bf93eb1662/GitPython-3.1.43.tar.gz", hash = "sha256:35f314a9f878467f5453cc1fee295c3e18e52f1b99f10f6cf5b1682e968a9e7c", size = 214149 }
wheels = [
    { url = "https://files.pythonhosted.org/packages/e9/bd/cc3a402a6439c15c3d4294333e13042b915bbeab54edc457c723931fed3f/GitPython-3.1.43-py3-none-any.whl", hash = "sha256:eec7ec56b92aad751f9912a73404bc02ba212a23adb2c7098ee668417051a1ff", size = 207337 },
]

[[package]]
name = "gotrue"
version = "2.11.0"
source = { registry = "https://pypi.org/simple" }
dependencies = [
    { name = "httpx", extra = ["http2"] },
    { name = "pydantic" },
]
sdist = { url = "https://files.pythonhosted.org/packages/99/ee/a88dd953f3c4dd5f3c6ba30bb7cf6e26dee149505539cb89853aa36f5e74/gotrue-2.11.0.tar.gz", hash = "sha256:a0a452748ef741337820c97b934327c25f796e7cd33c0bf4341346bcc5a837f5", size = 41666 }
wheels = [
    { url = "https://files.pythonhosted.org/packages/62/8d/b753a2541fd0191c35f2b1753cb219dd7d68031a62c77ebc72fbb8fd66f0/gotrue-2.11.0-py3-none-any.whl", hash = "sha256:62177ffd567448b352121bc7e9244ff018d59bb746dad476b51658f856d59cf8", size = 48916 },
]

[[package]]
name = "gprof2dot"
version = "2024.6.6"
source = { registry = "https://pypi.org/simple" }
sdist = { url = "https://files.pythonhosted.org/packages/32/11/16fc5b985741378812223f2c6213b0a95cda333b797def622ac702d28e81/gprof2dot-2024.6.6.tar.gz", hash = "sha256:fa1420c60025a9eb7734f65225b4da02a10fc6dd741b37fa129bc6b41951e5ab", size = 36536 }
wheels = [
    { url = "https://files.pythonhosted.org/packages/ae/27/15c4d20871a86281e2bacde9e9f634225d1c2ed0db072f98acf201022411/gprof2dot-2024.6.6-py2.py3-none-any.whl", hash = "sha256:45b14ad7ce64e299c8f526881007b9eb2c6b75505d5613e96e66ee4d5ab33696", size = 34763 },
]

[[package]]
name = "griffe"
version = "1.5.1"
source = { registry = "https://pypi.org/simple" }
dependencies = [
    { name = "colorama" },
]
sdist = { url = "https://files.pythonhosted.org/packages/d4/c9/8167810358ca129839156dc002526e7398b5fad4a9d7b6e88b875e802d0d/griffe-1.5.1.tar.gz", hash = "sha256:72964f93e08c553257706d6cd2c42d1c172213feb48b2be386f243380b405d4b", size = 384113 }
wheels = [
    { url = "https://files.pythonhosted.org/packages/ab/00/e693a155da0a2a72fd2df75b8fe338146cae59d590ad6f56800adde90cb5/griffe-1.5.1-py3-none-any.whl", hash = "sha256:ad6a7980f8c424c9102160aafa3bcdf799df0e75f7829d75af9ee5aef656f860", size = 127132 },
]

[[package]]
name = "griffe-typingdoc"
version = "0.2.7"
source = { registry = "https://pypi.org/simple" }
dependencies = [
    { name = "griffe" },
    { name = "typing-extensions" },
]
sdist = { url = "https://files.pythonhosted.org/packages/2c/68/e319895bb0437acd1e053bd6e92c8787efb87576f283f81b8d6c55c59a3f/griffe_typingdoc-0.2.7.tar.gz", hash = "sha256:800841e99f8844ea3c1fae80b19bede7d8eed4195a2586f5db753f7a73f4931d", size = 29943 }
wheels = [
    { url = "https://files.pythonhosted.org/packages/68/0f/833aa84950c04dd386d768a7c23e9d0682c51e8d23104b838c10a432e76e/griffe_typingdoc-0.2.7-py3-none-any.whl", hash = "sha256:74a825df32fc87fcae2f221df5c5524dca23155cd3c04ec9fa46493669d3cf54", size = 9362 },
]

[[package]]
name = "h11"
version = "0.14.0"
source = { registry = "https://pypi.org/simple" }
sdist = { url = "https://files.pythonhosted.org/packages/f5/38/3af3d3633a34a3316095b39c8e8fb4853a28a536e55d347bd8d8e9a14b03/h11-0.14.0.tar.gz", hash = "sha256:8f19fbbe99e72420ff35c00b27a34cb9937e902a8b810e2c88300c6f0a3b699d", size = 100418 }
wheels = [
    { url = "https://files.pythonhosted.org/packages/95/04/ff642e65ad6b90db43e668d70ffb6736436c7ce41fcc549f4e9472234127/h11-0.14.0-py3-none-any.whl", hash = "sha256:e3fe4ac4b851c468cc8363d500db52c2ead036020723024a109d37346efaa761", size = 58259 },
]

[[package]]
name = "h2"
version = "4.1.0"
source = { registry = "https://pypi.org/simple" }
dependencies = [
    { name = "hpack" },
    { name = "hyperframe" },
]
sdist = { url = "https://files.pythonhosted.org/packages/2a/32/fec683ddd10629ea4ea46d206752a95a2d8a48c22521edd70b142488efe1/h2-4.1.0.tar.gz", hash = "sha256:a83aca08fbe7aacb79fec788c9c0bac936343560ed9ec18b82a13a12c28d2abb", size = 2145593 }
wheels = [
    { url = "https://files.pythonhosted.org/packages/2a/e5/db6d438da759efbb488c4f3fbdab7764492ff3c3f953132efa6b9f0e9e53/h2-4.1.0-py3-none-any.whl", hash = "sha256:03a46bcf682256c95b5fd9e9a99c1323584c3eec6440d379b9903d709476bc6d", size = 57488 },
]

[[package]]
name = "hatch"
version = "1.14.0"
source = { registry = "https://pypi.org/simple" }
dependencies = [
    { name = "click" },
    { name = "hatchling" },
    { name = "httpx" },
    { name = "hyperlink" },
    { name = "keyring" },
    { name = "packaging" },
    { name = "pexpect" },
    { name = "platformdirs" },
    { name = "rich" },
    { name = "shellingham" },
    { name = "tomli-w" },
    { name = "tomlkit" },
    { name = "userpath" },
    { name = "uv" },
    { name = "virtualenv" },
    { name = "zstandard" },
]
sdist = { url = "https://files.pythonhosted.org/packages/bc/15/b4e3d50d8177e6e8a243b24d9819e3807f7bfd3b2bebe7b5aef32a9c79cb/hatch-1.14.0.tar.gz", hash = "sha256:351e41bc6c72bc93cb98651212226e495b43549eee27c487832e459e5d0f0eda", size = 5188143 }
wheels = [
    { url = "https://files.pythonhosted.org/packages/85/c6/ad910cdb79600af0100b7c4f7093eb4b95a2b44e589e66b6b938b09cc6f9/hatch-1.14.0-py3-none-any.whl", hash = "sha256:b12c7a2f4aaf6db7180e35c476e1a2ad4ec7197c20c4332964599424d4918ded", size = 125763 },
]

[[package]]
name = "hatchling"
version = "1.27.0"
source = { registry = "https://pypi.org/simple" }
dependencies = [
    { name = "packaging" },
    { name = "pathspec" },
    { name = "pluggy" },
    { name = "trove-classifiers" },
]
sdist = { url = "https://files.pythonhosted.org/packages/8f/8a/cc1debe3514da292094f1c3a700e4ca25442489731ef7c0814358816bb03/hatchling-1.27.0.tar.gz", hash = "sha256:971c296d9819abb3811112fc52c7a9751c8d381898f36533bb16f9791e941fd6", size = 54983 }
wheels = [
    { url = "https://files.pythonhosted.org/packages/08/e7/ae38d7a6dfba0533684e0b2136817d667588ae3ec984c1a4e5df5eb88482/hatchling-1.27.0-py3-none-any.whl", hash = "sha256:d3a2f3567c4f926ea39849cdf924c7e99e6686c9c8e288ae1037c8fa2a5d937b", size = 75794 },
]

[[package]]
name = "hpack"
version = "4.0.0"
source = { registry = "https://pypi.org/simple" }
sdist = { url = "https://files.pythonhosted.org/packages/3e/9b/fda93fb4d957db19b0f6b370e79d586b3e8528b20252c729c476a2c02954/hpack-4.0.0.tar.gz", hash = "sha256:fc41de0c63e687ebffde81187a948221294896f6bdc0ae2312708df339430095", size = 49117 }
wheels = [
    { url = "https://files.pythonhosted.org/packages/d5/34/e8b383f35b77c402d28563d2b8f83159319b509bc5f760b15d60b0abf165/hpack-4.0.0-py3-none-any.whl", hash = "sha256:84a076fad3dc9a9f8063ccb8041ef100867b1878b25ef0ee63847a5d53818a6c", size = 32611 },
]

[[package]]
name = "httpcore"
version = "1.0.7"
source = { registry = "https://pypi.org/simple" }
dependencies = [
    { name = "certifi" },
    { name = "h11" },
]
sdist = { url = "https://files.pythonhosted.org/packages/6a/41/d7d0a89eb493922c37d343b607bc1b5da7f5be7e383740b4753ad8943e90/httpcore-1.0.7.tar.gz", hash = "sha256:8551cb62a169ec7162ac7be8d4817d561f60e08eaa485234898414bb5a8a0b4c", size = 85196 }
wheels = [
    { url = "https://files.pythonhosted.org/packages/87/f5/72347bc88306acb359581ac4d52f23c0ef445b57157adedb9aee0cd689d2/httpcore-1.0.7-py3-none-any.whl", hash = "sha256:a3fff8f43dc260d5bd363d9f9cf1830fa3a458b332856f34282de498ed420edd", size = 78551 },
]

[[package]]
name = "httptools"
version = "0.6.4"
source = { registry = "https://pypi.org/simple" }
sdist = { url = "https://files.pythonhosted.org/packages/a7/9a/ce5e1f7e131522e6d3426e8e7a490b3a01f39a6696602e1c4f33f9e94277/httptools-0.6.4.tar.gz", hash = "sha256:4e93eee4add6493b59a5c514da98c939b244fce4a0d8879cd3f466562f4b7d5c", size = 240639 }
wheels = [
    { url = "https://files.pythonhosted.org/packages/94/a3/9fe9ad23fd35f7de6b91eeb60848986058bd8b5a5c1e256f5860a160cc3e/httptools-0.6.4-cp313-cp313-macosx_10_13_universal2.whl", hash = "sha256:ade273d7e767d5fae13fa637f4d53b6e961fb7fd93c7797562663f0171c26660", size = 197214 },
    { url = "https://files.pythonhosted.org/packages/ea/d9/82d5e68bab783b632023f2fa31db20bebb4e89dfc4d2293945fd68484ee4/httptools-0.6.4-cp313-cp313-macosx_11_0_arm64.whl", hash = "sha256:856f4bc0478ae143bad54a4242fccb1f3f86a6e1be5548fecfd4102061b3a083", size = 102431 },
    { url = "https://files.pythonhosted.org/packages/96/c1/cb499655cbdbfb57b577734fde02f6fa0bbc3fe9fb4d87b742b512908dff/httptools-0.6.4-cp313-cp313-manylinux_2_17_aarch64.manylinux2014_aarch64.whl", hash = "sha256:322d20ea9cdd1fa98bd6a74b77e2ec5b818abdc3d36695ab402a0de8ef2865a3", size = 473121 },
    { url = "https://files.pythonhosted.org/packages/af/71/ee32fd358f8a3bb199b03261f10921716990808a675d8160b5383487a317/httptools-0.6.4-cp313-cp313-manylinux_2_5_x86_64.manylinux1_x86_64.manylinux_2_17_x86_64.manylinux2014_x86_64.whl", hash = "sha256:4d87b29bd4486c0093fc64dea80231f7c7f7eb4dc70ae394d70a495ab8436071", size = 473805 },
    { url = "https://files.pythonhosted.org/packages/8a/0a/0d4df132bfca1507114198b766f1737d57580c9ad1cf93c1ff673e3387be/httptools-0.6.4-cp313-cp313-musllinux_1_2_aarch64.whl", hash = "sha256:342dd6946aa6bda4b8f18c734576106b8a31f2fe31492881a9a160ec84ff4bd5", size = 448858 },
    { url = "https://files.pythonhosted.org/packages/1e/6a/787004fdef2cabea27bad1073bf6a33f2437b4dbd3b6fb4a9d71172b1c7c/httptools-0.6.4-cp313-cp313-musllinux_1_2_x86_64.whl", hash = "sha256:4b36913ba52008249223042dca46e69967985fb4051951f94357ea681e1f5dc0", size = 452042 },
    { url = "https://files.pythonhosted.org/packages/4d/dc/7decab5c404d1d2cdc1bb330b1bf70e83d6af0396fd4fc76fc60c0d522bf/httptools-0.6.4-cp313-cp313-win_amd64.whl", hash = "sha256:28908df1b9bb8187393d5b5db91435ccc9c8e891657f9cbb42a2541b44c82fc8", size = 87682 },
]

[[package]]
name = "httpx"
version = "0.27.2"
source = { registry = "https://pypi.org/simple" }
dependencies = [
    { name = "anyio" },
    { name = "certifi" },
    { name = "httpcore" },
    { name = "idna" },
    { name = "sniffio" },
]
sdist = { url = "https://files.pythonhosted.org/packages/78/82/08f8c936781f67d9e6b9eeb8a0c8b4e406136ea4c3d1f89a5db71d42e0e6/httpx-0.27.2.tar.gz", hash = "sha256:f7c2be1d2f3c3c3160d441802406b206c2b76f5947b11115e6df10c6c65e66c2", size = 144189 }
wheels = [
    { url = "https://files.pythonhosted.org/packages/56/95/9377bcb415797e44274b51d46e3249eba641711cf3348050f76ee7b15ffc/httpx-0.27.2-py3-none-any.whl", hash = "sha256:7bb2708e112d8fdd7829cd4243970f0c223274051cb35ee80c03301ee29a3df0", size = 76395 },
]

[package.optional-dependencies]
http2 = [
    { name = "h2" },
]

[[package]]
name = "hypercorn"
version = "0.17.3"
source = { registry = "https://pypi.org/simple" }
dependencies = [
    { name = "h11" },
    { name = "h2" },
    { name = "priority" },
    { name = "wsproto" },
]
sdist = { url = "https://files.pythonhosted.org/packages/7e/3a/df6c27642e0dcb7aff688ca4be982f0fb5d89f2afd3096dc75347c16140f/hypercorn-0.17.3.tar.gz", hash = "sha256:1b37802ee3ac52d2d85270700d565787ab16cf19e1462ccfa9f089ca17574165", size = 44409 }
wheels = [
    { url = "https://files.pythonhosted.org/packages/0e/3b/dfa13a8d96aa24e40ea74a975a9906cfdc2ab2f4e3b498862a57052f04eb/hypercorn-0.17.3-py3-none-any.whl", hash = "sha256:059215dec34537f9d40a69258d323f56344805efb462959e727152b0aa504547", size = 61742 },
]

[[package]]
name = "hyperframe"
version = "6.0.1"
source = { registry = "https://pypi.org/simple" }
sdist = { url = "https://files.pythonhosted.org/packages/5a/2a/4747bff0a17f7281abe73e955d60d80aae537a5d203f417fa1c2e7578ebb/hyperframe-6.0.1.tar.gz", hash = "sha256:ae510046231dc8e9ecb1a6586f63d2347bf4c8905914aa84ba585ae85f28a914", size = 25008 }
wheels = [
    { url = "https://files.pythonhosted.org/packages/d7/de/85a784bcc4a3779d1753a7ec2dee5de90e18c7bcf402e71b51fcf150b129/hyperframe-6.0.1-py3-none-any.whl", hash = "sha256:0ec6bafd80d8ad2195c4f03aacba3a8265e57bc4cff261e802bf39970ed02a15", size = 12389 },
]

[[package]]
name = "hyperlink"
version = "21.0.0"
source = { registry = "https://pypi.org/simple" }
dependencies = [
    { name = "idna" },
]
sdist = { url = "https://files.pythonhosted.org/packages/3a/51/1947bd81d75af87e3bb9e34593a4cf118115a8feb451ce7a69044ef1412e/hyperlink-21.0.0.tar.gz", hash = "sha256:427af957daa58bc909471c6c40f74c5450fa123dd093fc53efd2e91d2705a56b", size = 140743 }
wheels = [
    { url = "https://files.pythonhosted.org/packages/6e/aa/8caf6a0a3e62863cbb9dab27135660acba46903b703e224f14f447e57934/hyperlink-21.0.0-py2.py3-none-any.whl", hash = "sha256:e6b14c37ecb73e89c77d78cdb4c2cc8f3fb59a885c5b3f819ff4ed80f25af1b4", size = 74638 },
]

[[package]]
name = "identify"
version = "2.6.3"
source = { registry = "https://pypi.org/simple" }
sdist = { url = "https://files.pythonhosted.org/packages/1a/5f/05f0d167be94585d502b4adf8c7af31f1dc0b1c7e14f9938a88fdbbcf4a7/identify-2.6.3.tar.gz", hash = "sha256:62f5dae9b5fef52c84cc188514e9ea4f3f636b1d8799ab5ebc475471f9e47a02", size = 99179 }
wheels = [
    { url = "https://files.pythonhosted.org/packages/c9/f5/09644a3ad803fae9eca8efa17e1f2aef380c7f0b02f7ec4e8d446e51d64a/identify-2.6.3-py2.py3-none-any.whl", hash = "sha256:9edba65473324c2ea9684b1f944fe3191db3345e50b6d04571d10ed164f8d7bd", size = 99049 },
]

[[package]]
name = "idna"
version = "3.10"
source = { registry = "https://pypi.org/simple" }
sdist = { url = "https://files.pythonhosted.org/packages/f1/70/7703c29685631f5a7590aa73f1f1d3fa9a380e654b86af429e0934a32f7d/idna-3.10.tar.gz", hash = "sha256:12f65c9b470abda6dc35cf8e63cc574b1c52b11df2c86030af0ac09b01b13ea9", size = 190490 }
wheels = [
    { url = "https://files.pythonhosted.org/packages/76/c6/c88e154df9c4e1a2a66ccf0005a88dfb2650c1dffb6f5ce603dfbd452ce3/idna-3.10-py3-none-any.whl", hash = "sha256:946d195a0d259cbba61165e88e65941f16e9b36ea6ddb97f00452bae8b1287d3", size = 70442 },
]

[[package]]
name = "importlib-metadata"
version = "8.5.0"
source = { registry = "https://pypi.org/simple" }
dependencies = [
    { name = "zipp" },
]
sdist = { url = "https://files.pythonhosted.org/packages/cd/12/33e59336dca5be0c398a7482335911a33aa0e20776128f038019f1a95f1b/importlib_metadata-8.5.0.tar.gz", hash = "sha256:71522656f0abace1d072b9e5481a48f07c138e00f079c38c8f883823f9c26bd7", size = 55304 }
wheels = [
    { url = "https://files.pythonhosted.org/packages/a0/d9/a1e041c5e7caa9a05c925f4bdbdfb7f006d1f74996af53467bc394c97be7/importlib_metadata-8.5.0-py3-none-any.whl", hash = "sha256:45e54197d28b7a7f1559e60b95e7c567032b602131fbd588f1497f47880aa68b", size = 26514 },
]

[[package]]
name = "importlib-resources"
version = "6.5.2"
source = { registry = "https://pypi.org/simple" }
sdist = { url = "https://files.pythonhosted.org/packages/cf/8c/f834fbf984f691b4f7ff60f50b514cc3de5cc08abfc3295564dd89c5e2e7/importlib_resources-6.5.2.tar.gz", hash = "sha256:185f87adef5bcc288449d98fb4fba07cea78bc036455dd44c5fc4a2fe78fed2c", size = 44693 }
wheels = [
    { url = "https://files.pythonhosted.org/packages/a4/ed/1f1afb2e9e7f38a545d628f864d562a5ae64fe6f7a10e28ffb9b185b4e89/importlib_resources-6.5.2-py3-none-any.whl", hash = "sha256:789cfdc3ed28c78b67a06acb8126751ced69a3d5f79c095a98298cd8a760ccec", size = 37461 },
]

[[package]]
name = "iniconfig"
version = "2.0.0"
source = { registry = "https://pypi.org/simple" }
sdist = { url = "https://files.pythonhosted.org/packages/d7/4b/cbd8e699e64a6f16ca3a8220661b5f83792b3017d0f79807cb8708d33913/iniconfig-2.0.0.tar.gz", hash = "sha256:2d91e135bf72d31a410b17c16da610a82cb55f6b0477d1a902134b24a455b8b3", size = 4646 }
wheels = [
    { url = "https://files.pythonhosted.org/packages/ef/a6/62565a6e1cf69e10f5727360368e451d4b7f58beeac6173dc9db836a5b46/iniconfig-2.0.0-py3-none-any.whl", hash = "sha256:b6a85871a79d2e3b22d2d1b94ac2824226a63c6b741c88f7ae975f18b6778374", size = 5892 },
]

[[package]]
name = "install-jdk"
version = "1.1.0"
source = { registry = "https://pypi.org/simple" }
sdist = { url = "https://files.pythonhosted.org/packages/cf/67/502a753533e9b4deb691f3f7ba6303682494f2d8ee651d6253cd78045b66/install_jdk-1.1.0.tar.gz", hash = "sha256:2bfd53caf660e4916df0215a5715519dcb9547fa2a5f07421fd97a8046851eaa", size = 15181 }
wheels = [
    { url = "https://files.pythonhosted.org/packages/7e/5e/af84054b0ff9f9fbe49a7079d46ba8b4ee7ab6192a0310d4bd2c91254626/install_jdk-1.1.0-py3-none-any.whl", hash = "sha256:b63f0fcd63f7abab3443d4120ba92716397753b8a8ea3c85762a629925a9936e", size = 15648 },
]

[[package]]
name = "isort"
version = "5.13.2"
source = { registry = "https://pypi.org/simple" }
sdist = { url = "https://files.pythonhosted.org/packages/87/f9/c1eb8635a24e87ade2efce21e3ce8cd6b8630bb685ddc9cdaca1349b2eb5/isort-5.13.2.tar.gz", hash = "sha256:48fdfcb9face5d58a4f6dde2e72a1fb8dcaf8ab26f95ab49fab84c2ddefb0109", size = 175303 }
wheels = [
    { url = "https://files.pythonhosted.org/packages/d1/b3/8def84f539e7d2289a02f0524b944b15d7c75dab7628bedf1c4f0992029c/isort-5.13.2-py3-none-any.whl", hash = "sha256:8ca5e72a8d85860d5a3fa69b8745237f2939afe12dbf656afbcb47fe72d947a6", size = 92310 },
]

[[package]]
name = "itsdangerous"
version = "2.2.0"
source = { registry = "https://pypi.org/simple" }
sdist = { url = "https://files.pythonhosted.org/packages/9c/cb/8ac0172223afbccb63986cc25049b154ecfb5e85932587206f42317be31d/itsdangerous-2.2.0.tar.gz", hash = "sha256:e0050c0b7da1eea53ffaf149c0cfbb5c6e2e2b69c4bef22c81fa6eb73e5f6173", size = 54410 }
wheels = [
    { url = "https://files.pythonhosted.org/packages/04/96/92447566d16df59b2a776c0fb82dbc4d9e07cd95062562af01e408583fc4/itsdangerous-2.2.0-py3-none-any.whl", hash = "sha256:c6242fc49e35958c8b15141343aa660db5fc54d4f13a1db01a3f5891b98700ef", size = 16234 },
]

[[package]]
name = "jaraco-classes"
version = "3.4.0"
source = { registry = "https://pypi.org/simple" }
dependencies = [
    { name = "more-itertools" },
]
sdist = { url = "https://files.pythonhosted.org/packages/06/c0/ed4a27bc5571b99e3cff68f8a9fa5b56ff7df1c2251cc715a652ddd26402/jaraco.classes-3.4.0.tar.gz", hash = "sha256:47a024b51d0239c0dd8c8540c6c7f484be3b8fcf0b2d85c13825780d3b3f3acd", size = 11780 }
wheels = [
    { url = "https://files.pythonhosted.org/packages/7f/66/b15ce62552d84bbfcec9a4873ab79d993a1dd4edb922cbfccae192bd5b5f/jaraco.classes-3.4.0-py3-none-any.whl", hash = "sha256:f662826b6bed8cace05e7ff873ce0f9283b5c924470fe664fff1c2f00f581790", size = 6777 },
]

[[package]]
name = "jaraco-context"
version = "6.0.1"
source = { registry = "https://pypi.org/simple" }
sdist = { url = "https://files.pythonhosted.org/packages/df/ad/f3777b81bf0b6e7bc7514a1656d3e637b2e8e15fab2ce3235730b3e7a4e6/jaraco_context-6.0.1.tar.gz", hash = "sha256:9bae4ea555cf0b14938dc0aee7c9f32ed303aa20a3b73e7dc80111628792d1b3", size = 13912 }
wheels = [
    { url = "https://files.pythonhosted.org/packages/ff/db/0c52c4cf5e4bd9f5d7135ec7669a3a767af21b3a308e1ed3674881e52b62/jaraco.context-6.0.1-py3-none-any.whl", hash = "sha256:f797fc481b490edb305122c9181830a3a5b76d84ef6d1aef2fb9b47ab956f9e4", size = 6825 },
]

[[package]]
name = "jaraco-functools"
version = "4.1.0"
source = { registry = "https://pypi.org/simple" }
dependencies = [
    { name = "more-itertools" },
]
sdist = { url = "https://files.pythonhosted.org/packages/ab/23/9894b3df5d0a6eb44611c36aec777823fc2e07740dabbd0b810e19594013/jaraco_functools-4.1.0.tar.gz", hash = "sha256:70f7e0e2ae076498e212562325e805204fc092d7b4c17e0e86c959e249701a9d", size = 19159 }
wheels = [
    { url = "https://files.pythonhosted.org/packages/9f/4f/24b319316142c44283d7540e76c7b5a6dbd5db623abd86bb7b3491c21018/jaraco.functools-4.1.0-py3-none-any.whl", hash = "sha256:ad159f13428bc4acbf5541ad6dec511f91573b90fba04df61dafa2a1231cf649", size = 10187 },
]

[[package]]
name = "jeepney"
version = "0.8.0"
source = { registry = "https://pypi.org/simple" }
sdist = { url = "https://files.pythonhosted.org/packages/d6/f4/154cf374c2daf2020e05c3c6a03c91348d59b23c5366e968feb198306fdf/jeepney-0.8.0.tar.gz", hash = "sha256:5efe48d255973902f6badc3ce55e2aa6c5c3b3bc642059ef3a91247bcfcc5806", size = 106005 }
wheels = [
    { url = "https://files.pythonhosted.org/packages/ae/72/2a1e2290f1ab1e06f71f3d0f1646c9e4634e70e1d37491535e19266e8dc9/jeepney-0.8.0-py3-none-any.whl", hash = "sha256:c0a454ad016ca575060802ee4d590dd912e35c122fa04e70306de3d076cce755", size = 48435 },
]

[[package]]
name = "jinja2"
version = "3.1.4"
source = { registry = "https://pypi.org/simple" }
dependencies = [
    { name = "markupsafe" },
]
sdist = { url = "https://files.pythonhosted.org/packages/ed/55/39036716d19cab0747a5020fc7e907f362fbf48c984b14e62127f7e68e5d/jinja2-3.1.4.tar.gz", hash = "sha256:4a3aee7acbbe7303aede8e9648d13b8bf88a429282aa6122a993f0ac800cb369", size = 240245 }
wheels = [
    { url = "https://files.pythonhosted.org/packages/31/80/3a54838c3fb461f6fec263ebf3a3a41771bd05190238de3486aae8540c36/jinja2-3.1.4-py3-none-any.whl", hash = "sha256:bc5dd2abb727a5319567b7a813e6a2e7318c39f4f487cfe6c89c6f9c7d25197d", size = 133271 },
]

[[package]]
name = "keyring"
version = "25.6.0"
source = { registry = "https://pypi.org/simple" }
dependencies = [
    { name = "jaraco-classes" },
    { name = "jaraco-context" },
    { name = "jaraco-functools" },
    { name = "jeepney", marker = "sys_platform == 'linux'" },
    { name = "pywin32-ctypes", marker = "sys_platform == 'win32'" },
    { name = "secretstorage", marker = "sys_platform == 'linux'" },
]
sdist = { url = "https://files.pythonhosted.org/packages/70/09/d904a6e96f76ff214be59e7aa6ef7190008f52a0ab6689760a98de0bf37d/keyring-25.6.0.tar.gz", hash = "sha256:0b39998aa941431eb3d9b0d4b2460bc773b9df6fed7621c2dfb291a7e0187a66", size = 62750 }
wheels = [
    { url = "https://files.pythonhosted.org/packages/d3/32/da7f44bcb1105d3e88a0b74ebdca50c59121d2ddf71c9e34ba47df7f3a56/keyring-25.6.0-py3-none-any.whl", hash = "sha256:552a3f7af126ece7ed5c89753650eec89c7eaae8617d0aa4d9ad2b75111266bd", size = 39085 },
]

[[package]]
name = "kicadcliwrapper"
version = "1.0.4"
source = { registry = "https://pypi.org/simple" }
dependencies = [
    { name = "black" },
    { name = "typing-extensions" },
]
sdist = { url = "https://files.pythonhosted.org/packages/d9/35/81ea7803d9f45d902ca79027e0d7475ca8a4be75d2432c198b8779a2d208/kicadcliwrapper-1.0.4.tar.gz", hash = "sha256:e80a0cfef838db5ab14f1699a268e154d9f5687a6dfd761dd57f624c70ac35a2", size = 25440 }
wheels = [
    { url = "https://files.pythonhosted.org/packages/c7/9f/14199af1b484b1821ad6b08c00715c9f38a2a127b9bc33ec7ad80e46bb9e/kicadcliwrapper-1.0.4-py3-none-any.whl", hash = "sha256:8f68b8d28c164211bc2aa3593bed091aad537a37b4cb6af1576061190485f214", size = 26806 },
]

[[package]]
name = "kiwisolver"
version = "1.4.7"
source = { registry = "https://pypi.org/simple" }
sdist = { url = "https://files.pythonhosted.org/packages/85/4d/2255e1c76304cbd60b48cee302b66d1dde4468dc5b1160e4b7cb43778f2a/kiwisolver-1.4.7.tar.gz", hash = "sha256:9893ff81bd7107f7b685d3017cc6583daadb4fc26e4a888350df530e41980a60", size = 97286 }
wheels = [
    { url = "https://files.pythonhosted.org/packages/c4/06/7da99b04259b0f18b557a4effd1b9c901a747f7fdd84cf834ccf520cb0b2/kiwisolver-1.4.7-cp313-cp313-macosx_10_13_universal2.whl", hash = "sha256:2e6039dcbe79a8e0f044f1c39db1986a1b8071051efba3ee4d74f5b365f5226e", size = 121913 },
    { url = "https://files.pythonhosted.org/packages/97/f5/b8a370d1aa593c17882af0a6f6755aaecd643640c0ed72dcfd2eafc388b9/kiwisolver-1.4.7-cp313-cp313-macosx_10_13_x86_64.whl", hash = "sha256:a1ecf0ac1c518487d9d23b1cd7139a6a65bc460cd101ab01f1be82ecf09794b6", size = 65627 },
    { url = "https://files.pythonhosted.org/packages/2a/fc/6c0374f7503522539e2d4d1b497f5ebad3f8ed07ab51aed2af988dd0fb65/kiwisolver-1.4.7-cp313-cp313-macosx_11_0_arm64.whl", hash = "sha256:7ab9ccab2b5bd5702ab0803676a580fffa2aa178c2badc5557a84cc943fcf750", size = 63888 },
    { url = "https://files.pythonhosted.org/packages/bf/3e/0b7172793d0f41cae5c923492da89a2ffcd1adf764c16159ca047463ebd3/kiwisolver-1.4.7-cp313-cp313-manylinux_2_12_i686.manylinux2010_i686.manylinux_2_17_i686.manylinux2014_i686.whl", hash = "sha256:f816dd2277f8d63d79f9c8473a79fe54047bc0467754962840782c575522224d", size = 1369145 },
    { url = "https://files.pythonhosted.org/packages/77/92/47d050d6f6aced2d634258123f2688fbfef8ded3c5baf2c79d94d91f1f58/kiwisolver-1.4.7-cp313-cp313-manylinux_2_17_aarch64.manylinux2014_aarch64.whl", hash = "sha256:cf8bcc23ceb5a1b624572a1623b9f79d2c3b337c8c455405ef231933a10da379", size = 1461448 },
    { url = "https://files.pythonhosted.org/packages/9c/1b/8f80b18e20b3b294546a1adb41701e79ae21915f4175f311a90d042301cf/kiwisolver-1.4.7-cp313-cp313-manylinux_2_17_ppc64le.manylinux2014_ppc64le.whl", hash = "sha256:dea0bf229319828467d7fca8c7c189780aa9ff679c94539eed7532ebe33ed37c", size = 1578750 },
    { url = "https://files.pythonhosted.org/packages/a4/fe/fe8e72f3be0a844f257cadd72689c0848c6d5c51bc1d60429e2d14ad776e/kiwisolver-1.4.7-cp313-cp313-manylinux_2_17_s390x.manylinux2014_s390x.whl", hash = "sha256:7c06a4c7cf15ec739ce0e5971b26c93638730090add60e183530d70848ebdd34", size = 1507175 },
    { url = "https://files.pythonhosted.org/packages/39/fa/cdc0b6105d90eadc3bee525fecc9179e2b41e1ce0293caaf49cb631a6aaf/kiwisolver-1.4.7-cp313-cp313-manylinux_2_17_x86_64.manylinux2014_x86_64.whl", hash = "sha256:913983ad2deb14e66d83c28b632fd35ba2b825031f2fa4ca29675e665dfecbe1", size = 1463963 },
    { url = "https://files.pythonhosted.org/packages/6e/5c/0c03c4e542720c6177d4f408e56d1c8315899db72d46261a4e15b8b33a41/kiwisolver-1.4.7-cp313-cp313-musllinux_1_2_aarch64.whl", hash = "sha256:5337ec7809bcd0f424c6b705ecf97941c46279cf5ed92311782c7c9c2026f07f", size = 2248220 },
    { url = "https://files.pythonhosted.org/packages/3d/ee/55ef86d5a574f4e767df7da3a3a7ff4954c996e12d4fbe9c408170cd7dcc/kiwisolver-1.4.7-cp313-cp313-musllinux_1_2_i686.whl", hash = "sha256:4c26ed10c4f6fa6ddb329a5120ba3b6db349ca192ae211e882970bfc9d91420b", size = 2404463 },
    { url = "https://files.pythonhosted.org/packages/0f/6d/73ad36170b4bff4825dc588acf4f3e6319cb97cd1fb3eb04d9faa6b6f212/kiwisolver-1.4.7-cp313-cp313-musllinux_1_2_ppc64le.whl", hash = "sha256:c619b101e6de2222c1fcb0531e1b17bbffbe54294bfba43ea0d411d428618c27", size = 2352842 },
    { url = "https://files.pythonhosted.org/packages/0b/16/fa531ff9199d3b6473bb4d0f47416cdb08d556c03b8bc1cccf04e756b56d/kiwisolver-1.4.7-cp313-cp313-musllinux_1_2_s390x.whl", hash = "sha256:073a36c8273647592ea332e816e75ef8da5c303236ec0167196793eb1e34657a", size = 2501635 },
    { url = "https://files.pythonhosted.org/packages/78/7e/aa9422e78419db0cbe75fb86d8e72b433818f2e62e2e394992d23d23a583/kiwisolver-1.4.7-cp313-cp313-musllinux_1_2_x86_64.whl", hash = "sha256:3ce6b2b0231bda412463e152fc18335ba32faf4e8c23a754ad50ffa70e4091ee", size = 2314556 },
    { url = "https://files.pythonhosted.org/packages/a8/b2/15f7f556df0a6e5b3772a1e076a9d9f6c538ce5f05bd590eca8106508e06/kiwisolver-1.4.7-cp313-cp313-win32.whl", hash = "sha256:f4c9aee212bc89d4e13f58be11a56cc8036cabad119259d12ace14b34476fd07", size = 46364 },
    { url = "https://files.pythonhosted.org/packages/0b/db/32e897e43a330eee8e4770bfd2737a9584b23e33587a0812b8e20aac38f7/kiwisolver-1.4.7-cp313-cp313-win_amd64.whl", hash = "sha256:8a3ec5aa8e38fc4c8af308917ce12c536f1c88452ce554027e55b22cbbfbff76", size = 55887 },
    { url = "https://files.pythonhosted.org/packages/c8/a4/df2bdca5270ca85fd25253049eb6708d4127be2ed0e5c2650217450b59e9/kiwisolver-1.4.7-cp313-cp313-win_arm64.whl", hash = "sha256:76c8094ac20ec259471ac53e774623eb62e6e1f56cd8690c67ce6ce4fcb05650", size = 48530 },
]

[[package]]
name = "lsprotocol"
version = "2023.0.1"
source = { registry = "https://pypi.org/simple" }
dependencies = [
    { name = "attrs" },
    { name = "cattrs" },
]
sdist = { url = "https://files.pythonhosted.org/packages/9d/f6/6e80484ec078d0b50699ceb1833597b792a6c695f90c645fbaf54b947e6f/lsprotocol-2023.0.1.tar.gz", hash = "sha256:cc5c15130d2403c18b734304339e51242d3018a05c4f7d0f198ad6e0cd21861d", size = 69434 }
wheels = [
    { url = "https://files.pythonhosted.org/packages/8d/37/2351e48cb3309673492d3a8c59d407b75fb6630e560eb27ecd4da03adc9a/lsprotocol-2023.0.1-py3-none-any.whl", hash = "sha256:c75223c9e4af2f24272b14c6375787438279369236cd568f596d4951052a60f2", size = 70826 },
]

[[package]]
name = "markdown"
version = "3.7"
source = { registry = "https://pypi.org/simple" }
sdist = { url = "https://files.pythonhosted.org/packages/54/28/3af612670f82f4c056911fbbbb42760255801b3068c48de792d354ff4472/markdown-3.7.tar.gz", hash = "sha256:2ae2471477cfd02dbbf038d5d9bc226d40def84b4fe2986e49b59b6b472bbed2", size = 357086 }
wheels = [
    { url = "https://files.pythonhosted.org/packages/3f/08/83871f3c50fc983b88547c196d11cf8c3340e37c32d2e9d6152abe2c61f7/Markdown-3.7-py3-none-any.whl", hash = "sha256:7eb6df5690b81a1d7942992c97fad2938e956e79df20cbc6186e9c3a77b1c803", size = 106349 },
]

[[package]]
name = "markdown-it-py"
version = "3.0.0"
source = { registry = "https://pypi.org/simple" }
dependencies = [
    { name = "mdurl" },
]
sdist = { url = "https://files.pythonhosted.org/packages/38/71/3b932df36c1a044d397a1f92d1cf91ee0a503d91e470cbd670aa66b07ed0/markdown-it-py-3.0.0.tar.gz", hash = "sha256:e3f60a94fa066dc52ec76661e37c851cb232d92f9886b15cb560aaada2df8feb", size = 74596 }
wheels = [
    { url = "https://files.pythonhosted.org/packages/42/d7/1ec15b46af6af88f19b8e5ffea08fa375d433c998b8a7639e76935c14f1f/markdown_it_py-3.0.0-py3-none-any.whl", hash = "sha256:355216845c60bd96232cd8d8c40e8f9765cc86f46880e43a8fd22dc1a1a8cab1", size = 87528 },
]

[[package]]
name = "markupsafe"
version = "3.0.2"
source = { registry = "https://pypi.org/simple" }
sdist = { url = "https://files.pythonhosted.org/packages/b2/97/5d42485e71dfc078108a86d6de8fa46db44a1a9295e89c5d6d4a06e23a62/markupsafe-3.0.2.tar.gz", hash = "sha256:ee55d3edf80167e48ea11a923c7386f4669df67d7994554387f84e7d8b0a2bf0", size = 20537 }
wheels = [
    { url = "https://files.pythonhosted.org/packages/83/0e/67eb10a7ecc77a0c2bbe2b0235765b98d164d81600746914bebada795e97/MarkupSafe-3.0.2-cp313-cp313-macosx_10_13_universal2.whl", hash = "sha256:ba9527cdd4c926ed0760bc301f6728ef34d841f405abf9d4f959c478421e4efd", size = 14274 },
    { url = "https://files.pythonhosted.org/packages/2b/6d/9409f3684d3335375d04e5f05744dfe7e9f120062c9857df4ab490a1031a/MarkupSafe-3.0.2-cp313-cp313-macosx_11_0_arm64.whl", hash = "sha256:f8b3d067f2e40fe93e1ccdd6b2e1d16c43140e76f02fb1319a05cf2b79d99430", size = 12352 },
    { url = "https://files.pythonhosted.org/packages/d2/f5/6eadfcd3885ea85fe2a7c128315cc1bb7241e1987443d78c8fe712d03091/MarkupSafe-3.0.2-cp313-cp313-manylinux_2_17_aarch64.manylinux2014_aarch64.whl", hash = "sha256:569511d3b58c8791ab4c2e1285575265991e6d8f8700c7be0e88f86cb0672094", size = 24122 },
    { url = "https://files.pythonhosted.org/packages/0c/91/96cf928db8236f1bfab6ce15ad070dfdd02ed88261c2afafd4b43575e9e9/MarkupSafe-3.0.2-cp313-cp313-manylinux_2_17_x86_64.manylinux2014_x86_64.whl", hash = "sha256:15ab75ef81add55874e7ab7055e9c397312385bd9ced94920f2802310c930396", size = 23085 },
    { url = "https://files.pythonhosted.org/packages/c2/cf/c9d56af24d56ea04daae7ac0940232d31d5a8354f2b457c6d856b2057d69/MarkupSafe-3.0.2-cp313-cp313-manylinux_2_5_i686.manylinux1_i686.manylinux_2_17_i686.manylinux2014_i686.whl", hash = "sha256:f3818cb119498c0678015754eba762e0d61e5b52d34c8b13d770f0719f7b1d79", size = 22978 },
    { url = "https://files.pythonhosted.org/packages/2a/9f/8619835cd6a711d6272d62abb78c033bda638fdc54c4e7f4272cf1c0962b/MarkupSafe-3.0.2-cp313-cp313-musllinux_1_2_aarch64.whl", hash = "sha256:cdb82a876c47801bb54a690c5ae105a46b392ac6099881cdfb9f6e95e4014c6a", size = 24208 },
    { url = "https://files.pythonhosted.org/packages/f9/bf/176950a1792b2cd2102b8ffeb5133e1ed984547b75db47c25a67d3359f77/MarkupSafe-3.0.2-cp313-cp313-musllinux_1_2_i686.whl", hash = "sha256:cabc348d87e913db6ab4aa100f01b08f481097838bdddf7c7a84b7575b7309ca", size = 23357 },
    { url = "https://files.pythonhosted.org/packages/ce/4f/9a02c1d335caabe5c4efb90e1b6e8ee944aa245c1aaaab8e8a618987d816/MarkupSafe-3.0.2-cp313-cp313-musllinux_1_2_x86_64.whl", hash = "sha256:444dcda765c8a838eaae23112db52f1efaf750daddb2d9ca300bcae1039adc5c", size = 23344 },
    { url = "https://files.pythonhosted.org/packages/ee/55/c271b57db36f748f0e04a759ace9f8f759ccf22b4960c270c78a394f58be/MarkupSafe-3.0.2-cp313-cp313-win32.whl", hash = "sha256:bcf3e58998965654fdaff38e58584d8937aa3096ab5354d493c77d1fdd66d7a1", size = 15101 },
    { url = "https://files.pythonhosted.org/packages/29/88/07df22d2dd4df40aba9f3e402e6dc1b8ee86297dddbad4872bd5e7b0094f/MarkupSafe-3.0.2-cp313-cp313-win_amd64.whl", hash = "sha256:e6a2a455bd412959b57a172ce6328d2dd1f01cb2135efda2e4576e8a23fa3b0f", size = 15603 },
    { url = "https://files.pythonhosted.org/packages/62/6a/8b89d24db2d32d433dffcd6a8779159da109842434f1dd2f6e71f32f738c/MarkupSafe-3.0.2-cp313-cp313t-macosx_10_13_universal2.whl", hash = "sha256:b5a6b3ada725cea8a5e634536b1b01c30bcdcd7f9c6fff4151548d5bf6b3a36c", size = 14510 },
    { url = "https://files.pythonhosted.org/packages/7a/06/a10f955f70a2e5a9bf78d11a161029d278eeacbd35ef806c3fd17b13060d/MarkupSafe-3.0.2-cp313-cp313t-macosx_11_0_arm64.whl", hash = "sha256:a904af0a6162c73e3edcb969eeeb53a63ceeb5d8cf642fade7d39e7963a22ddb", size = 12486 },
    { url = "https://files.pythonhosted.org/packages/34/cf/65d4a571869a1a9078198ca28f39fba5fbb910f952f9dbc5220afff9f5e6/MarkupSafe-3.0.2-cp313-cp313t-manylinux_2_17_aarch64.manylinux2014_aarch64.whl", hash = "sha256:4aa4e5faecf353ed117801a068ebab7b7e09ffb6e1d5e412dc852e0da018126c", size = 25480 },
    { url = "https://files.pythonhosted.org/packages/0c/e3/90e9651924c430b885468b56b3d597cabf6d72be4b24a0acd1fa0e12af67/MarkupSafe-3.0.2-cp313-cp313t-manylinux_2_17_x86_64.manylinux2014_x86_64.whl", hash = "sha256:c0ef13eaeee5b615fb07c9a7dadb38eac06a0608b41570d8ade51c56539e509d", size = 23914 },
    { url = "https://files.pythonhosted.org/packages/66/8c/6c7cf61f95d63bb866db39085150df1f2a5bd3335298f14a66b48e92659c/MarkupSafe-3.0.2-cp313-cp313t-manylinux_2_5_i686.manylinux1_i686.manylinux_2_17_i686.manylinux2014_i686.whl", hash = "sha256:d16a81a06776313e817c951135cf7340a3e91e8c1ff2fac444cfd75fffa04afe", size = 23796 },
    { url = "https://files.pythonhosted.org/packages/bb/35/cbe9238ec3f47ac9a7c8b3df7a808e7cb50fe149dc7039f5f454b3fba218/MarkupSafe-3.0.2-cp313-cp313t-musllinux_1_2_aarch64.whl", hash = "sha256:6381026f158fdb7c72a168278597a5e3a5222e83ea18f543112b2662a9b699c5", size = 25473 },
    { url = "https://files.pythonhosted.org/packages/e6/32/7621a4382488aa283cc05e8984a9c219abad3bca087be9ec77e89939ded9/MarkupSafe-3.0.2-cp313-cp313t-musllinux_1_2_i686.whl", hash = "sha256:3d79d162e7be8f996986c064d1c7c817f6df3a77fe3d6859f6f9e7be4b8c213a", size = 24114 },
    { url = "https://files.pythonhosted.org/packages/0d/80/0985960e4b89922cb5a0bac0ed39c5b96cbc1a536a99f30e8c220a996ed9/MarkupSafe-3.0.2-cp313-cp313t-musllinux_1_2_x86_64.whl", hash = "sha256:131a3c7689c85f5ad20f9f6fb1b866f402c445b220c19fe4308c0b147ccd2ad9", size = 24098 },
    { url = "https://files.pythonhosted.org/packages/82/78/fedb03c7d5380df2427038ec8d973587e90561b2d90cd472ce9254cf348b/MarkupSafe-3.0.2-cp313-cp313t-win32.whl", hash = "sha256:ba8062ed2cf21c07a9e295d5b8a2a5ce678b913b45fdf68c32d95d6c1291e0b6", size = 15208 },
    { url = "https://files.pythonhosted.org/packages/4f/65/6079a46068dfceaeabb5dcad6d674f5f5c61a6fa5673746f42a9f4c233b3/MarkupSafe-3.0.2-cp313-cp313t-win_amd64.whl", hash = "sha256:e444a31f8db13eb18ada366ab3cf45fd4b31e4db1236a4448f68778c1d1a5a2f", size = 15739 },
]

[[package]]
name = "marshmallow"
version = "3.23.2"
source = { registry = "https://pypi.org/simple" }
dependencies = [
    { name = "packaging" },
]
sdist = { url = "https://files.pythonhosted.org/packages/ac/0f/33b98679f185f5ce58620595b32d4cf8e2fa5fb56d41eb463826558265c6/marshmallow-3.23.2.tar.gz", hash = "sha256:c448ac6455ca4d794773f00bae22c2f351d62d739929f761dce5eacb5c468d7f", size = 176929 }
wheels = [
    { url = "https://files.pythonhosted.org/packages/64/38/8d37b19f6c882482cae7ba8db6d02fce3cba7b3895c93fc80352b30a18f5/marshmallow-3.23.2-py3-none-any.whl", hash = "sha256:bcaf2d6fd74fb1459f8450e85d994997ad3e70036452cbfa4ab685acb19479b3", size = 49326 },
]

[[package]]
name = "matplotlib"
version = "3.10.0"
source = { registry = "https://pypi.org/simple" }
dependencies = [
    { name = "contourpy" },
    { name = "cycler" },
    { name = "fonttools" },
    { name = "kiwisolver" },
    { name = "numpy" },
    { name = "packaging" },
    { name = "pillow" },
    { name = "pyparsing" },
    { name = "python-dateutil" },
]
sdist = { url = "https://files.pythonhosted.org/packages/68/dd/fa2e1a45fce2d09f4aea3cee169760e672c8262325aa5796c49d543dc7e6/matplotlib-3.10.0.tar.gz", hash = "sha256:b886d02a581b96704c9d1ffe55709e49b4d2d52709ccebc4be42db856e511278", size = 36686418 }
wheels = [
    { url = "https://files.pythonhosted.org/packages/72/11/1b2a094d95dcb6e6edd4a0b238177c439006c6b7a9fe8d31801237bf512f/matplotlib-3.10.0-cp313-cp313-macosx_10_13_x86_64.whl", hash = "sha256:96f2886f5c1e466f21cc41b70c5a0cd47bfa0015eb2d5793c88ebce658600e25", size = 8173073 },
    { url = "https://files.pythonhosted.org/packages/0d/c4/87b6ad2723070511a411ea719f9c70fde64605423b184face4e94986de9d/matplotlib-3.10.0-cp313-cp313-macosx_11_0_arm64.whl", hash = "sha256:12eaf48463b472c3c0f8dbacdbf906e573013df81a0ab82f0616ea4b11281908", size = 8043892 },
    { url = "https://files.pythonhosted.org/packages/57/69/cb0812a136550b21361335e9ffb7d459bf6d13e03cb7b015555d5143d2d6/matplotlib-3.10.0-cp313-cp313-manylinux_2_17_aarch64.manylinux2014_aarch64.whl", hash = "sha256:2fbbabc82fde51391c4da5006f965e36d86d95f6ee83fb594b279564a4c5d0d2", size = 8450532 },
    { url = "https://files.pythonhosted.org/packages/ea/3a/bab9deb4fb199c05e9100f94d7f1c702f78d3241e6a71b784d2b88d7bebd/matplotlib-3.10.0-cp313-cp313-manylinux_2_17_x86_64.manylinux2014_x86_64.whl", hash = "sha256:ad2e15300530c1a94c63cfa546e3b7864bd18ea2901317bae8bbf06a5ade6dcf", size = 8593905 },
    { url = "https://files.pythonhosted.org/packages/8b/66/742fd242f989adc1847ddf5f445815f73ad7c46aa3440690cc889cfa423c/matplotlib-3.10.0-cp313-cp313-musllinux_1_2_x86_64.whl", hash = "sha256:3547d153d70233a8496859097ef0312212e2689cdf8d7ed764441c77604095ae", size = 9399609 },
    { url = "https://files.pythonhosted.org/packages/fa/d6/54cee7142cef7d910a324a7aedf335c0c147b03658b54d49ec48166f10a6/matplotlib-3.10.0-cp313-cp313-win_amd64.whl", hash = "sha256:c55b20591ced744aa04e8c3e4b7543ea4d650b6c3c4b208c08a05b4010e8b442", size = 8039076 },
    { url = "https://files.pythonhosted.org/packages/43/14/815d072dc36e88753433bfd0385113405efb947e6895ff7b4d2e8614a33b/matplotlib-3.10.0-cp313-cp313t-macosx_10_13_x86_64.whl", hash = "sha256:9ade1003376731a971e398cc4ef38bb83ee8caf0aee46ac6daa4b0506db1fd06", size = 8211000 },
    { url = "https://files.pythonhosted.org/packages/9a/76/34e75f364194ec352678adcb540964be6f35ec7d3d8c75ebcb17e6839359/matplotlib-3.10.0-cp313-cp313t-macosx_11_0_arm64.whl", hash = "sha256:95b710fea129c76d30be72c3b38f330269363fbc6e570a5dd43580487380b5ff", size = 8087707 },
    { url = "https://files.pythonhosted.org/packages/c3/2b/b6bc0dff6a72d333bc7df94a66e6ce662d224e43daa8ad8ae4eaa9a77f55/matplotlib-3.10.0-cp313-cp313t-manylinux_2_17_aarch64.manylinux2014_aarch64.whl", hash = "sha256:5cdbaf909887373c3e094b0318d7ff230b2ad9dcb64da7ade654182872ab2593", size = 8477384 },
    { url = "https://files.pythonhosted.org/packages/c2/2d/b5949fb2b76e9b47ab05e25a5f5f887c70de20d8b0cbc704a4e2ee71c786/matplotlib-3.10.0-cp313-cp313t-manylinux_2_17_x86_64.manylinux2014_x86_64.whl", hash = "sha256:d907fddb39f923d011875452ff1eca29a9e7f21722b873e90db32e5d8ddff12e", size = 8610334 },
    { url = "https://files.pythonhosted.org/packages/d6/9a/6e3c799d5134d9af44b01c787e1360bee38cf51850506ea2e743a787700b/matplotlib-3.10.0-cp313-cp313t-musllinux_1_2_x86_64.whl", hash = "sha256:3b427392354d10975c1d0f4ee18aa5844640b512d5311ef32efd4dd7db106ede", size = 9406777 },
    { url = "https://files.pythonhosted.org/packages/0e/dd/e6ae97151e5ed648ab2ea48885bc33d39202b640eec7a2910e2c843f7ac0/matplotlib-3.10.0-cp313-cp313t-win_amd64.whl", hash = "sha256:5fd41b0ec7ee45cd960a8e71aea7c946a28a0b8a4dcee47d2856b2af051f334c", size = 8109742 },
]

[[package]]
name = "mdurl"
version = "0.1.2"
source = { registry = "https://pypi.org/simple" }
sdist = { url = "https://files.pythonhosted.org/packages/d6/54/cfe61301667036ec958cb99bd3efefba235e65cdeb9c84d24a8293ba1d90/mdurl-0.1.2.tar.gz", hash = "sha256:bb413d29f5eea38f31dd4754dd7377d4465116fb207585f97bf925588687c1ba", size = 8729 }
wheels = [
    { url = "https://files.pythonhosted.org/packages/b3/38/89ba8ad64ae25be8de66a6d463314cf1eb366222074cfda9ee839c56a4b4/mdurl-0.1.2-py3-none-any.whl", hash = "sha256:84008a41e51615a49fc9966191ff91509e3c40b939176e643fd50a5c2196b8f8", size = 9979 },
]

[[package]]
name = "mergedeep"
version = "1.3.4"
source = { registry = "https://pypi.org/simple" }
sdist = { url = "https://files.pythonhosted.org/packages/3a/41/580bb4006e3ed0361b8151a01d324fb03f420815446c7def45d02f74c270/mergedeep-1.3.4.tar.gz", hash = "sha256:0096d52e9dad9939c3d975a774666af186eda617e6ca84df4c94dec30004f2a8", size = 4661 }
wheels = [
    { url = "https://files.pythonhosted.org/packages/2c/19/04f9b178c2d8a15b076c8b5140708fa6ffc5601fb6f1e975537072df5b2a/mergedeep-1.3.4-py3-none-any.whl", hash = "sha256:70775750742b25c0d8f36c55aed03d24c3384d17c951b3175d898bd778ef0307", size = 6354 },
]

[[package]]
name = "mike"
version = "2.1.3"
source = { registry = "https://pypi.org/simple" }
dependencies = [
    { name = "importlib-metadata" },
    { name = "importlib-resources" },
    { name = "jinja2" },
    { name = "mkdocs" },
    { name = "pyparsing" },
    { name = "pyyaml" },
    { name = "pyyaml-env-tag" },
    { name = "verspec" },
]
sdist = { url = "https://files.pythonhosted.org/packages/ab/f7/2933f1a1fb0e0f077d5d6a92c6c7f8a54e6128241f116dff4df8b6050bbf/mike-2.1.3.tar.gz", hash = "sha256:abd79b8ea483fb0275b7972825d3082e5ae67a41820f8d8a0dc7a3f49944e810", size = 38119 }
wheels = [
    { url = "https://files.pythonhosted.org/packages/fd/1a/31b7cd6e4e7a02df4e076162e9783620777592bea9e4bb036389389af99d/mike-2.1.3-py3-none-any.whl", hash = "sha256:d90c64077e84f06272437b464735130d380703a76a5738b152932884c60c062a", size = 33754 },
]

[[package]]
name = "mkdocs"
version = "1.6.1"
source = { registry = "https://pypi.org/simple" }
dependencies = [
    { name = "click" },
    { name = "colorama", marker = "sys_platform == 'win32'" },
    { name = "ghp-import" },
    { name = "jinja2" },
    { name = "markdown" },
    { name = "markupsafe" },
    { name = "mergedeep" },
    { name = "mkdocs-get-deps" },
    { name = "packaging" },
    { name = "pathspec" },
    { name = "pyyaml" },
    { name = "pyyaml-env-tag" },
    { name = "watchdog" },
]
sdist = { url = "https://files.pythonhosted.org/packages/bc/c6/bbd4f061bd16b378247f12953ffcb04786a618ce5e904b8c5a01a0309061/mkdocs-1.6.1.tar.gz", hash = "sha256:7b432f01d928c084353ab39c57282f29f92136665bdd6abf7c1ec8d822ef86f2", size = 3889159 }
wheels = [
    { url = "https://files.pythonhosted.org/packages/22/5b/dbc6a8cddc9cfa9c4971d59fb12bb8d42e161b7e7f8cc89e49137c5b279c/mkdocs-1.6.1-py3-none-any.whl", hash = "sha256:db91759624d1647f3f34aa0c3f327dd2601beae39a366d6e064c03468d35c20e", size = 3864451 },
]

[[package]]
name = "mkdocs-autorefs"
version = "1.2.0"
source = { registry = "https://pypi.org/simple" }
dependencies = [
    { name = "markdown" },
    { name = "markupsafe" },
    { name = "mkdocs" },
]
sdist = { url = "https://files.pythonhosted.org/packages/fb/ae/0f1154c614d6a8b8a36fff084e5b82af3a15f7d2060cf0dcdb1c53297a71/mkdocs_autorefs-1.2.0.tar.gz", hash = "sha256:a86b93abff653521bda71cf3fc5596342b7a23982093915cb74273f67522190f", size = 40262 }
wheels = [
    { url = "https://files.pythonhosted.org/packages/71/26/4d39d52ea2219604053a4d05b98e90d6a335511cc01806436ec4886b1028/mkdocs_autorefs-1.2.0-py3-none-any.whl", hash = "sha256:d588754ae89bd0ced0c70c06f58566a4ee43471eeeee5202427da7de9ef85a2f", size = 16522 },
]

[[package]]
name = "mkdocs-get-deps"
version = "0.2.0"
source = { registry = "https://pypi.org/simple" }
dependencies = [
    { name = "mergedeep" },
    { name = "platformdirs" },
    { name = "pyyaml" },
]
sdist = { url = "https://files.pythonhosted.org/packages/98/f5/ed29cd50067784976f25ed0ed6fcd3c2ce9eb90650aa3b2796ddf7b6870b/mkdocs_get_deps-0.2.0.tar.gz", hash = "sha256:162b3d129c7fad9b19abfdcb9c1458a651628e4b1dea628ac68790fb3061c60c", size = 10239 }
wheels = [
    { url = "https://files.pythonhosted.org/packages/9f/d4/029f984e8d3f3b6b726bd33cafc473b75e9e44c0f7e80a5b29abc466bdea/mkdocs_get_deps-0.2.0-py3-none-any.whl", hash = "sha256:2bf11d0b133e77a0dd036abeeb06dec8775e46efa526dc70667d8863eefc6134", size = 9521 },
]

[[package]]
name = "mkdocs-material"
version = "9.5.49"
source = { registry = "https://pypi.org/simple" }
dependencies = [
    { name = "babel" },
    { name = "colorama" },
    { name = "jinja2" },
    { name = "markdown" },
    { name = "mkdocs" },
    { name = "mkdocs-material-extensions" },
    { name = "paginate" },
    { name = "pygments" },
    { name = "pymdown-extensions" },
    { name = "regex" },
    { name = "requests" },
]
sdist = { url = "https://files.pythonhosted.org/packages/e2/14/8daeeecee2e25bd84239a843fdcb92b20db88ebbcb26e0d32f414ca54a22/mkdocs_material-9.5.49.tar.gz", hash = "sha256:3671bb282b4f53a1c72e08adbe04d2481a98f85fed392530051f80ff94a9621d", size = 3949559 }
wheels = [
    { url = "https://files.pythonhosted.org/packages/fc/2d/2dd23a36b48421db54f118bb6f6f733dbe2d5c78fe7867375e48649fd3df/mkdocs_material-9.5.49-py3-none-any.whl", hash = "sha256:c3c2d8176b18198435d3a3e119011922f3e11424074645c24019c2dcf08a360e", size = 8684098 },
]

[[package]]
name = "mkdocs-material-extensions"
version = "1.3.1"
source = { registry = "https://pypi.org/simple" }
sdist = { url = "https://files.pythonhosted.org/packages/79/9b/9b4c96d6593b2a541e1cb8b34899a6d021d208bb357042823d4d2cabdbe7/mkdocs_material_extensions-1.3.1.tar.gz", hash = "sha256:10c9511cea88f568257f960358a467d12b970e1f7b2c0e5fb2bb48cab1928443", size = 11847 }
wheels = [
    { url = "https://files.pythonhosted.org/packages/5b/54/662a4743aa81d9582ee9339d4ffa3c8fd40a4965e033d77b9da9774d3960/mkdocs_material_extensions-1.3.1-py3-none-any.whl", hash = "sha256:adff8b62700b25cb77b53358dad940f3ef973dd6db797907c49e3c2ef3ab4e31", size = 8728 },
]

[[package]]
name = "mkdocstrings"
version = "0.27.0"
source = { registry = "https://pypi.org/simple" }
dependencies = [
    { name = "click" },
    { name = "jinja2" },
    { name = "markdown" },
    { name = "markupsafe" },
    { name = "mkdocs" },
    { name = "mkdocs-autorefs" },
    { name = "platformdirs" },
    { name = "pymdown-extensions" },
]
sdist = { url = "https://files.pythonhosted.org/packages/e2/5a/5de70538c2cefae7ac3a15b5601e306ef3717290cb2aab11d51cbbc2d1c0/mkdocstrings-0.27.0.tar.gz", hash = "sha256:16adca6d6b0a1f9e0c07ff0b02ced8e16f228a9d65a37c063ec4c14d7b76a657", size = 94830 }
wheels = [
    { url = "https://files.pythonhosted.org/packages/cd/10/4c27c3063c2b3681a4b7942f8dbdeb4fa34fecb2c19b594e7345ebf4f86f/mkdocstrings-0.27.0-py3-none-any.whl", hash = "sha256:6ceaa7ea830770959b55a16203ac63da24badd71325b96af950e59fd37366332", size = 30658 },
]

[package.optional-dependencies]
python = [
    { name = "mkdocstrings-python" },
]

[[package]]
name = "mkdocstrings-python"
version = "1.12.2"
source = { registry = "https://pypi.org/simple" }
dependencies = [
    { name = "griffe" },
    { name = "mkdocs-autorefs" },
    { name = "mkdocstrings" },
]
sdist = { url = "https://files.pythonhosted.org/packages/23/ec/cb6debe2db77f1ef42b25b21d93b5021474de3037cd82385e586aee72545/mkdocstrings_python-1.12.2.tar.gz", hash = "sha256:7a1760941c0b52a2cd87b960a9e21112ffe52e7df9d0b9583d04d47ed2e186f3", size = 168207 }
wheels = [
    { url = "https://files.pythonhosted.org/packages/5b/c1/ac524e1026d9580cbc654b5d19f5843c8b364a66d30f956372cd09fd2f92/mkdocstrings_python-1.12.2-py3-none-any.whl", hash = "sha256:7f7d40d6db3cb1f5d19dbcd80e3efe4d0ba32b073272c0c0de9de2e604eda62a", size = 111759 },
]

[[package]]
name = "more-itertools"
version = "10.5.0"
source = { registry = "https://pypi.org/simple" }
sdist = { url = "https://files.pythonhosted.org/packages/51/78/65922308c4248e0eb08ebcbe67c95d48615cc6f27854b6f2e57143e9178f/more-itertools-10.5.0.tar.gz", hash = "sha256:5482bfef7849c25dc3c6dd53a6173ae4795da2a41a80faea6700d9f5846c5da6", size = 121020 }
wheels = [
    { url = "https://files.pythonhosted.org/packages/48/7e/3a64597054a70f7c86eb0a7d4fc315b8c1ab932f64883a297bdffeb5f967/more_itertools-10.5.0-py3-none-any.whl", hash = "sha256:037b0d3203ce90cca8ab1defbbdac29d5f993fc20131f3664dc8d6acfa872aef", size = 60952 },
]

[[package]]
name = "multidict"
version = "6.1.0"
source = { registry = "https://pypi.org/simple" }
sdist = { url = "https://files.pythonhosted.org/packages/d6/be/504b89a5e9ca731cd47487e91c469064f8ae5af93b7259758dcfc2b9c848/multidict-6.1.0.tar.gz", hash = "sha256:22ae2ebf9b0c69d206c003e2f6a914ea33f0a932d4aa16f236afc049d9958f4a", size = 64002 }
wheels = [
    { url = "https://files.pythonhosted.org/packages/22/67/1c7c0f39fe069aa4e5d794f323be24bf4d33d62d2a348acdb7991f8f30db/multidict-6.1.0-cp313-cp313-macosx_10_13_universal2.whl", hash = "sha256:d569388c381b24671589335a3be6e1d45546c2988c2ebe30fdcada8457a31008", size = 48771 },
    { url = "https://files.pythonhosted.org/packages/3c/25/c186ee7b212bdf0df2519eacfb1981a017bda34392c67542c274651daf23/multidict-6.1.0-cp313-cp313-macosx_10_13_x86_64.whl", hash = "sha256:052e10d2d37810b99cc170b785945421141bf7bb7d2f8799d431e7db229c385f", size = 29533 },
    { url = "https://files.pythonhosted.org/packages/67/5e/04575fd837e0958e324ca035b339cea174554f6f641d3fb2b4f2e7ff44a2/multidict-6.1.0-cp313-cp313-macosx_11_0_arm64.whl", hash = "sha256:f90c822a402cb865e396a504f9fc8173ef34212a342d92e362ca498cad308e28", size = 29595 },
    { url = "https://files.pythonhosted.org/packages/d3/b2/e56388f86663810c07cfe4a3c3d87227f3811eeb2d08450b9e5d19d78876/multidict-6.1.0-cp313-cp313-manylinux_2_17_aarch64.manylinux2014_aarch64.whl", hash = "sha256:b225d95519a5bf73860323e633a664b0d85ad3d5bede6d30d95b35d4dfe8805b", size = 130094 },
    { url = "https://files.pythonhosted.org/packages/6c/ee/30ae9b4186a644d284543d55d491fbd4239b015d36b23fea43b4c94f7052/multidict-6.1.0-cp313-cp313-manylinux_2_17_ppc64le.manylinux2014_ppc64le.whl", hash = "sha256:23bfd518810af7de1116313ebd9092cb9aa629beb12f6ed631ad53356ed6b86c", size = 134876 },
    { url = "https://files.pythonhosted.org/packages/84/c7/70461c13ba8ce3c779503c70ec9d0345ae84de04521c1f45a04d5f48943d/multidict-6.1.0-cp313-cp313-manylinux_2_17_s390x.manylinux2014_s390x.whl", hash = "sha256:5c09fcfdccdd0b57867577b719c69e347a436b86cd83747f179dbf0cc0d4c1f3", size = 133500 },
    { url = "https://files.pythonhosted.org/packages/4a/9f/002af221253f10f99959561123fae676148dd730e2daa2cd053846a58507/multidict-6.1.0-cp313-cp313-manylinux_2_17_x86_64.manylinux2014_x86_64.whl", hash = "sha256:bf6bea52ec97e95560af5ae576bdac3aa3aae0b6758c6efa115236d9e07dae44", size = 131099 },
    { url = "https://files.pythonhosted.org/packages/82/42/d1c7a7301d52af79d88548a97e297f9d99c961ad76bbe6f67442bb77f097/multidict-6.1.0-cp313-cp313-manylinux_2_5_i686.manylinux1_i686.manylinux_2_17_i686.manylinux2014_i686.whl", hash = "sha256:57feec87371dbb3520da6192213c7d6fc892d5589a93db548331954de8248fd2", size = 120403 },
    { url = "https://files.pythonhosted.org/packages/68/f3/471985c2c7ac707547553e8f37cff5158030d36bdec4414cb825fbaa5327/multidict-6.1.0-cp313-cp313-musllinux_1_2_aarch64.whl", hash = "sha256:0c3f390dc53279cbc8ba976e5f8035eab997829066756d811616b652b00a23a3", size = 125348 },
    { url = "https://files.pythonhosted.org/packages/67/2c/e6df05c77e0e433c214ec1d21ddd203d9a4770a1f2866a8ca40a545869a0/multidict-6.1.0-cp313-cp313-musllinux_1_2_i686.whl", hash = "sha256:59bfeae4b25ec05b34f1956eaa1cb38032282cd4dfabc5056d0a1ec4d696d3aa", size = 119673 },
    { url = "https://files.pythonhosted.org/packages/c5/cd/bc8608fff06239c9fb333f9db7743a1b2eafe98c2666c9a196e867a3a0a4/multidict-6.1.0-cp313-cp313-musllinux_1_2_ppc64le.whl", hash = "sha256:b2f59caeaf7632cc633b5cf6fc449372b83bbdf0da4ae04d5be36118e46cc0aa", size = 129927 },
    { url = "https://files.pythonhosted.org/packages/44/8e/281b69b7bc84fc963a44dc6e0bbcc7150e517b91df368a27834299a526ac/multidict-6.1.0-cp313-cp313-musllinux_1_2_s390x.whl", hash = "sha256:37bb93b2178e02b7b618893990941900fd25b6b9ac0fa49931a40aecdf083fe4", size = 128711 },
    { url = "https://files.pythonhosted.org/packages/12/a4/63e7cd38ed29dd9f1881d5119f272c898ca92536cdb53ffe0843197f6c85/multidict-6.1.0-cp313-cp313-musllinux_1_2_x86_64.whl", hash = "sha256:4e9f48f58c2c523d5a06faea47866cd35b32655c46b443f163d08c6d0ddb17d6", size = 125519 },
    { url = "https://files.pythonhosted.org/packages/38/e0/4f5855037a72cd8a7a2f60a3952d9aa45feedb37ae7831642102604e8a37/multidict-6.1.0-cp313-cp313-win32.whl", hash = "sha256:3a37ffb35399029b45c6cc33640a92bef403c9fd388acce75cdc88f58bd19a81", size = 26426 },
    { url = "https://files.pythonhosted.org/packages/7e/a5/17ee3a4db1e310b7405f5d25834460073a8ccd86198ce044dfaf69eac073/multidict-6.1.0-cp313-cp313-win_amd64.whl", hash = "sha256:e9aa71e15d9d9beaad2c6b9319edcdc0a49a43ef5c0a4c8265ca9ee7d6c67774", size = 28531 },
    { url = "https://files.pythonhosted.org/packages/99/b7/b9e70fde2c0f0c9af4cc5277782a89b66d35948ea3369ec9f598358c3ac5/multidict-6.1.0-py3-none-any.whl", hash = "sha256:48e171e52d1c4d33888e529b999e5900356b9ae588c2f09a52dcefb158b27506", size = 10051 },
]

[[package]]
name = "mypy-extensions"
version = "1.0.0"
source = { registry = "https://pypi.org/simple" }
sdist = { url = "https://files.pythonhosted.org/packages/98/a4/1ab47638b92648243faf97a5aeb6ea83059cc3624972ab6b8d2316078d3f/mypy_extensions-1.0.0.tar.gz", hash = "sha256:75dbf8955dc00442a438fc4d0666508a9a97b6bd41aa2f0ffe9d2f2725af0782", size = 4433 }
wheels = [
    { url = "https://files.pythonhosted.org/packages/2a/e2/5d3f6ada4297caebe1a2add3b126fe800c96f56dbe5d1988a2cbe0b267aa/mypy_extensions-1.0.0-py3-none-any.whl", hash = "sha256:4392f6c0eb8a5668a69e23d168ffa70f0be9ccfd32b5cc2d26a34ae5b844552d", size = 4695 },
]

[[package]]
name = "nanobind"
version = "2.4.0"
source = { registry = "https://pypi.org/simple" }
sdist = { url = "https://files.pythonhosted.org/packages/1e/01/a28722f6626e5c8a606dee71cb40c0b2ab9f7715b96bd34a9553c79dbf42/nanobind-2.4.0.tar.gz", hash = "sha256:a0392dee5f58881085b2ac8bfe8e53f74285aa4868b1472bfaf76cfb414e1c96", size = 953467 }
wheels = [
    { url = "https://files.pythonhosted.org/packages/7a/07/abff41fcade3613349eac71dacb166352babef515efd960a751e3175c262/nanobind-2.4.0-py3-none-any.whl", hash = "sha256:8cf27b04fbadeb9deb4a73f02bd838bf9f7e3e5a8ce44c50c93142b5728da58a", size = 232882 },
]

[[package]]
name = "natsort"
version = "8.4.0"
source = { registry = "https://pypi.org/simple" }
sdist = { url = "https://files.pythonhosted.org/packages/e2/a9/a0c57aee75f77794adaf35322f8b6404cbd0f89ad45c87197a937764b7d0/natsort-8.4.0.tar.gz", hash = "sha256:45312c4a0e5507593da193dedd04abb1469253b601ecaf63445ad80f0a1ea581", size = 76575 }
wheels = [
    { url = "https://files.pythonhosted.org/packages/ef/82/7a9d0550484a62c6da82858ee9419f3dd1ccc9aa1c26a1e43da3ecd20b0d/natsort-8.4.0-py3-none-any.whl", hash = "sha256:4732914fb471f56b5cce04d7bae6f164a592c7712e1c85f9ef585e197299521c", size = 38268 },
]

[[package]]
name = "nest-asyncio"
version = "1.6.0"
source = { registry = "https://pypi.org/simple" }
sdist = { url = "https://files.pythonhosted.org/packages/83/f8/51569ac65d696c8ecbee95938f89d4abf00f47d58d48f6fbabfe8f0baefe/nest_asyncio-1.6.0.tar.gz", hash = "sha256:6f172d5449aca15afd6c646851f4e31e02c598d553a667e38cafa997cfec55fe", size = 7418 }
wheels = [
    { url = "https://files.pythonhosted.org/packages/a0/c4/c2971a3ba4c6103a3d10c4b0f24f461ddc027f0f09763220cf35ca1401b3/nest_asyncio-1.6.0-py3-none-any.whl", hash = "sha256:87af6efd6b5e897c81050477ef65c62e2b2f35d51703cae01aff2905b1852e1c", size = 5195 },
]

[[package]]
name = "nodeenv"
version = "1.9.1"
source = { registry = "https://pypi.org/simple" }
sdist = { url = "https://files.pythonhosted.org/packages/43/16/fc88b08840de0e0a72a2f9d8c6bae36be573e475a6326ae854bcc549fc45/nodeenv-1.9.1.tar.gz", hash = "sha256:6ec12890a2dab7946721edbfbcd91f3319c6ccc9aec47be7c7e6b7011ee6645f", size = 47437 }
wheels = [
    { url = "https://files.pythonhosted.org/packages/d2/1d/1b658dbd2b9fa9c4c9f32accbfc0205d532c8c6194dc0f2a4c0428e7128a/nodeenv-1.9.1-py2.py3-none-any.whl", hash = "sha256:ba11c9782d29c27c70ffbdda2d7415098754709be8a7056d79a737cd901155c9", size = 22314 },
]

[[package]]
name = "numpy"
version = "2.2.0"
source = { registry = "https://pypi.org/simple" }
sdist = { url = "https://files.pythonhosted.org/packages/47/1b/1d565e0f6e156e1522ab564176b8b29d71e13d8caf003a08768df3d5cec5/numpy-2.2.0.tar.gz", hash = "sha256:140dd80ff8981a583a60980be1a655068f8adebf7a45a06a6858c873fcdcd4a0", size = 20225497 }
wheels = [
    { url = "https://files.pythonhosted.org/packages/bd/4c/0d1eef206545c994289e7a9de21b642880a11e0ed47a2b0c407c688c4f69/numpy-2.2.0-cp313-cp313-macosx_10_13_x86_64.whl", hash = "sha256:f8c8b141ef9699ae777c6278b52c706b653bf15d135d302754f6b2e90eb30367", size = 20895707 },
    { url = "https://files.pythonhosted.org/packages/16/cb/88f6c1e6df83002c421d5f854ccf134aa088aa997af786a5dac3f32ec99b/numpy-2.2.0-cp313-cp313-macosx_11_0_arm64.whl", hash = "sha256:0f0986e917aca18f7a567b812ef7ca9391288e2acb7a4308aa9d265bd724bdae", size = 14110592 },
    { url = "https://files.pythonhosted.org/packages/b4/54/817e6894168a43f33dca74199ba0dd0f1acd99aa6323ed6d323d63d640a2/numpy-2.2.0-cp313-cp313-macosx_14_0_arm64.whl", hash = "sha256:1c92113619f7b272838b8d6702a7f8ebe5edea0df48166c47929611d0b4dea69", size = 5110858 },
    { url = "https://files.pythonhosted.org/packages/c7/99/00d8a1a8eb70425bba7880257ed73fed08d3e8d05da4202fb6b9a81d5ee4/numpy-2.2.0-cp313-cp313-macosx_14_0_x86_64.whl", hash = "sha256:5a145e956b374e72ad1dff82779177d4a3c62bc8248f41b80cb5122e68f22d13", size = 6645143 },
    { url = "https://files.pythonhosted.org/packages/34/86/5b9c2b7c56e7a9d9297a0a4be0b8433f498eba52a8f5892d9132b0f64627/numpy-2.2.0-cp313-cp313-manylinux_2_17_aarch64.manylinux2014_aarch64.whl", hash = "sha256:18142b497d70a34b01642b9feabb70156311b326fdddd875a9981f34a369b671", size = 14042812 },
    { url = "https://files.pythonhosted.org/packages/df/54/13535f74391dbe5f479ceed96f1403267be302c840040700d4fd66688089/numpy-2.2.0-cp313-cp313-manylinux_2_17_x86_64.manylinux2014_x86_64.whl", hash = "sha256:a7d41d1612c1a82b64697e894b75db6758d4f21c3ec069d841e60ebe54b5b571", size = 16093419 },
    { url = "https://files.pythonhosted.org/packages/dd/37/dfb2056842ac61315f225aa56f455da369f5223e4c5a38b91d20da1b628b/numpy-2.2.0-cp313-cp313-musllinux_1_2_aarch64.whl", hash = "sha256:a98f6f20465e7618c83252c02041517bd2f7ea29be5378f09667a8f654a5918d", size = 15238969 },
    { url = "https://files.pythonhosted.org/packages/5a/3d/d20d24ee313992f0b7e7b9d9eef642d9b545d39d5b91c4a2cc8c98776328/numpy-2.2.0-cp313-cp313-musllinux_1_2_x86_64.whl", hash = "sha256:e09d40edfdb4e260cb1567d8ae770ccf3b8b7e9f0d9b5c2a9992696b30ce2742", size = 17855705 },
    { url = "https://files.pythonhosted.org/packages/5b/40/944c9ee264f875a2db6f79380944fd2b5bb9d712bb4a134d11f45ad5b693/numpy-2.2.0-cp313-cp313-win32.whl", hash = "sha256:3905a5fffcc23e597ee4d9fb3fcd209bd658c352657548db7316e810ca80458e", size = 6270078 },
    { url = "https://files.pythonhosted.org/packages/30/04/e1ee6f8b22034302d4c5c24e15782bdedf76d90b90f3874ed0b48525def0/numpy-2.2.0-cp313-cp313-win_amd64.whl", hash = "sha256:a184288538e6ad699cbe6b24859206e38ce5fba28f3bcfa51c90d0502c1582b2", size = 12605791 },
    { url = "https://files.pythonhosted.org/packages/ef/fb/51d458625cd6134d60ac15180ae50995d7d21b0f2f92a6286ae7b0792d19/numpy-2.2.0-cp313-cp313t-macosx_10_13_x86_64.whl", hash = "sha256:7832f9e8eb00be32f15fdfb9a981d6955ea9adc8574c521d48710171b6c55e95", size = 20920160 },
    { url = "https://files.pythonhosted.org/packages/b4/34/162ae0c5d2536ea4be98c813b5161c980f0443cd5765fde16ddfe3450140/numpy-2.2.0-cp313-cp313t-macosx_11_0_arm64.whl", hash = "sha256:f0dd071b95bbca244f4cb7f70b77d2ff3aaaba7fa16dc41f58d14854a6204e6c", size = 14119064 },
    { url = "https://files.pythonhosted.org/packages/17/6c/4195dd0e1c41c55f466d516e17e9e28510f32af76d23061ea3da67438e3c/numpy-2.2.0-cp313-cp313t-macosx_14_0_arm64.whl", hash = "sha256:b0b227dcff8cdc3efbce66d4e50891f04d0a387cce282fe1e66199146a6a8fca", size = 5152778 },
    { url = "https://files.pythonhosted.org/packages/2f/47/ea804ae525832c8d05ed85b560dfd242d34e4bb0962bc269ccaa720fb934/numpy-2.2.0-cp313-cp313t-macosx_14_0_x86_64.whl", hash = "sha256:6ab153263a7c5ccaf6dfe7e53447b74f77789f28ecb278c3b5d49db7ece10d6d", size = 6667605 },
    { url = "https://files.pythonhosted.org/packages/76/99/34d20e50b3d894bb16b5374bfbee399ab8ff3a33bf1e1f0b8acfe7bbd70d/numpy-2.2.0-cp313-cp313t-manylinux_2_17_aarch64.manylinux2014_aarch64.whl", hash = "sha256:e500aba968a48e9019e42c0c199b7ec0696a97fa69037bea163b55398e390529", size = 14013275 },
    { url = "https://files.pythonhosted.org/packages/69/8f/a1df7bd02d434ab82539517d1b98028985700cfc4300bc5496fb140ca648/numpy-2.2.0-cp313-cp313t-manylinux_2_17_x86_64.manylinux2014_x86_64.whl", hash = "sha256:440cfb3db4c5029775803794f8638fbdbf71ec702caf32735f53b008e1eaece3", size = 16074900 },
    { url = "https://files.pythonhosted.org/packages/04/94/b419e7a76bf21a00fcb03c613583f10e389fdc8dfe420412ff5710c8ad3d/numpy-2.2.0-cp313-cp313t-musllinux_1_2_aarch64.whl", hash = "sha256:a55dc7a7f0b6198b07ec0cd445fbb98b05234e8b00c5ac4874a63372ba98d4ab", size = 15219122 },
    { url = "https://files.pythonhosted.org/packages/65/d9/dddf398b2b6c5d750892a207a469c2854a8db0f033edaf72103af8cf05aa/numpy-2.2.0-cp313-cp313t-musllinux_1_2_x86_64.whl", hash = "sha256:4bddbaa30d78c86329b26bd6aaaea06b1e47444da99eddac7bf1e2fab717bd72", size = 17851668 },
    { url = "https://files.pythonhosted.org/packages/d4/dc/09a4e5819a9782a213c0eb4eecacdc1cd75ad8dac99279b04cfccb7eeb0a/numpy-2.2.0-cp313-cp313t-win32.whl", hash = "sha256:30bf971c12e4365153afb31fc73f441d4da157153f3400b82db32d04de1e4066", size = 6325288 },
    { url = "https://files.pythonhosted.org/packages/ce/e1/e0d06ec34036c92b43aef206efe99a5f5f04e12c776eab82a36e00c40afc/numpy-2.2.0-cp313-cp313t-win_amd64.whl", hash = "sha256:d35717333b39d1b6bb8433fa758a55f1081543de527171543a2b710551d40881", size = 12692303 },
]

[[package]]
name = "objprint"
version = "0.3.0"
source = { registry = "https://pypi.org/simple" }
sdist = { url = "https://files.pythonhosted.org/packages/81/b8/c10e96120f1585824a1992655334b49da3924edfb364e84a26cc0ecdb89b/objprint-0.3.0.tar.gz", hash = "sha256:b5d83f9d62db5b95353bb42959106e1cd43010dcaa3eed1ad8d7d0b2df9b2d5a", size = 47481 }
wheels = [
    { url = "https://files.pythonhosted.org/packages/ec/af/572825252f16f36eeecbc8e3b721913d2640d69b984fdb8907aa8b4b0975/objprint-0.3.0-py3-none-any.whl", hash = "sha256:489083bfc8baf0526f8fd6af74673799511532636f0ce4141133255ded773405", size = 41619 },
]

[[package]]
name = "orderly-set"
version = "5.2.3"
source = { registry = "https://pypi.org/simple" }
sdist = { url = "https://files.pythonhosted.org/packages/5d/9e/8fdcb9ab1b6983cc7c185a4ddafc27518118bd80e9ff2f30aba83636af37/orderly_set-5.2.3.tar.gz", hash = "sha256:571ed97c5a5fca7ddeb6b2d26c19aca896b0ed91f334d9c109edd2f265fb3017", size = 19698 }
wheels = [
    { url = "https://files.pythonhosted.org/packages/cc/bb/a3a4eab8430f14c7d1476f9db261d32654cb3d1794c0266a46f6574e1190/orderly_set-5.2.3-py3-none-any.whl", hash = "sha256:d357cedcf67f4ebff0d4cbd5b0997e98eeb65dd24fdf5c990a501ae9e82c7d34", size = 12024 },
]

[[package]]
name = "packaging"
version = "24.2"
source = { registry = "https://pypi.org/simple" }
sdist = { url = "https://files.pythonhosted.org/packages/d0/63/68dbb6eb2de9cb10ee4c9c14a0148804425e13c4fb20d61cce69f53106da/packaging-24.2.tar.gz", hash = "sha256:c228a6dc5e932d346bc5739379109d49e8853dd8223571c7c5b55260edc0b97f", size = 163950 }
wheels = [
    { url = "https://files.pythonhosted.org/packages/88/ef/eb23f262cca3c0c4eb7ab1933c3b1f03d021f2c48f54763065b6f0e321be/packaging-24.2-py3-none-any.whl", hash = "sha256:09abb1bccd265c01f4a3aa3f7a7db064b36514d2cba19a2f694fe6150451a759", size = 65451 },
]

[[package]]
name = "paginate"
version = "0.5.7"
source = { registry = "https://pypi.org/simple" }
sdist = { url = "https://files.pythonhosted.org/packages/ec/46/68dde5b6bc00c1296ec6466ab27dddede6aec9af1b99090e1107091b3b84/paginate-0.5.7.tar.gz", hash = "sha256:22bd083ab41e1a8b4f3690544afb2c60c25e5c9a63a30fa2f483f6c60c8e5945", size = 19252 }
wheels = [
    { url = "https://files.pythonhosted.org/packages/90/96/04b8e52da071d28f5e21a805b19cb9390aa17a47462ac87f5e2696b9566d/paginate-0.5.7-py2.py3-none-any.whl", hash = "sha256:b885e2af73abcf01d9559fd5216b57ef722f8c42affbb63942377668e35c7591", size = 13746 },
]

[[package]]
name = "pandas"
version = "2.2.3"
source = { registry = "https://pypi.org/simple" }
dependencies = [
    { name = "numpy" },
    { name = "python-dateutil" },
    { name = "pytz" },
    { name = "tzdata" },
]
sdist = { url = "https://files.pythonhosted.org/packages/9c/d6/9f8431bacc2e19dca897724cd097b1bb224a6ad5433784a44b587c7c13af/pandas-2.2.3.tar.gz", hash = "sha256:4f18ba62b61d7e192368b84517265a99b4d7ee8912f8708660fb4a366cc82667", size = 4399213 }
wheels = [
    { url = "https://files.pythonhosted.org/packages/64/22/3b8f4e0ed70644e85cfdcd57454686b9057c6c38d2f74fe4b8bc2527214a/pandas-2.2.3-cp313-cp313-macosx_10_13_x86_64.whl", hash = "sha256:f00d1345d84d8c86a63e476bb4955e46458b304b9575dcf71102b5c705320015", size = 12477643 },
    { url = "https://files.pythonhosted.org/packages/e4/93/b3f5d1838500e22c8d793625da672f3eec046b1a99257666c94446969282/pandas-2.2.3-cp313-cp313-macosx_11_0_arm64.whl", hash = "sha256:3508d914817e153ad359d7e069d752cdd736a247c322d932eb89e6bc84217f28", size = 11281573 },
    { url = "https://files.pythonhosted.org/packages/f5/94/6c79b07f0e5aab1dcfa35a75f4817f5c4f677931d4234afcd75f0e6a66ca/pandas-2.2.3-cp313-cp313-manylinux2014_aarch64.manylinux_2_17_aarch64.whl", hash = "sha256:22a9d949bfc9a502d320aa04e5d02feab689d61da4e7764b62c30b991c42c5f0", size = 15196085 },
    { url = "https://files.pythonhosted.org/packages/e8/31/aa8da88ca0eadbabd0a639788a6da13bb2ff6edbbb9f29aa786450a30a91/pandas-2.2.3-cp313-cp313-manylinux_2_17_x86_64.manylinux2014_x86_64.whl", hash = "sha256:f3a255b2c19987fbbe62a9dfd6cff7ff2aa9ccab3fc75218fd4b7530f01efa24", size = 12711809 },
    { url = "https://files.pythonhosted.org/packages/ee/7c/c6dbdb0cb2a4344cacfb8de1c5808ca885b2e4dcfde8008266608f9372af/pandas-2.2.3-cp313-cp313-musllinux_1_2_aarch64.whl", hash = "sha256:800250ecdadb6d9c78eae4990da62743b857b470883fa27f652db8bdde7f6659", size = 16356316 },
    { url = "https://files.pythonhosted.org/packages/57/b7/8b757e7d92023b832869fa8881a992696a0bfe2e26f72c9ae9f255988d42/pandas-2.2.3-cp313-cp313-musllinux_1_2_x86_64.whl", hash = "sha256:6374c452ff3ec675a8f46fd9ab25c4ad0ba590b71cf0656f8b6daa5202bca3fb", size = 14022055 },
    { url = "https://files.pythonhosted.org/packages/3b/bc/4b18e2b8c002572c5a441a64826252ce5da2aa738855747247a971988043/pandas-2.2.3-cp313-cp313-win_amd64.whl", hash = "sha256:61c5ad4043f791b61dd4752191d9f07f0ae412515d59ba8f005832a532f8736d", size = 11481175 },
    { url = "https://files.pythonhosted.org/packages/76/a3/a5d88146815e972d40d19247b2c162e88213ef51c7c25993942c39dbf41d/pandas-2.2.3-cp313-cp313t-macosx_10_13_x86_64.whl", hash = "sha256:3b71f27954685ee685317063bf13c7709a7ba74fc996b84fc6821c59b0f06468", size = 12615650 },
    { url = "https://files.pythonhosted.org/packages/9c/8c/f0fd18f6140ddafc0c24122c8a964e48294acc579d47def376fef12bcb4a/pandas-2.2.3-cp313-cp313t-macosx_11_0_arm64.whl", hash = "sha256:38cf8125c40dae9d5acc10fa66af8ea6fdf760b2714ee482ca691fc66e6fcb18", size = 11290177 },
    { url = "https://files.pythonhosted.org/packages/ed/f9/e995754eab9c0f14c6777401f7eece0943840b7a9fc932221c19d1abee9f/pandas-2.2.3-cp313-cp313t-manylinux2014_aarch64.manylinux_2_17_aarch64.whl", hash = "sha256:ba96630bc17c875161df3818780af30e43be9b166ce51c9a18c1feae342906c2", size = 14651526 },
    { url = "https://files.pythonhosted.org/packages/25/b0/98d6ae2e1abac4f35230aa756005e8654649d305df9a28b16b9ae4353bff/pandas-2.2.3-cp313-cp313t-manylinux_2_17_x86_64.manylinux2014_x86_64.whl", hash = "sha256:1db71525a1538b30142094edb9adc10be3f3e176748cd7acc2240c2f2e5aa3a4", size = 11871013 },
    { url = "https://files.pythonhosted.org/packages/cc/57/0f72a10f9db6a4628744c8e8f0df4e6e21de01212c7c981d31e50ffc8328/pandas-2.2.3-cp313-cp313t-musllinux_1_2_aarch64.whl", hash = "sha256:15c0e1e02e93116177d29ff83e8b1619c93ddc9c49083f237d4312337a61165d", size = 15711620 },
    { url = "https://files.pythonhosted.org/packages/ab/5f/b38085618b950b79d2d9164a711c52b10aefc0ae6833b96f626b7021b2ed/pandas-2.2.3-cp313-cp313t-musllinux_1_2_x86_64.whl", hash = "sha256:ad5b65698ab28ed8d7f18790a0dc58005c7629f227be9ecc1072aa74c0c1d43a", size = 13098436 },
]

[[package]]
name = "pathspec"
version = "0.12.1"
source = { registry = "https://pypi.org/simple" }
sdist = { url = "https://files.pythonhosted.org/packages/ca/bc/f35b8446f4531a7cb215605d100cd88b7ac6f44ab3fc94870c120ab3adbf/pathspec-0.12.1.tar.gz", hash = "sha256:a482d51503a1ab33b1c67a6c3813a26953dbdc71c31dacaef9a838c4e29f5712", size = 51043 }
wheels = [
    { url = "https://files.pythonhosted.org/packages/cc/20/ff623b09d963f88bfde16306a54e12ee5ea43e9b597108672ff3a408aad6/pathspec-0.12.1-py3-none-any.whl", hash = "sha256:a0d503e138a4c123b27490a4f7beda6a01c6f288df0e4a8b79c7eb0dc7b4cc08", size = 31191 },
]

[[package]]
name = "pathvalidate"
version = "3.2.1"
source = { registry = "https://pypi.org/simple" }
sdist = { url = "https://files.pythonhosted.org/packages/b4/8c/8713d8dcd8e357b9358695b441ee974580a8addfaea4f01437df07577052/pathvalidate-3.2.1.tar.gz", hash = "sha256:f5d07b1e2374187040612a1fcd2bcb2919f8db180df254c9581bb90bf903377d", size = 59263 }
wheels = [
    { url = "https://files.pythonhosted.org/packages/d3/5e/76a9d08b4b4e4583f269cb9f64de267f9aeae0dacef23307f53a14211716/pathvalidate-3.2.1-py3-none-any.whl", hash = "sha256:9a6255eb8f63c9e2135b9be97a5ce08f10230128c4ae7b3e935378b82b22c4c9", size = 23833 },
]

[[package]]
name = "patool"
version = "2.3.0"
source = { registry = "https://pypi.org/simple" }
sdist = { url = "https://files.pythonhosted.org/packages/62/7a/1ee711aea4210125d9c2bf69cdedd7108c7eb7db4ed7d988ab1bbf7d91ab/patool-2.3.0.tar.gz", hash = "sha256:498e294fd8c7d50889d65019d431c6867bf3fb1fec5ea2d39d1d39d1215002f8", size = 1996107 }
wheels = [
    { url = "https://files.pythonhosted.org/packages/27/2c/140718e34ae62ca6ed214fd92b0d3436d4ea6d950398e7de75fa99ca71b5/patool-2.3.0-py2.py3-none-any.whl", hash = "sha256:e91bcd067b3967eab38ac4c6d2673b834087fcd3e036affd7f64047d0c5546c9", size = 96626 },
]

[[package]]
name = "pexpect"
version = "4.9.0"
source = { registry = "https://pypi.org/simple" }
dependencies = [
    { name = "ptyprocess" },
]
sdist = { url = "https://files.pythonhosted.org/packages/42/92/cc564bf6381ff43ce1f4d06852fc19a2f11d180f23dc32d9588bee2f149d/pexpect-4.9.0.tar.gz", hash = "sha256:ee7d41123f3c9911050ea2c2dac107568dc43b2d3b0c7557a33212c398ead30f", size = 166450 }
wheels = [
    { url = "https://files.pythonhosted.org/packages/9e/c3/059298687310d527a58bb01f3b1965787ee3b40dce76752eda8b44e9a2c5/pexpect-4.9.0-py2.py3-none-any.whl", hash = "sha256:7236d1e080e4936be2dc3e326cec0af72acf9212a7e1d060210e70a47e253523", size = 63772 },
]

[[package]]
name = "pillow"
version = "11.0.0"
source = { registry = "https://pypi.org/simple" }
sdist = { url = "https://files.pythonhosted.org/packages/a5/26/0d95c04c868f6bdb0c447e3ee2de5564411845e36a858cfd63766bc7b563/pillow-11.0.0.tar.gz", hash = "sha256:72bacbaf24ac003fea9bff9837d1eedb6088758d41e100c1552930151f677739", size = 46737780 }
wheels = [
    { url = "https://files.pythonhosted.org/packages/63/24/e2e15e392d00fcf4215907465d8ec2a2f23bcec1481a8ebe4ae760459995/pillow-11.0.0-cp313-cp313-macosx_10_13_x86_64.whl", hash = "sha256:bcd1fb5bb7b07f64c15618c89efcc2cfa3e95f0e3bcdbaf4642509de1942a699", size = 3147300 },
    { url = "https://files.pythonhosted.org/packages/43/72/92ad4afaa2afc233dc44184adff289c2e77e8cd916b3ddb72ac69495bda3/pillow-11.0.0-cp313-cp313-macosx_11_0_arm64.whl", hash = "sha256:0e038b0745997c7dcaae350d35859c9715c71e92ffb7e0f4a8e8a16732150f38", size = 2978742 },
    { url = "https://files.pythonhosted.org/packages/9e/da/c8d69c5bc85d72a8523fe862f05ababdc52c0a755cfe3d362656bb86552b/pillow-11.0.0-cp313-cp313-manylinux_2_17_aarch64.manylinux2014_aarch64.whl", hash = "sha256:0ae08bd8ffc41aebf578c2af2f9d8749d91f448b3bfd41d7d9ff573d74f2a6b2", size = 4194349 },
    { url = "https://files.pythonhosted.org/packages/cd/e8/686d0caeed6b998351d57796496a70185376ed9c8ec7d99e1d19ad591fc6/pillow-11.0.0-cp313-cp313-manylinux_2_17_x86_64.manylinux2014_x86_64.whl", hash = "sha256:d69bfd8ec3219ae71bcde1f942b728903cad25fafe3100ba2258b973bd2bc1b2", size = 4298714 },
    { url = "https://files.pythonhosted.org/packages/ec/da/430015cec620d622f06854be67fd2f6721f52fc17fca8ac34b32e2d60739/pillow-11.0.0-cp313-cp313-manylinux_2_28_aarch64.whl", hash = "sha256:61b887f9ddba63ddf62fd02a3ba7add935d053b6dd7d58998c630e6dbade8527", size = 4208514 },
    { url = "https://files.pythonhosted.org/packages/44/ae/7e4f6662a9b1cb5f92b9cc9cab8321c381ffbee309210940e57432a4063a/pillow-11.0.0-cp313-cp313-manylinux_2_28_x86_64.whl", hash = "sha256:c6a660307ca9d4867caa8d9ca2c2658ab685de83792d1876274991adec7b93fa", size = 4380055 },
    { url = "https://files.pythonhosted.org/packages/74/d5/1a807779ac8a0eeed57f2b92a3c32ea1b696e6140c15bd42eaf908a261cd/pillow-11.0.0-cp313-cp313-musllinux_1_2_aarch64.whl", hash = "sha256:73e3a0200cdda995c7e43dd47436c1548f87a30bb27fb871f352a22ab8dcf45f", size = 4296751 },
    { url = "https://files.pythonhosted.org/packages/38/8c/5fa3385163ee7080bc13026d59656267daaaaf3c728c233d530e2c2757c8/pillow-11.0.0-cp313-cp313-musllinux_1_2_x86_64.whl", hash = "sha256:fba162b8872d30fea8c52b258a542c5dfd7b235fb5cb352240c8d63b414013eb", size = 4430378 },
    { url = "https://files.pythonhosted.org/packages/ca/1d/ad9c14811133977ff87035bf426875b93097fb50af747793f013979facdb/pillow-11.0.0-cp313-cp313-win32.whl", hash = "sha256:f1b82c27e89fffc6da125d5eb0ca6e68017faf5efc078128cfaa42cf5cb38798", size = 2249588 },
    { url = "https://files.pythonhosted.org/packages/fb/01/3755ba287dac715e6afdb333cb1f6d69740a7475220b4637b5ce3d78cec2/pillow-11.0.0-cp313-cp313-win_amd64.whl", hash = "sha256:8ba470552b48e5835f1d23ecb936bb7f71d206f9dfeee64245f30c3270b994de", size = 2567509 },
    { url = "https://files.pythonhosted.org/packages/c0/98/2c7d727079b6be1aba82d195767d35fcc2d32204c7a5820f822df5330152/pillow-11.0.0-cp313-cp313-win_arm64.whl", hash = "sha256:846e193e103b41e984ac921b335df59195356ce3f71dcfd155aa79c603873b84", size = 2254791 },
    { url = "https://files.pythonhosted.org/packages/eb/38/998b04cc6f474e78b563716b20eecf42a2fa16a84589d23c8898e64b0ffd/pillow-11.0.0-cp313-cp313t-macosx_10_13_x86_64.whl", hash = "sha256:4ad70c4214f67d7466bea6a08061eba35c01b1b89eaa098040a35272a8efb22b", size = 3150854 },
    { url = "https://files.pythonhosted.org/packages/13/8e/be23a96292113c6cb26b2aa3c8b3681ec62b44ed5c2bd0b258bd59503d3c/pillow-11.0.0-cp313-cp313t-macosx_11_0_arm64.whl", hash = "sha256:6ec0d5af64f2e3d64a165f490d96368bb5dea8b8f9ad04487f9ab60dc4bb6003", size = 2982369 },
    { url = "https://files.pythonhosted.org/packages/97/8a/3db4eaabb7a2ae8203cd3a332a005e4aba00067fc514aaaf3e9721be31f1/pillow-11.0.0-cp313-cp313t-manylinux_2_17_x86_64.manylinux2014_x86_64.whl", hash = "sha256:c809a70e43c7977c4a42aefd62f0131823ebf7dd73556fa5d5950f5b354087e2", size = 4333703 },
    { url = "https://files.pythonhosted.org/packages/28/ac/629ffc84ff67b9228fe87a97272ab125bbd4dc462745f35f192d37b822f1/pillow-11.0.0-cp313-cp313t-manylinux_2_28_x86_64.whl", hash = "sha256:4b60c9520f7207aaf2e1d94de026682fc227806c6e1f55bba7606d1c94dd623a", size = 4412550 },
    { url = "https://files.pythonhosted.org/packages/d6/07/a505921d36bb2df6868806eaf56ef58699c16c388e378b0dcdb6e5b2fb36/pillow-11.0.0-cp313-cp313t-musllinux_1_2_x86_64.whl", hash = "sha256:1e2688958a840c822279fda0086fec1fdab2f95bf2b717b66871c4ad9859d7e8", size = 4461038 },
    { url = "https://files.pythonhosted.org/packages/d6/b9/fb620dd47fc7cc9678af8f8bd8c772034ca4977237049287e99dda360b66/pillow-11.0.0-cp313-cp313t-win32.whl", hash = "sha256:607bbe123c74e272e381a8d1957083a9463401f7bd01287f50521ecb05a313f8", size = 2253197 },
    { url = "https://files.pythonhosted.org/packages/df/86/25dde85c06c89d7fc5db17940f07aae0a56ac69aa9ccb5eb0f09798862a8/pillow-11.0.0-cp313-cp313t-win_amd64.whl", hash = "sha256:5c39ed17edea3bc69c743a8dd3e9853b7509625c2462532e62baa0732163a904", size = 2572169 },
    { url = "https://files.pythonhosted.org/packages/51/85/9c33f2517add612e17f3381aee7c4072779130c634921a756c97bc29fb49/pillow-11.0.0-cp313-cp313t-win_arm64.whl", hash = "sha256:75acbbeb05b86bc53cbe7b7e6fe00fbcf82ad7c684b3ad82e3d711da9ba287d3", size = 2256828 },
]

[[package]]
name = "pint"
version = "0.24.4"
source = { registry = "https://pypi.org/simple" }
dependencies = [
    { name = "flexcache" },
    { name = "flexparser" },
    { name = "platformdirs" },
    { name = "typing-extensions" },
]
sdist = { url = "https://files.pythonhosted.org/packages/20/bb/52b15ddf7b7706ed591134a895dbf6e41c8348171fb635e655e0a4bbb0ea/pint-0.24.4.tar.gz", hash = "sha256:35275439b574837a6cd3020a5a4a73645eb125ce4152a73a2f126bf164b91b80", size = 342225 }
wheels = [
    { url = "https://files.pythonhosted.org/packages/b7/16/bd2f5904557265882108dc2e04f18abc05ab0c2b7082ae9430091daf1d5c/Pint-0.24.4-py3-none-any.whl", hash = "sha256:aa54926c8772159fcf65f82cc0d34de6768c151b32ad1deb0331291c38fe7659", size = 302029 },
]

[[package]]
name = "platformdirs"
version = "4.3.6"
source = { registry = "https://pypi.org/simple" }
sdist = { url = "https://files.pythonhosted.org/packages/13/fc/128cc9cb8f03208bdbf93d3aa862e16d376844a14f9a0ce5cf4507372de4/platformdirs-4.3.6.tar.gz", hash = "sha256:357fb2acbc885b0419afd3ce3ed34564c13c9b95c89360cd9563f73aa5e2b907", size = 21302 }
wheels = [
    { url = "https://files.pythonhosted.org/packages/3c/a6/bc1012356d8ece4d66dd75c4b9fc6c1f6650ddd5991e421177d9f8f671be/platformdirs-4.3.6-py3-none-any.whl", hash = "sha256:73e575e1408ab8103900836b97580d5307456908a03e92031bab39e4554cc3fb", size = 18439 },
]

[[package]]
name = "plotly"
version = "5.24.1"
source = { registry = "https://pypi.org/simple" }
dependencies = [
    { name = "packaging" },
    { name = "tenacity" },
]
sdist = { url = "https://files.pythonhosted.org/packages/79/4f/428f6d959818d7425a94c190a6b26fbc58035cbef40bf249be0b62a9aedd/plotly-5.24.1.tar.gz", hash = "sha256:dbc8ac8339d248a4bcc36e08a5659bacfe1b079390b8953533f4eb22169b4bae", size = 9479398 }
wheels = [
    { url = "https://files.pythonhosted.org/packages/e5/ae/580600f441f6fc05218bd6c9d5794f4aef072a7d9093b291f1c50a9db8bc/plotly-5.24.1-py3-none-any.whl", hash = "sha256:f67073a1e637eb0dc3e46324d9d51e2fe76e9727c892dde64ddf1e1b51f29089", size = 19054220 },
]

[[package]]
name = "pluggy"
version = "1.5.0"
source = { registry = "https://pypi.org/simple" }
sdist = { url = "https://files.pythonhosted.org/packages/96/2d/02d4312c973c6050a18b314a5ad0b3210edb65a906f868e31c111dede4a6/pluggy-1.5.0.tar.gz", hash = "sha256:2cffa88e94fdc978c4c574f15f9e59b7f4201d439195c3715ca9e2486f1d0cf1", size = 67955 }
wheels = [
    { url = "https://files.pythonhosted.org/packages/88/5f/e351af9a41f866ac3f1fac4ca0613908d9a41741cfcf2228f4ad853b697d/pluggy-1.5.0-py3-none-any.whl", hash = "sha256:44e1ad92c8ca002de6377e165f3e0f1be63266ab4d554740532335b9d75ea669", size = 20556 },
]

[[package]]
name = "postgrest"
version = "0.18.0"
source = { registry = "https://pypi.org/simple" }
dependencies = [
    { name = "deprecation" },
    { name = "httpx", extra = ["http2"] },
    { name = "pydantic" },
]
sdist = { url = "https://files.pythonhosted.org/packages/e2/f1/4e02f36b8b1b0fbac55607d0d650913dd3fc05c82cc8fbcb899e46c54e91/postgrest-0.18.0.tar.gz", hash = "sha256:29c1a94801a17eb9ad590189993fe5a7a6d8c1bfc11a3c9d0ce7ba146454ebb3", size = 14693 }
wheels = [
    { url = "https://files.pythonhosted.org/packages/89/c5/3d476b885230325269befd6d985256e8a1398e7dbea2185965e7524e0bba/postgrest-0.18.0-py3-none-any.whl", hash = "sha256:200baad0d23fee986b3a0ffd3e07bfe0cdd40e09760f11e8e13a6c0c2376d5fa", size = 21771 },
]

[[package]]
name = "pre-commit"
version = "3.8.0"
source = { registry = "https://pypi.org/simple" }
dependencies = [
    { name = "cfgv" },
    { name = "identify" },
    { name = "nodeenv" },
    { name = "pyyaml" },
    { name = "virtualenv" },
]
sdist = { url = "https://files.pythonhosted.org/packages/64/10/97ee2fa54dff1e9da9badbc5e35d0bbaef0776271ea5907eccf64140f72f/pre_commit-3.8.0.tar.gz", hash = "sha256:8bb6494d4a20423842e198980c9ecf9f96607a07ea29549e180eef9ae80fe7af", size = 177815 }
wheels = [
    { url = "https://files.pythonhosted.org/packages/07/92/caae8c86e94681b42c246f0bca35c059a2f0529e5b92619f6aba4cf7e7b6/pre_commit-3.8.0-py2.py3-none-any.whl", hash = "sha256:9a90a53bf82fdd8778d58085faf8d83df56e40dfe18f45b19446e26bf1b3a63f", size = 204643 },
]

[[package]]
name = "priority"
version = "2.0.0"
source = { registry = "https://pypi.org/simple" }
sdist = { url = "https://files.pythonhosted.org/packages/f5/3c/eb7c35f4dcede96fca1842dac5f4f5d15511aa4b52f3a961219e68ae9204/priority-2.0.0.tar.gz", hash = "sha256:c965d54f1b8d0d0b19479db3924c7c36cf672dbf2aec92d43fbdaf4492ba18c0", size = 24792 }
wheels = [
    { url = "https://files.pythonhosted.org/packages/5e/5f/82c8074f7e84978129347c2c6ec8b6c59f3584ff1a20bc3c940a3e061790/priority-2.0.0-py3-none-any.whl", hash = "sha256:6f8eefce5f3ad59baf2c080a664037bb4725cd0a790d53d59ab4059288faf6aa", size = 8946 },
]

[[package]]
name = "prompt-toolkit"
version = "3.0.36"
source = { registry = "https://pypi.org/simple" }
dependencies = [
    { name = "wcwidth" },
]
sdist = { url = "https://files.pythonhosted.org/packages/fb/93/180be2342f89f16543ec4eb3f25083b5b84eba5378f68efff05409fb39a9/prompt_toolkit-3.0.36.tar.gz", hash = "sha256:3e163f254bef5a03b146397d7c1963bd3e2812f0964bb9a24e6ec761fd28db63", size = 423863 }
wheels = [
    { url = "https://files.pythonhosted.org/packages/eb/37/791f1a6edd13c61cac85282368aa68cb0f3f164440fdf60032f2cc6ca34e/prompt_toolkit-3.0.36-py3-none-any.whl", hash = "sha256:aa64ad242a462c5ff0363a7b9cfe696c20d55d9fc60c11fd8e632d064804d305", size = 386414 },
]

[[package]]
name = "propcache"
version = "0.2.1"
source = { registry = "https://pypi.org/simple" }
sdist = { url = "https://files.pythonhosted.org/packages/20/c8/2a13f78d82211490855b2fb303b6721348d0787fdd9a12ac46d99d3acde1/propcache-0.2.1.tar.gz", hash = "sha256:3f77ce728b19cb537714499928fe800c3dda29e8d9428778fc7c186da4c09a64", size = 41735 }
wheels = [
    { url = "https://files.pythonhosted.org/packages/0f/2a/329e0547cf2def8857157f9477669043e75524cc3e6251cef332b3ff256f/propcache-0.2.1-cp313-cp313-macosx_10_13_universal2.whl", hash = "sha256:aca405706e0b0a44cc6bfd41fbe89919a6a56999157f6de7e182a990c36e37bc", size = 77002 },
    { url = "https://files.pythonhosted.org/packages/12/2d/c4df5415e2382f840dc2ecbca0eeb2293024bc28e57a80392f2012b4708c/propcache-0.2.1-cp313-cp313-macosx_10_13_x86_64.whl", hash = "sha256:12d1083f001ace206fe34b6bdc2cb94be66d57a850866f0b908972f90996b3e9", size = 44639 },
    { url = "https://files.pythonhosted.org/packages/d0/5a/21aaa4ea2f326edaa4e240959ac8b8386ea31dedfdaa636a3544d9e7a408/propcache-0.2.1-cp313-cp313-macosx_11_0_arm64.whl", hash = "sha256:d93f3307ad32a27bda2e88ec81134b823c240aa3abb55821a8da553eed8d9439", size = 44049 },
    { url = "https://files.pythonhosted.org/packages/4e/3e/021b6cd86c0acc90d74784ccbb66808b0bd36067a1bf3e2deb0f3845f618/propcache-0.2.1-cp313-cp313-manylinux_2_17_aarch64.manylinux2014_aarch64.whl", hash = "sha256:ba278acf14471d36316159c94a802933d10b6a1e117b8554fe0d0d9b75c9d536", size = 224819 },
    { url = "https://files.pythonhosted.org/packages/3c/57/c2fdeed1b3b8918b1770a133ba5c43ad3d78e18285b0c06364861ef5cc38/propcache-0.2.1-cp313-cp313-manylinux_2_17_ppc64le.manylinux2014_ppc64le.whl", hash = "sha256:4e6281aedfca15301c41f74d7005e6e3f4ca143584ba696ac69df4f02f40d629", size = 229625 },
    { url = "https://files.pythonhosted.org/packages/9d/81/70d4ff57bf2877b5780b466471bebf5892f851a7e2ca0ae7ffd728220281/propcache-0.2.1-cp313-cp313-manylinux_2_17_s390x.manylinux2014_s390x.whl", hash = "sha256:5b750a8e5a1262434fb1517ddf64b5de58327f1adc3524a5e44c2ca43305eb0b", size = 232934 },
    { url = "https://files.pythonhosted.org/packages/3c/b9/bb51ea95d73b3fb4100cb95adbd4e1acaf2cbb1fd1083f5468eeb4a099a8/propcache-0.2.1-cp313-cp313-manylinux_2_17_x86_64.manylinux2014_x86_64.whl", hash = "sha256:bf72af5e0fb40e9babf594308911436c8efde3cb5e75b6f206c34ad18be5c052", size = 227361 },
    { url = "https://files.pythonhosted.org/packages/f1/20/3c6d696cd6fd70b29445960cc803b1851a1131e7a2e4ee261ee48e002bcd/propcache-0.2.1-cp313-cp313-manylinux_2_5_i686.manylinux1_i686.manylinux_2_17_i686.manylinux2014_i686.whl", hash = "sha256:b2d0a12018b04f4cb820781ec0dffb5f7c7c1d2a5cd22bff7fb055a2cb19ebce", size = 213904 },
    { url = "https://files.pythonhosted.org/packages/a1/cb/1593bfc5ac6d40c010fa823f128056d6bc25b667f5393781e37d62f12005/propcache-0.2.1-cp313-cp313-musllinux_1_2_aarch64.whl", hash = "sha256:e800776a79a5aabdb17dcc2346a7d66d0777e942e4cd251defeb084762ecd17d", size = 212632 },
    { url = "https://files.pythonhosted.org/packages/6d/5c/e95617e222be14a34c709442a0ec179f3207f8a2b900273720501a70ec5e/propcache-0.2.1-cp313-cp313-musllinux_1_2_armv7l.whl", hash = "sha256:4160d9283bd382fa6c0c2b5e017acc95bc183570cd70968b9202ad6d8fc48dce", size = 207897 },
    { url = "https://files.pythonhosted.org/packages/8e/3b/56c5ab3dc00f6375fbcdeefdede5adf9bee94f1fab04adc8db118f0f9e25/propcache-0.2.1-cp313-cp313-musllinux_1_2_i686.whl", hash = "sha256:30b43e74f1359353341a7adb783c8f1b1c676367b011709f466f42fda2045e95", size = 208118 },
    { url = "https://files.pythonhosted.org/packages/86/25/d7ef738323fbc6ebcbce33eb2a19c5e07a89a3df2fded206065bd5e868a9/propcache-0.2.1-cp313-cp313-musllinux_1_2_ppc64le.whl", hash = "sha256:58791550b27d5488b1bb52bc96328456095d96206a250d28d874fafe11b3dfaf", size = 217851 },
    { url = "https://files.pythonhosted.org/packages/b3/77/763e6cef1852cf1ba740590364ec50309b89d1c818e3256d3929eb92fabf/propcache-0.2.1-cp313-cp313-musllinux_1_2_s390x.whl", hash = "sha256:0f022d381747f0dfe27e99d928e31bc51a18b65bb9e481ae0af1380a6725dd1f", size = 222630 },
    { url = "https://files.pythonhosted.org/packages/4f/e9/0f86be33602089c701696fbed8d8c4c07b6ee9605c5b7536fd27ed540c5b/propcache-0.2.1-cp313-cp313-musllinux_1_2_x86_64.whl", hash = "sha256:297878dc9d0a334358f9b608b56d02e72899f3b8499fc6044133f0d319e2ec30", size = 216269 },
    { url = "https://files.pythonhosted.org/packages/cc/02/5ac83217d522394b6a2e81a2e888167e7ca629ef6569a3f09852d6dcb01a/propcache-0.2.1-cp313-cp313-win32.whl", hash = "sha256:ddfab44e4489bd79bda09d84c430677fc7f0a4939a73d2bba3073036f487a0a6", size = 39472 },
    { url = "https://files.pythonhosted.org/packages/f4/33/d6f5420252a36034bc8a3a01171bc55b4bff5df50d1c63d9caa50693662f/propcache-0.2.1-cp313-cp313-win_amd64.whl", hash = "sha256:556fc6c10989f19a179e4321e5d678db8eb2924131e64652a51fe83e4c3db0e1", size = 43363 },
    { url = "https://files.pythonhosted.org/packages/41/b6/c5319caea262f4821995dca2107483b94a3345d4607ad797c76cb9c36bcc/propcache-0.2.1-py3-none-any.whl", hash = "sha256:52277518d6aae65536e9cea52d4e7fd2f7a66f4aa2d30ed3f2fcea620ace3c54", size = 11818 },
]

[[package]]
name = "psutil"
version = "6.1.1"
source = { registry = "https://pypi.org/simple" }
sdist = { url = "https://files.pythonhosted.org/packages/1f/5a/07871137bb752428aa4b659f910b399ba6f291156bdea939be3e96cae7cb/psutil-6.1.1.tar.gz", hash = "sha256:cf8496728c18f2d0b45198f06895be52f36611711746b7f30c464b422b50e2f5", size = 508502 }
wheels = [
    { url = "https://files.pythonhosted.org/packages/61/99/ca79d302be46f7bdd8321089762dd4476ee725fce16fc2b2e1dbba8cac17/psutil-6.1.1-cp36-abi3-macosx_10_9_x86_64.whl", hash = "sha256:fc0ed7fe2231a444fc219b9c42d0376e0a9a1a72f16c5cfa0f68d19f1a0663e8", size = 247511 },
    { url = "https://files.pythonhosted.org/packages/0b/6b/73dbde0dd38f3782905d4587049b9be64d76671042fdcaf60e2430c6796d/psutil-6.1.1-cp36-abi3-macosx_11_0_arm64.whl", hash = "sha256:0bdd4eab935276290ad3cb718e9809412895ca6b5b334f5a9111ee6d9aff9377", size = 248985 },
    { url = "https://files.pythonhosted.org/packages/17/38/c319d31a1d3f88c5b79c68b3116c129e5133f1822157dd6da34043e32ed6/psutil-6.1.1-cp36-abi3-manylinux_2_12_i686.manylinux2010_i686.manylinux_2_17_i686.manylinux2014_i686.whl", hash = "sha256:b6e06c20c05fe95a3d7302d74e7097756d4ba1247975ad6905441ae1b5b66003", size = 284488 },
    { url = "https://files.pythonhosted.org/packages/9c/39/0f88a830a1c8a3aba27fededc642da37613c57cbff143412e3536f89784f/psutil-6.1.1-cp36-abi3-manylinux_2_12_x86_64.manylinux2010_x86_64.manylinux_2_17_x86_64.manylinux2014_x86_64.whl", hash = "sha256:97f7cb9921fbec4904f522d972f0c0e1f4fabbdd4e0287813b21215074a0f160", size = 287477 },
    { url = "https://files.pythonhosted.org/packages/47/da/99f4345d4ddf2845cb5b5bd0d93d554e84542d116934fde07a0c50bd4e9f/psutil-6.1.1-cp36-abi3-manylinux_2_17_aarch64.manylinux2014_aarch64.whl", hash = "sha256:33431e84fee02bc84ea36d9e2c4a6d395d479c9dd9bba2376c1f6ee8f3a4e0b3", size = 289017 },
    { url = "https://files.pythonhosted.org/packages/38/53/bd755c2896f4461fd4f36fa6a6dcb66a88a9e4b9fd4e5b66a77cf9d4a584/psutil-6.1.1-cp37-abi3-win32.whl", hash = "sha256:eaa912e0b11848c4d9279a93d7e2783df352b082f40111e078388701fd479e53", size = 250602 },
    { url = "https://files.pythonhosted.org/packages/7b/d7/7831438e6c3ebbfa6e01a927127a6cb42ad3ab844247f3c5b96bea25d73d/psutil-6.1.1-cp37-abi3-win_amd64.whl", hash = "sha256:f35cfccb065fff93529d2afb4a2e89e363fe63ca1e4a5da22b603a85833c2649", size = 254444 },
]

[[package]]
name = "ptyprocess"
version = "0.7.0"
source = { registry = "https://pypi.org/simple" }
sdist = { url = "https://files.pythonhosted.org/packages/20/e5/16ff212c1e452235a90aeb09066144d0c5a6a8c0834397e03f5224495c4e/ptyprocess-0.7.0.tar.gz", hash = "sha256:5c5d0a3b48ceee0b48485e0c26037c0acd7d29765ca3fbb5cb3831d347423220", size = 70762 }
wheels = [
    { url = "https://files.pythonhosted.org/packages/22/a6/858897256d0deac81a172289110f31629fc4cee19b6f01283303e18c8db3/ptyprocess-0.7.0-py2.py3-none-any.whl", hash = "sha256:4b41f3967fce3af57cc7e94b888626c18bf37a083e3651ca8feeb66d492fef35", size = 13993 },
]

[[package]]
name = "py-cpuinfo"
version = "9.0.0"
source = { registry = "https://pypi.org/simple" }
sdist = { url = "https://files.pythonhosted.org/packages/37/a8/d832f7293ebb21690860d2e01d8115e5ff6f2ae8bbdc953f0eb0fa4bd2c7/py-cpuinfo-9.0.0.tar.gz", hash = "sha256:3cdbbf3fac90dc6f118bfd64384f309edeadd902d7c8fb17f02ffa1fc3f49690", size = 104716 }
wheels = [
    { url = "https://files.pythonhosted.org/packages/e0/a9/023730ba63db1e494a271cb018dcd361bd2c917ba7004c3e49d5daf795a2/py_cpuinfo-9.0.0-py3-none-any.whl", hash = "sha256:859625bc251f64e21f077d099d4162689c762b5d6a4c3c97553d56241c9674d5", size = 22335 },
]

[[package]]
name = "pycparser"
version = "2.22"
source = { registry = "https://pypi.org/simple" }
sdist = { url = "https://files.pythonhosted.org/packages/1d/b2/31537cf4b1ca988837256c910a668b553fceb8f069bedc4b1c826024b52c/pycparser-2.22.tar.gz", hash = "sha256:491c8be9c040f5390f5bf44a5b07752bd07f56edf992381b05c701439eec10f6", size = 172736 }
wheels = [
    { url = "https://files.pythonhosted.org/packages/13/a3/a812df4e2dd5696d1f351d58b8fe16a405b234ad2886a0dab9183fb78109/pycparser-2.22-py3-none-any.whl", hash = "sha256:c3702b6d3dd8c7abc1afa565d7e63d53a1d0bd86cdc24edd75470f4de499cfcc", size = 117552 },
]

[[package]]
name = "pydantic"
version = "2.10.4"
source = { registry = "https://pypi.org/simple" }
dependencies = [
    { name = "annotated-types" },
    { name = "pydantic-core" },
    { name = "typing-extensions" },
]
sdist = { url = "https://files.pythonhosted.org/packages/70/7e/fb60e6fee04d0ef8f15e4e01ff187a196fa976eb0f0ab524af4599e5754c/pydantic-2.10.4.tar.gz", hash = "sha256:82f12e9723da6de4fe2ba888b5971157b3be7ad914267dea8f05f82b28254f06", size = 762094 }
wheels = [
    { url = "https://files.pythonhosted.org/packages/f3/26/3e1bbe954fde7ee22a6e7d31582c642aad9e84ffe4b5fb61e63b87cd326f/pydantic-2.10.4-py3-none-any.whl", hash = "sha256:597e135ea68be3a37552fb524bc7d0d66dcf93d395acd93a00682f1efcb8ee3d", size = 431765 },
]

[[package]]
name = "pydantic-core"
version = "2.27.2"
source = { registry = "https://pypi.org/simple" }
dependencies = [
    { name = "typing-extensions" },
]
sdist = { url = "https://files.pythonhosted.org/packages/fc/01/f3e5ac5e7c25833db5eb555f7b7ab24cd6f8c322d3a3ad2d67a952dc0abc/pydantic_core-2.27.2.tar.gz", hash = "sha256:eb026e5a4c1fee05726072337ff51d1efb6f59090b7da90d30ea58625b1ffb39", size = 413443 }
wheels = [
    { url = "https://files.pythonhosted.org/packages/41/b1/9bc383f48f8002f99104e3acff6cba1231b29ef76cfa45d1506a5cad1f84/pydantic_core-2.27.2-cp313-cp313-macosx_10_12_x86_64.whl", hash = "sha256:7d14bd329640e63852364c306f4d23eb744e0f8193148d4044dd3dacdaacbd8b", size = 1892709 },
    { url = "https://files.pythonhosted.org/packages/10/6c/e62b8657b834f3eb2961b49ec8e301eb99946245e70bf42c8817350cbefc/pydantic_core-2.27.2-cp313-cp313-macosx_11_0_arm64.whl", hash = "sha256:82f91663004eb8ed30ff478d77c4d1179b3563df6cdb15c0817cd1cdaf34d154", size = 1811273 },
    { url = "https://files.pythonhosted.org/packages/ba/15/52cfe49c8c986e081b863b102d6b859d9defc63446b642ccbbb3742bf371/pydantic_core-2.27.2-cp313-cp313-manylinux_2_17_aarch64.manylinux2014_aarch64.whl", hash = "sha256:71b24c7d61131bb83df10cc7e687433609963a944ccf45190cfc21e0887b08c9", size = 1823027 },
    { url = "https://files.pythonhosted.org/packages/b1/1c/b6f402cfc18ec0024120602bdbcebc7bdd5b856528c013bd4d13865ca473/pydantic_core-2.27.2-cp313-cp313-manylinux_2_17_armv7l.manylinux2014_armv7l.whl", hash = "sha256:fa8e459d4954f608fa26116118bb67f56b93b209c39b008277ace29937453dc9", size = 1868888 },
    { url = "https://files.pythonhosted.org/packages/bd/7b/8cb75b66ac37bc2975a3b7de99f3c6f355fcc4d89820b61dffa8f1e81677/pydantic_core-2.27.2-cp313-cp313-manylinux_2_17_ppc64le.manylinux2014_ppc64le.whl", hash = "sha256:ce8918cbebc8da707ba805b7fd0b382816858728ae7fe19a942080c24e5b7cd1", size = 2037738 },
    { url = "https://files.pythonhosted.org/packages/c8/f1/786d8fe78970a06f61df22cba58e365ce304bf9b9f46cc71c8c424e0c334/pydantic_core-2.27.2-cp313-cp313-manylinux_2_17_s390x.manylinux2014_s390x.whl", hash = "sha256:eda3f5c2a021bbc5d976107bb302e0131351c2ba54343f8a496dc8783d3d3a6a", size = 2685138 },
    { url = "https://files.pythonhosted.org/packages/a6/74/d12b2cd841d8724dc8ffb13fc5cef86566a53ed358103150209ecd5d1999/pydantic_core-2.27.2-cp313-cp313-manylinux_2_17_x86_64.manylinux2014_x86_64.whl", hash = "sha256:bd8086fa684c4775c27f03f062cbb9eaa6e17f064307e86b21b9e0abc9c0f02e", size = 1997025 },
    { url = "https://files.pythonhosted.org/packages/a0/6e/940bcd631bc4d9a06c9539b51f070b66e8f370ed0933f392db6ff350d873/pydantic_core-2.27.2-cp313-cp313-manylinux_2_5_i686.manylinux1_i686.whl", hash = "sha256:8d9b3388db186ba0c099a6d20f0604a44eabdeef1777ddd94786cdae158729e4", size = 2004633 },
    { url = "https://files.pythonhosted.org/packages/50/cc/a46b34f1708d82498c227d5d80ce615b2dd502ddcfd8376fc14a36655af1/pydantic_core-2.27.2-cp313-cp313-musllinux_1_1_aarch64.whl", hash = "sha256:7a66efda2387de898c8f38c0cf7f14fca0b51a8ef0b24bfea5849f1b3c95af27", size = 1999404 },
    { url = "https://files.pythonhosted.org/packages/ca/2d/c365cfa930ed23bc58c41463bae347d1005537dc8db79e998af8ba28d35e/pydantic_core-2.27.2-cp313-cp313-musllinux_1_1_armv7l.whl", hash = "sha256:18a101c168e4e092ab40dbc2503bdc0f62010e95d292b27827871dc85450d7ee", size = 2130130 },
    { url = "https://files.pythonhosted.org/packages/f4/d7/eb64d015c350b7cdb371145b54d96c919d4db516817f31cd1c650cae3b21/pydantic_core-2.27.2-cp313-cp313-musllinux_1_1_x86_64.whl", hash = "sha256:ba5dd002f88b78a4215ed2f8ddbdf85e8513382820ba15ad5ad8955ce0ca19a1", size = 2157946 },
    { url = "https://files.pythonhosted.org/packages/a4/99/bddde3ddde76c03b65dfd5a66ab436c4e58ffc42927d4ff1198ffbf96f5f/pydantic_core-2.27.2-cp313-cp313-win32.whl", hash = "sha256:1ebaf1d0481914d004a573394f4be3a7616334be70261007e47c2a6fe7e50130", size = 1834387 },
    { url = "https://files.pythonhosted.org/packages/71/47/82b5e846e01b26ac6f1893d3c5f9f3a2eb6ba79be26eef0b759b4fe72946/pydantic_core-2.27.2-cp313-cp313-win_amd64.whl", hash = "sha256:953101387ecf2f5652883208769a79e48db18c6df442568a0b5ccd8c2723abee", size = 1990453 },
    { url = "https://files.pythonhosted.org/packages/51/b2/b2b50d5ecf21acf870190ae5d093602d95f66c9c31f9d5de6062eb329ad1/pydantic_core-2.27.2-cp313-cp313-win_arm64.whl", hash = "sha256:ac4dbfd1691affb8f48c2c13241a2e3b60ff23247cbcf981759c768b6633cf8b", size = 1885186 },
]

[[package]]
name = "pydantic-settings"
version = "2.7.1"
source = { registry = "https://pypi.org/simple" }
dependencies = [
    { name = "pydantic" },
    { name = "python-dotenv" },
]
sdist = { url = "https://files.pythonhosted.org/packages/73/7b/c58a586cd7d9ac66d2ee4ba60ca2d241fa837c02bca9bea80a9a8c3d22a9/pydantic_settings-2.7.1.tar.gz", hash = "sha256:10c9caad35e64bfb3c2fbf70a078c0e25cc92499782e5200747f942a065dec93", size = 79920 }
wheels = [
    { url = "https://files.pythonhosted.org/packages/b4/46/93416fdae86d40879714f72956ac14df9c7b76f7d41a4d68aa9f71a0028b/pydantic_settings-2.7.1-py3-none-any.whl", hash = "sha256:590be9e6e24d06db33a4262829edef682500ef008565a969c73d39d5f8bfb3fd", size = 29718 },
]

[[package]]
name = "pygls"
version = "1.3.1"
source = { registry = "https://pypi.org/simple" }
dependencies = [
    { name = "cattrs" },
    { name = "lsprotocol" },
]
sdist = { url = "https://files.pythonhosted.org/packages/86/b9/41d173dad9eaa9db9c785a85671fc3d68961f08d67706dc2e79011e10b5c/pygls-1.3.1.tar.gz", hash = "sha256:140edceefa0da0e9b3c533547c892a42a7d2fd9217ae848c330c53d266a55018", size = 45527 }
wheels = [
    { url = "https://files.pythonhosted.org/packages/11/19/b74a10dd24548e96e8c80226cbacb28b021bc3a168a7d2709fb0d0185348/pygls-1.3.1-py3-none-any.whl", hash = "sha256:6e00f11efc56321bdeb6eac04f6d86131f654c7d49124344a9ebb968da3dd91e", size = 56031 },
]

[[package]]
name = "pygments"
version = "2.18.0"
source = { registry = "https://pypi.org/simple" }
sdist = { url = "https://files.pythonhosted.org/packages/8e/62/8336eff65bcbc8e4cb5d05b55faf041285951b6e80f33e2bff2024788f31/pygments-2.18.0.tar.gz", hash = "sha256:786ff802f32e91311bff3889f6e9a86e81505fe99f2735bb6d60ae0c5004f199", size = 4891905 }
wheels = [
    { url = "https://files.pythonhosted.org/packages/f7/3f/01c8b82017c199075f8f788d0d906b9ffbbc5a47dc9918a945e13d5a2bda/pygments-2.18.0-py3-none-any.whl", hash = "sha256:b8e6aca0523f3ab76fee51799c488e38782ac06eafcf95e7ba832985c8e7b13a", size = 1205513 },
]

[[package]]
name = "pyhumps"
version = "3.8.0"
source = { registry = "https://pypi.org/simple" }
sdist = { url = "https://files.pythonhosted.org/packages/c4/83/fa6f8fb7accb21f39e8f2b6a18f76f6d90626bdb0a5e5448e5cc9b8ab014/pyhumps-3.8.0.tar.gz", hash = "sha256:498026258f7ee1a8e447c2e28526c0bea9407f9a59c03260aee4bd6c04d681a3", size = 9018 }
wheels = [
    { url = "https://files.pythonhosted.org/packages/9e/11/a1938340ecb32d71e47ad4914843775011e6e9da59ba1229f181fef3119e/pyhumps-3.8.0-py3-none-any.whl", hash = "sha256:060e1954d9069f428232a1adda165db0b9d8dfdce1d265d36df7fbff540acfd6", size = 6095 },
]

[[package]]
name = "pyinstrument"
version = "4.7.3"
source = { registry = "https://pypi.org/simple" }
sdist = { url = "https://files.pythonhosted.org/packages/df/ff/a899b0cb585f88a515703181b02488ba83c82a0df886d8eacb6921da6642/pyinstrument-4.7.3.tar.gz", hash = "sha256:3ad61041ff1880d4c99d3384cd267e38a0a6472b5a4dd765992db376bd4394c8", size = 129732 }
wheels = [
    { url = "https://files.pythonhosted.org/packages/b6/96/5b9102380458702ce7ce5d09c625a25dc5d42cb243a89efb8273029ae6dc/pyinstrument-4.7.3-cp313-cp313-macosx_10_13_universal2.whl", hash = "sha256:6de792dc65dcc75e73b721f4e89aa60a4d2f8617e5a5da060244058018ad0399", size = 110998 },
    { url = "https://files.pythonhosted.org/packages/45/33/97aa76dbb34af7d54aa007753615c0f1b5af876db7ce41ca7a6f51e4033a/pyinstrument-4.7.3-cp313-cp313-macosx_10_13_x86_64.whl", hash = "sha256:73da379506a09cdff2fdd23a0b3eb8f020f473d019f604538e0e5045613e33d4", size = 103026 },
    { url = "https://files.pythonhosted.org/packages/97/39/04c6d79e8af80197125a5fc2c8485ce823e0f28aecd4302d55df0225b011/pyinstrument-4.7.3-cp313-cp313-manylinux_2_17_aarch64.manylinux2014_aarch64.whl", hash = "sha256:21e05f53810a6ff5fa261da838935fd1b2ab2bf30a7c053f6c72bcaaa6de0933", size = 126690 },
    { url = "https://files.pythonhosted.org/packages/5c/3c/e23cac0427bf422eba75e2157b3daea02a16d68eaad384f9c11dc4eda675/pyinstrument-4.7.3-cp313-cp313-manylinux_2_17_i686.manylinux2014_i686.whl", hash = "sha256:d648596ea04409ca3ca260029041ed7fa046b776205bf9a0b75cda0a4f4d2515", size = 125596 },
    { url = "https://files.pythonhosted.org/packages/76/a8/14eeb9e33698fc47160210b225d0d2dff6b0d2fd21b0e59e378302c89b55/pyinstrument-4.7.3-cp313-cp313-manylinux_2_17_x86_64.manylinux2014_x86_64.whl", hash = "sha256:3d98997347047a217ef6b844273d3753e543e0984f2220e9dd284cbef6054c2a", size = 127001 },
    { url = "https://files.pythonhosted.org/packages/5f/4d/1d3d03fff607b145b647c46ebe25d61adc689d0359378fc05181d4007287/pyinstrument-4.7.3-cp313-cp313-musllinux_1_2_aarch64.whl", hash = "sha256:7f09ebad95af94f5427c20005fc7ba84a0a3deae6324434d7ec3be99d369bf37", size = 126696 },
    { url = "https://files.pythonhosted.org/packages/f9/b0/d80246d8dc2020f08dd836a483c1d7e7159d2abc6e5215c2908108562380/pyinstrument-4.7.3-cp313-cp313-musllinux_1_2_i686.whl", hash = "sha256:8a66aee3d2cf0cc6b8e57cb189fd9fb16d13b8d538419999596ce4f58b5d4a9a", size = 126467 },
    { url = "https://files.pythonhosted.org/packages/d9/a8/d87e440011cda09cb219feb5f0e848ad14635a26a962fe601b277e7ddd89/pyinstrument-4.7.3-cp313-cp313-musllinux_1_2_x86_64.whl", hash = "sha256:eaa45270af0b9d86f1cef705520e9b43f4a1cd18397083f8a594a28f898d078b", size = 126880 },
    { url = "https://files.pythonhosted.org/packages/48/00/aece845913ac703f6575dcb0c29f7a651a6fd11b922025b9395d470c04e1/pyinstrument-4.7.3-cp313-cp313-win32.whl", hash = "sha256:6e85b34a9b8ed4df4deaa0afe63bc765ea29003eb5b9b3bc0323f7ad7f7cd0fd", size = 104713 },
    { url = "https://files.pythonhosted.org/packages/21/81/1f8dcb1ad94bafc777dc2e6fd8fa82dc838ccaf01d9051f019ae1ff1641c/pyinstrument-4.7.3-cp313-cp313-win_amd64.whl", hash = "sha256:6002ea1018d6d6f9b6f1c66b3e14805213573bd69f79b2e7ad2c507441b3e73e", size = 105501 },
]

[[package]]
name = "pymdown-extensions"
version = "10.12"
source = { registry = "https://pypi.org/simple" }
dependencies = [
    { name = "markdown" },
    { name = "pyyaml" },
]
sdist = { url = "https://files.pythonhosted.org/packages/d8/0b/32f05854cfd432e9286bb41a870e0d1a926b72df5f5cdb6dec962b2e369e/pymdown_extensions-10.12.tar.gz", hash = "sha256:b0ee1e0b2bef1071a47891ab17003bfe5bf824a398e13f49f8ed653b699369a7", size = 840790 }
wheels = [
    { url = "https://files.pythonhosted.org/packages/53/32/95a164ddf533bd676cbbe878e36e89b4ade3efde8dd61d0148c90cbbe57e/pymdown_extensions-10.12-py3-none-any.whl", hash = "sha256:49f81412242d3527b8b4967b990df395c89563043bc51a3d2d7d500e52123b77", size = 263448 },
]

[[package]]
name = "pyparsing"
version = "3.2.0"
source = { registry = "https://pypi.org/simple" }
sdist = { url = "https://files.pythonhosted.org/packages/8c/d5/e5aeee5387091148a19e1145f63606619cb5f20b83fccb63efae6474e7b2/pyparsing-3.2.0.tar.gz", hash = "sha256:cbf74e27246d595d9a74b186b810f6fbb86726dbf3b9532efb343f6d7294fe9c", size = 920984 }
wheels = [
    { url = "https://files.pythonhosted.org/packages/be/ec/2eb3cd785efd67806c46c13a17339708ddc346cbb684eade7a6e6f79536a/pyparsing-3.2.0-py3-none-any.whl", hash = "sha256:93d9577b88da0bbea8cc8334ee8b918ed014968fd2ec383e868fb8afb1ccef84", size = 106921 },
]

[[package]]
name = "pytest"
version = "8.3.4"
source = { registry = "https://pypi.org/simple" }
dependencies = [
    { name = "colorama", marker = "sys_platform == 'win32'" },
    { name = "iniconfig" },
    { name = "packaging" },
    { name = "pluggy" },
]
sdist = { url = "https://files.pythonhosted.org/packages/05/35/30e0d83068951d90a01852cb1cef56e5d8a09d20c7f511634cc2f7e0372a/pytest-8.3.4.tar.gz", hash = "sha256:965370d062bce11e73868e0335abac31b4d3de0e82f4007408d242b4f8610761", size = 1445919 }
wheels = [
    { url = "https://files.pythonhosted.org/packages/11/92/76a1c94d3afee238333bc0a42b82935dd8f9cf8ce9e336ff87ee14d9e1cf/pytest-8.3.4-py3-none-any.whl", hash = "sha256:50e16d954148559c9a74109af1eaf0c945ba2d8f30f0a3d3335edde19788b6f6", size = 343083 },
]

[[package]]
name = "pytest-asyncio"
version = "0.25.0"
source = { registry = "https://pypi.org/simple" }
dependencies = [
    { name = "pytest" },
]
sdist = { url = "https://files.pythonhosted.org/packages/94/18/82fcb4ee47d66d99f6cd1efc0b11b2a25029f303c599a5afda7c1bca4254/pytest_asyncio-0.25.0.tar.gz", hash = "sha256:8c0610303c9e0442a5db8604505fc0f545456ba1528824842b37b4a626cbf609", size = 53298 }
wheels = [
    { url = "https://files.pythonhosted.org/packages/88/56/2ee0cab25c11d4e38738a2a98c645a8f002e2ecf7b5ed774c70d53b92bb1/pytest_asyncio-0.25.0-py3-none-any.whl", hash = "sha256:db5432d18eac6b7e28b46dcd9b69921b55c3b1086e85febfe04e70b18d9e81b3", size = 19245 },
]

[[package]]
name = "pytest-benchmark"
version = "5.1.0"
source = { registry = "https://pypi.org/simple" }
dependencies = [
    { name = "py-cpuinfo" },
    { name = "pytest" },
]
sdist = { url = "https://files.pythonhosted.org/packages/39/d0/a8bd08d641b393db3be3819b03e2d9bb8760ca8479080a26a5f6e540e99c/pytest-benchmark-5.1.0.tar.gz", hash = "sha256:9ea661cdc292e8231f7cd4c10b0319e56a2118e2c09d9f50e1b3d150d2aca105", size = 337810 }
wheels = [
    { url = "https://files.pythonhosted.org/packages/9e/d6/b41653199ea09d5969d4e385df9bbfd9a100f28ca7e824ce7c0a016e3053/pytest_benchmark-5.1.0-py3-none-any.whl", hash = "sha256:922de2dfa3033c227c96da942d1878191afa135a29485fb942e85dff1c592c89", size = 44259 },
]

[[package]]
name = "pytest-datafiles"
version = "3.0.0"
source = { registry = "https://pypi.org/simple" }
dependencies = [
    { name = "pytest" },
]
sdist = { url = "https://files.pythonhosted.org/packages/e7/1d/723fa4be3dec5384eb332888c1a22b4eeff848f9121efdded6859420902a/pytest-datafiles-3.0.0.tar.gz", hash = "sha256:a70c4c66a36d1cdcfc095607f04eee66eaef3fa64cbb62d60c47ce169901d1d4", size = 8357 }
wheels = [
    { url = "https://files.pythonhosted.org/packages/0b/d7/a29d8b79a8cf3125a4ed9af80cd93ef0374a8e8f6ea40268ed5cc2a6ce1d/pytest_datafiles-3.0.0-py2.py3-none-any.whl", hash = "sha256:2176e10d3f6e76f358925a897e21e2bcc5a0170b92fac4e66ed055eaa2ca6a22", size = 7416 },
]

[[package]]
name = "pytest-history"
version = "0.1.dev18+g1b2eebf"
source = { git = "https://github.com/atopile/pytest-history.git#1b2eebf9f2c5b997d745034e0c5abb16be84733e" }
dependencies = [
    { name = "pytest" },
    { name = "python-dotenv" },
    { name = "rich" },
    { name = "supabase" },
    { name = "typer" },
]

[[package]]
name = "pytest-html"
version = "4.1.1"
source = { registry = "https://pypi.org/simple" }
dependencies = [
    { name = "jinja2" },
    { name = "pytest" },
    { name = "pytest-metadata" },
]
sdist = { url = "https://files.pythonhosted.org/packages/bb/ab/4862dcb5a8a514bd87747e06b8d55483c0c9e987e1b66972336946e49b49/pytest_html-4.1.1.tar.gz", hash = "sha256:70a01e8ae5800f4a074b56a4cb1025c8f4f9b038bba5fe31e3c98eb996686f07", size = 150773 }
wheels = [
    { url = "https://files.pythonhosted.org/packages/c8/c7/c160021cbecd956cc1a6f79e5fe155f7868b2e5b848f1320dad0b3e3122f/pytest_html-4.1.1-py3-none-any.whl", hash = "sha256:c8152cea03bd4e9bee6d525573b67bbc6622967b72b9628dda0ea3e2a0b5dd71", size = 23491 },
]

[[package]]
name = "pytest-metadata"
version = "3.1.1"
source = { registry = "https://pypi.org/simple" }
dependencies = [
    { name = "pytest" },
]
sdist = { url = "https://files.pythonhosted.org/packages/a6/85/8c969f8bec4e559f8f2b958a15229a35495f5b4ce499f6b865eac54b878d/pytest_metadata-3.1.1.tar.gz", hash = "sha256:d2a29b0355fbc03f168aa96d41ff88b1a3b44a3b02acbe491801c98a048017c8", size = 9952 }
wheels = [
    { url = "https://files.pythonhosted.org/packages/3e/43/7e7b2ec865caa92f67b8f0e9231a798d102724ca4c0e1f414316be1c1ef2/pytest_metadata-3.1.1-py3-none-any.whl", hash = "sha256:c8e0844db684ee1c798cfa38908d20d67d0463ecb6137c72e91f418558dd5f4b", size = 11428 },
]

[[package]]
name = "pytest-timeout"
version = "2.3.1"
source = { registry = "https://pypi.org/simple" }
dependencies = [
    { name = "pytest" },
]
sdist = { url = "https://files.pythonhosted.org/packages/93/0d/04719abc7a4bdb3a7a1f968f24b0f5253d698c9cc94975330e9d3145befb/pytest-timeout-2.3.1.tar.gz", hash = "sha256:12397729125c6ecbdaca01035b9e5239d4db97352320af155b3f5de1ba5165d9", size = 17697 }
wheels = [
    { url = "https://files.pythonhosted.org/packages/03/27/14af9ef8321f5edc7527e47def2a21d8118c6f329a9342cc61387a0c0599/pytest_timeout-2.3.1-py3-none-any.whl", hash = "sha256:68188cb703edfc6a18fad98dc25a3c61e9f24d644b0b70f33af545219fc7813e", size = 14148 },
]

[[package]]
name = "pytest-xdist"
version = "3.6.1"
source = { registry = "https://pypi.org/simple" }
dependencies = [
    { name = "execnet" },
    { name = "pytest" },
]
sdist = { url = "https://files.pythonhosted.org/packages/41/c4/3c310a19bc1f1e9ef50075582652673ef2bfc8cd62afef9585683821902f/pytest_xdist-3.6.1.tar.gz", hash = "sha256:ead156a4db231eec769737f57668ef58a2084a34b2e55c4a8fa20d861107300d", size = 84060 }
wheels = [
    { url = "https://files.pythonhosted.org/packages/6d/82/1d96bf03ee4c0fdc3c0cbe61470070e659ca78dc0086fb88b66c185e2449/pytest_xdist-3.6.1-py3-none-any.whl", hash = "sha256:9ed4adfb68a016610848639bb7e02c9352d5d9f03d04809919e2dafc3be4cca7", size = 46108 },
]

[[package]]
name = "python-dateutil"
version = "2.9.0.post0"
source = { registry = "https://pypi.org/simple" }
dependencies = [
    { name = "six" },
]
sdist = { url = "https://files.pythonhosted.org/packages/66/c0/0c8b6ad9f17a802ee498c46e004a0eb49bc148f2fd230864601a86dcf6db/python-dateutil-2.9.0.post0.tar.gz", hash = "sha256:37dd54208da7e1cd875388217d5e00ebd4179249f90fb72437e91a35459a0ad3", size = 342432 }
wheels = [
    { url = "https://files.pythonhosted.org/packages/ec/57/56b9bcc3c9c6a792fcbaf139543cee77261f3651ca9da0c93f5c1221264b/python_dateutil-2.9.0.post0-py2.py3-none-any.whl", hash = "sha256:a8b2bc7bffae282281c8140a97d3aa9c14da0b136dfe83f850eea9a5f7470427", size = 229892 },
]

[[package]]
name = "python-dotenv"
version = "1.0.1"
source = { registry = "https://pypi.org/simple" }
sdist = { url = "https://files.pythonhosted.org/packages/bc/57/e84d88dfe0aec03b7a2d4327012c1627ab5f03652216c63d49846d7a6c58/python-dotenv-1.0.1.tar.gz", hash = "sha256:e324ee90a023d808f1959c46bcbc04446a10ced277783dc6ee09987c37ec10ca", size = 39115 }
wheels = [
    { url = "https://files.pythonhosted.org/packages/6a/3e/b68c118422ec867fa7ab88444e1274aa40681c606d59ac27de5a5588f082/python_dotenv-1.0.1-py3-none-any.whl", hash = "sha256:f7b63ef50f1b690dddf550d03497b66d609393b40b564ed0d674909a68ebf16a", size = 19863 },
]

[[package]]
name = "pytz"
version = "2024.2"
source = { registry = "https://pypi.org/simple" }
sdist = { url = "https://files.pythonhosted.org/packages/3a/31/3c70bf7603cc2dca0f19bdc53b4537a797747a58875b552c8c413d963a3f/pytz-2024.2.tar.gz", hash = "sha256:2aa355083c50a0f93fa581709deac0c9ad65cca8a9e9beac660adcbd493c798a", size = 319692 }
wheels = [
    { url = "https://files.pythonhosted.org/packages/11/c3/005fcca25ce078d2cc29fd559379817424e94885510568bc1bc53d7d5846/pytz-2024.2-py2.py3-none-any.whl", hash = "sha256:31c7c1817eb7fae7ca4b8c7ee50c72f93aa2dd863de768e1ef4245d426aa0725", size = 508002 },
]

[[package]]
name = "pywin32-ctypes"
version = "0.2.3"
source = { registry = "https://pypi.org/simple" }
sdist = { url = "https://files.pythonhosted.org/packages/85/9f/01a1a99704853cb63f253eea009390c88e7131c67e66a0a02099a8c917cb/pywin32-ctypes-0.2.3.tar.gz", hash = "sha256:d162dc04946d704503b2edc4d55f3dba5c1d539ead017afa00142c38b9885755", size = 29471 }
wheels = [
    { url = "https://files.pythonhosted.org/packages/de/3d/8161f7711c017e01ac9f008dfddd9410dff3674334c233bde66e7ba65bbf/pywin32_ctypes-0.2.3-py3-none-any.whl", hash = "sha256:8a1513379d709975552d202d942d9837758905c8d01eb82b8bcc30918929e7b8", size = 30756 },
]

[[package]]
name = "pyyaml"
version = "6.0.2"
source = { registry = "https://pypi.org/simple" }
sdist = { url = "https://files.pythonhosted.org/packages/54/ed/79a089b6be93607fa5cdaedf301d7dfb23af5f25c398d5ead2525b063e17/pyyaml-6.0.2.tar.gz", hash = "sha256:d584d9ec91ad65861cc08d42e834324ef890a082e591037abe114850ff7bbc3e", size = 130631 }
wheels = [
    { url = "https://files.pythonhosted.org/packages/ef/e3/3af305b830494fa85d95f6d95ef7fa73f2ee1cc8ef5b495c7c3269fb835f/PyYAML-6.0.2-cp313-cp313-macosx_10_13_x86_64.whl", hash = "sha256:efdca5630322a10774e8e98e1af481aad470dd62c3170801852d752aa7a783ba", size = 181309 },
    { url = "https://files.pythonhosted.org/packages/45/9f/3b1c20a0b7a3200524eb0076cc027a970d320bd3a6592873c85c92a08731/PyYAML-6.0.2-cp313-cp313-macosx_11_0_arm64.whl", hash = "sha256:50187695423ffe49e2deacb8cd10510bc361faac997de9efef88badc3bb9e2d1", size = 171679 },
    { url = "https://files.pythonhosted.org/packages/7c/9a/337322f27005c33bcb656c655fa78325b730324c78620e8328ae28b64d0c/PyYAML-6.0.2-cp313-cp313-manylinux_2_17_aarch64.manylinux2014_aarch64.whl", hash = "sha256:0ffe8360bab4910ef1b9e87fb812d8bc0a308b0d0eef8c8f44e0254ab3b07133", size = 733428 },
    { url = "https://files.pythonhosted.org/packages/a3/69/864fbe19e6c18ea3cc196cbe5d392175b4cf3d5d0ac1403ec3f2d237ebb5/PyYAML-6.0.2-cp313-cp313-manylinux_2_17_s390x.manylinux2014_s390x.whl", hash = "sha256:17e311b6c678207928d649faa7cb0d7b4c26a0ba73d41e99c4fff6b6c3276484", size = 763361 },
    { url = "https://files.pythonhosted.org/packages/04/24/b7721e4845c2f162d26f50521b825fb061bc0a5afcf9a386840f23ea19fa/PyYAML-6.0.2-cp313-cp313-manylinux_2_17_x86_64.manylinux2014_x86_64.whl", hash = "sha256:70b189594dbe54f75ab3a1acec5f1e3faa7e8cf2f1e08d9b561cb41b845f69d5", size = 759523 },
    { url = "https://files.pythonhosted.org/packages/2b/b2/e3234f59ba06559c6ff63c4e10baea10e5e7df868092bf9ab40e5b9c56b6/PyYAML-6.0.2-cp313-cp313-musllinux_1_1_aarch64.whl", hash = "sha256:41e4e3953a79407c794916fa277a82531dd93aad34e29c2a514c2c0c5fe971cc", size = 726660 },
    { url = "https://files.pythonhosted.org/packages/fe/0f/25911a9f080464c59fab9027482f822b86bf0608957a5fcc6eaac85aa515/PyYAML-6.0.2-cp313-cp313-musllinux_1_1_x86_64.whl", hash = "sha256:68ccc6023a3400877818152ad9a1033e3db8625d899c72eacb5a668902e4d652", size = 751597 },
    { url = "https://files.pythonhosted.org/packages/14/0d/e2c3b43bbce3cf6bd97c840b46088a3031085179e596d4929729d8d68270/PyYAML-6.0.2-cp313-cp313-win32.whl", hash = "sha256:bc2fa7c6b47d6bc618dd7fb02ef6fdedb1090ec036abab80d4681424b84c1183", size = 140527 },
    { url = "https://files.pythonhosted.org/packages/fa/de/02b54f42487e3d3c6efb3f89428677074ca7bf43aae402517bc7cca949f3/PyYAML-6.0.2-cp313-cp313-win_amd64.whl", hash = "sha256:8388ee1976c416731879ac16da0aff3f63b286ffdd57cdeb95f3f2e085687563", size = 156446 },
]

[[package]]
name = "pyyaml-env-tag"
version = "0.1"
source = { registry = "https://pypi.org/simple" }
dependencies = [
    { name = "pyyaml" },
]
sdist = { url = "https://files.pythonhosted.org/packages/fb/8e/da1c6c58f751b70f8ceb1eb25bc25d524e8f14fe16edcce3f4e3ba08629c/pyyaml_env_tag-0.1.tar.gz", hash = "sha256:70092675bda14fdec33b31ba77e7543de9ddc88f2e5b99160396572d11525bdb", size = 5631 }
wheels = [
    { url = "https://files.pythonhosted.org/packages/5a/66/bbb1dd374f5c870f59c5bb1db0e18cbe7fa739415a24cbd95b2d1f5ae0c4/pyyaml_env_tag-0.1-py3-none-any.whl", hash = "sha256:af31106dec8a4d68c60207c1886031cbf839b68aa7abccdb19868200532c2069", size = 3911 },
]

[[package]]
name = "quart"
version = "0.19.9"
source = { registry = "https://pypi.org/simple" }
dependencies = [
    { name = "aiofiles" },
    { name = "blinker" },
    { name = "click" },
    { name = "flask" },
    { name = "hypercorn" },
    { name = "itsdangerous" },
    { name = "jinja2" },
    { name = "markupsafe" },
    { name = "werkzeug" },
]
sdist = { url = "https://files.pythonhosted.org/packages/07/05/0d7a280a89b05a6b6c2224b4a1b991b7a4c52eed5e14b92c3c63ce29c235/quart-0.19.9.tar.gz", hash = "sha256:30a61a0d7bae1ee13e6e99dc14c929b3c945e372b9445d92d21db053e91e95a5", size = 65653 }
wheels = [
    { url = "https://files.pythonhosted.org/packages/a8/01/e5d6127f6304c7e596e5c8eec5accdec0f698ec65fe342d8474ad5223717/quart-0.19.9-py3-none-any.whl", hash = "sha256:8acb8b299c72b66ee9e506ae141498bbbfcc250b5298fbdb712e97f3d7e4082f", size = 78294 },
]

[[package]]
name = "quart-cors"
version = "0.7.0"
source = { registry = "https://pypi.org/simple" }
dependencies = [
    { name = "quart" },
]
sdist = { url = "https://files.pythonhosted.org/packages/20/b1/a5f6dd757496a8b29ac7ed41e581736b2b86327facb5f1c5ccba9e0513ee/quart_cors-0.7.0.tar.gz", hash = "sha256:d667a0f13b4ce6d9e926489de5d819780844fbff5b2cdea156bd8867dd426a37", size = 9782 }
wheels = [
    { url = "https://files.pythonhosted.org/packages/60/fc/1ffe9042df05d48f5eaac4116708fee3f7bb18b696380cc4e3797c8fd510/quart_cors-0.7.0-py3-none-any.whl", hash = "sha256:fa872cc94a2ae6b51a35b028ebca65c14069d7121d63a4caa3526ebbfb7c5a99", size = 8034 },
]

[[package]]
name = "quart-schema"
version = "0.20.0"
source = { registry = "https://pypi.org/simple" }
dependencies = [
    { name = "pyhumps" },
    { name = "quart" },
]
sdist = { url = "https://files.pythonhosted.org/packages/18/34/72f2dec4fc199cce27110581a1380c78e9fb697d98e70e50a46ad0c39344/quart_schema-0.20.0.tar.gz", hash = "sha256:9e2ec72f4b781e81f6e298d0a8a873f299b0c8dd81d14ade31e24d3d9483233c", size = 17663 }
wheels = [
    { url = "https://files.pythonhosted.org/packages/b1/91/90eb1c1c4e0b8733de3d17411bac8063fc4387585d748bc2deaec27a4b81/quart_schema-0.20.0-py3-none-any.whl", hash = "sha256:03d4ba12e1e37d81fe580db0f40e0ca11edf30099ad661fd5a97ead7c89eb644", size = 19878 },
]

[package.optional-dependencies]
pydantic = [
    { name = "pydantic" },
]

[[package]]
name = "questionary"
version = "2.0.1"
source = { registry = "https://pypi.org/simple" }
dependencies = [
    { name = "prompt-toolkit" },
]
sdist = { url = "https://files.pythonhosted.org/packages/84/d0/d73525aeba800df7030ac187d09c59dc40df1c878b4fab8669bdc805535d/questionary-2.0.1.tar.gz", hash = "sha256:bcce898bf3dbb446ff62830c86c5c6fb9a22a54146f0f5597d3da43b10d8fc8b", size = 24726 }
wheels = [
    { url = "https://files.pythonhosted.org/packages/0b/e7/2dd8f59d1d328773505f78b85405ddb1cfe74126425d076ce72e65540b8b/questionary-2.0.1-py3-none-any.whl", hash = "sha256:8ab9a01d0b91b68444dff7f6652c1e754105533f083cbe27597c8110ecc230a2", size = 34248 },
]

[[package]]
name = "realtime"
version = "2.0.6"
source = { registry = "https://pypi.org/simple" }
dependencies = [
    { name = "aiohttp" },
    { name = "python-dateutil" },
    { name = "typing-extensions" },
    { name = "websockets" },
]
sdist = { url = "https://files.pythonhosted.org/packages/fe/7d/07f006df098c5fc9e00488e5268bcd7af0ee30a65fd6dfdbcee17ffeaa3b/realtime-2.0.6.tar.gz", hash = "sha256:ced37686a77a546571029ecc74cfb31fff1404a5159d1198fa882af545843a6f", size = 17463 }
wheels = [
    { url = "https://files.pythonhosted.org/packages/7e/fc/47a6615db976d5417ad982a15983cb3750910e0672d2e7e2d620433cdb2f/realtime-2.0.6-py3-none-any.whl", hash = "sha256:9aab6009c11883197386a0a9dc8c2b6939e62dddda734cfb77594727ac9ae0ce", size = 20568 },
]

[[package]]
name = "regex"
version = "2024.11.6"
source = { registry = "https://pypi.org/simple" }
sdist = { url = "https://files.pythonhosted.org/packages/8e/5f/bd69653fbfb76cf8604468d3b4ec4c403197144c7bfe0e6a5fc9e02a07cb/regex-2024.11.6.tar.gz", hash = "sha256:7ab159b063c52a0333c884e4679f8d7a85112ee3078fe3d9004b2dd875585519", size = 399494 }
wheels = [
    { url = "https://files.pythonhosted.org/packages/90/73/bcb0e36614601016552fa9344544a3a2ae1809dc1401b100eab02e772e1f/regex-2024.11.6-cp313-cp313-macosx_10_13_universal2.whl", hash = "sha256:a6ba92c0bcdf96cbf43a12c717eae4bc98325ca3730f6b130ffa2e3c3c723d84", size = 483525 },
    { url = "https://files.pythonhosted.org/packages/0f/3f/f1a082a46b31e25291d830b369b6b0c5576a6f7fb89d3053a354c24b8a83/regex-2024.11.6-cp313-cp313-macosx_10_13_x86_64.whl", hash = "sha256:525eab0b789891ac3be914d36893bdf972d483fe66551f79d3e27146191a37d4", size = 288324 },
    { url = "https://files.pythonhosted.org/packages/09/c9/4e68181a4a652fb3ef5099e077faf4fd2a694ea6e0f806a7737aff9e758a/regex-2024.11.6-cp313-cp313-macosx_11_0_arm64.whl", hash = "sha256:086a27a0b4ca227941700e0b31425e7a28ef1ae8e5e05a33826e17e47fbfdba0", size = 284617 },
    { url = "https://files.pythonhosted.org/packages/fc/fd/37868b75eaf63843165f1d2122ca6cb94bfc0271e4428cf58c0616786dce/regex-2024.11.6-cp313-cp313-manylinux_2_17_aarch64.manylinux2014_aarch64.whl", hash = "sha256:bde01f35767c4a7899b7eb6e823b125a64de314a8ee9791367c9a34d56af18d0", size = 795023 },
    { url = "https://files.pythonhosted.org/packages/c4/7c/d4cd9c528502a3dedb5c13c146e7a7a539a3853dc20209c8e75d9ba9d1b2/regex-2024.11.6-cp313-cp313-manylinux_2_17_ppc64le.manylinux2014_ppc64le.whl", hash = "sha256:b583904576650166b3d920d2bcce13971f6f9e9a396c673187f49811b2769dc7", size = 833072 },
    { url = "https://files.pythonhosted.org/packages/4f/db/46f563a08f969159c5a0f0e722260568425363bea43bb7ae370becb66a67/regex-2024.11.6-cp313-cp313-manylinux_2_17_s390x.manylinux2014_s390x.whl", hash = "sha256:1c4de13f06a0d54fa0d5ab1b7138bfa0d883220965a29616e3ea61b35d5f5fc7", size = 823130 },
    { url = "https://files.pythonhosted.org/packages/db/60/1eeca2074f5b87df394fccaa432ae3fc06c9c9bfa97c5051aed70e6e00c2/regex-2024.11.6-cp313-cp313-manylinux_2_17_x86_64.manylinux2014_x86_64.whl", hash = "sha256:3cde6e9f2580eb1665965ce9bf17ff4952f34f5b126beb509fee8f4e994f143c", size = 796857 },
    { url = "https://files.pythonhosted.org/packages/10/db/ac718a08fcee981554d2f7bb8402f1faa7e868c1345c16ab1ebec54b0d7b/regex-2024.11.6-cp313-cp313-manylinux_2_5_i686.manylinux1_i686.manylinux_2_17_i686.manylinux2014_i686.whl", hash = "sha256:0d7f453dca13f40a02b79636a339c5b62b670141e63efd511d3f8f73fba162b3", size = 784006 },
    { url = "https://files.pythonhosted.org/packages/c2/41/7da3fe70216cea93144bf12da2b87367590bcf07db97604edeea55dac9ad/regex-2024.11.6-cp313-cp313-musllinux_1_2_aarch64.whl", hash = "sha256:59dfe1ed21aea057a65c6b586afd2a945de04fc7db3de0a6e3ed5397ad491b07", size = 781650 },
    { url = "https://files.pythonhosted.org/packages/a7/d5/880921ee4eec393a4752e6ab9f0fe28009435417c3102fc413f3fe81c4e5/regex-2024.11.6-cp313-cp313-musllinux_1_2_i686.whl", hash = "sha256:b97c1e0bd37c5cd7902e65f410779d39eeda155800b65fc4d04cc432efa9bc6e", size = 789545 },
    { url = "https://files.pythonhosted.org/packages/dc/96/53770115e507081122beca8899ab7f5ae28ae790bfcc82b5e38976df6a77/regex-2024.11.6-cp313-cp313-musllinux_1_2_ppc64le.whl", hash = "sha256:f9d1e379028e0fc2ae3654bac3cbbef81bf3fd571272a42d56c24007979bafb6", size = 853045 },
    { url = "https://files.pythonhosted.org/packages/31/d3/1372add5251cc2d44b451bd94f43b2ec78e15a6e82bff6a290ef9fd8f00a/regex-2024.11.6-cp313-cp313-musllinux_1_2_s390x.whl", hash = "sha256:13291b39131e2d002a7940fb176e120bec5145f3aeb7621be6534e46251912c4", size = 860182 },
    { url = "https://files.pythonhosted.org/packages/ed/e3/c446a64984ea9f69982ba1a69d4658d5014bc7a0ea468a07e1a1265db6e2/regex-2024.11.6-cp313-cp313-musllinux_1_2_x86_64.whl", hash = "sha256:4f51f88c126370dcec4908576c5a627220da6c09d0bff31cfa89f2523843316d", size = 787733 },
    { url = "https://files.pythonhosted.org/packages/2b/f1/e40c8373e3480e4f29f2692bd21b3e05f296d3afebc7e5dcf21b9756ca1c/regex-2024.11.6-cp313-cp313-win32.whl", hash = "sha256:63b13cfd72e9601125027202cad74995ab26921d8cd935c25f09c630436348ff", size = 262122 },
    { url = "https://files.pythonhosted.org/packages/45/94/bc295babb3062a731f52621cdc992d123111282e291abaf23faa413443ea/regex-2024.11.6-cp313-cp313-win_amd64.whl", hash = "sha256:2b3361af3198667e99927da8b84c1b010752fa4b1115ee30beaa332cabc3ef1a", size = 273545 },
]

[[package]]
name = "requests"
version = "2.32.3"
source = { registry = "https://pypi.org/simple" }
dependencies = [
    { name = "certifi" },
    { name = "charset-normalizer" },
    { name = "idna" },
    { name = "urllib3" },
]
sdist = { url = "https://files.pythonhosted.org/packages/63/70/2bf7780ad2d390a8d301ad0b550f1581eadbd9a20f896afe06353c2a2913/requests-2.32.3.tar.gz", hash = "sha256:55365417734eb18255590a9ff9eb97e9e1da868d4ccd6402399eaf68af20a760", size = 131218 }
wheels = [
    { url = "https://files.pythonhosted.org/packages/f9/9b/335f9764261e915ed497fcdeb11df5dfd6f7bf257d4a6a2a686d80da4d54/requests-2.32.3-py3-none-any.whl", hash = "sha256:70761cfe03c773ceb22aa2f671b4757976145175cdfca038c02654d061d6dcc6", size = 64928 },
]

[[package]]
name = "retrying"
version = "1.3.4"
source = { registry = "https://pypi.org/simple" }
dependencies = [
    { name = "six" },
]
sdist = { url = "https://files.pythonhosted.org/packages/ce/70/15ce8551d65b324e18c5aa6ef6998880f21ead51ebe5ed743c0950d7d9dd/retrying-1.3.4.tar.gz", hash = "sha256:345da8c5765bd982b1d1915deb9102fd3d1f7ad16bd84a9700b85f64d24e8f3e", size = 10929 }
wheels = [
    { url = "https://files.pythonhosted.org/packages/8f/04/9e36f28be4c0532c0e9207ff9dc01fb13a2b0eb036476a213b0000837d0e/retrying-1.3.4-py3-none-any.whl", hash = "sha256:8cc4d43cb8e1125e0ff3344e9de678fefd85db3b750b81b2240dc0183af37b35", size = 11602 },
]

[[package]]
name = "rich"
version = "13.9.4"
source = { registry = "https://pypi.org/simple" }
dependencies = [
    { name = "markdown-it-py" },
    { name = "pygments" },
]
sdist = { url = "https://files.pythonhosted.org/packages/ab/3a/0316b28d0761c6734d6bc14e770d85506c986c85ffb239e688eeaab2c2bc/rich-13.9.4.tar.gz", hash = "sha256:439594978a49a09530cff7ebc4b5c7103ef57baf48d5ea3184f21d9a2befa098", size = 223149 }
wheels = [
    { url = "https://files.pythonhosted.org/packages/19/71/39c7c0d87f8d4e6c020a393182060eaefeeae6c01dab6a84ec346f2567df/rich-13.9.4-py3-none-any.whl", hash = "sha256:6049d5e6ec054bf2779ab3358186963bac2ea89175919d699e378b99738c2a90", size = 242424 },
]

[[package]]
name = "ruamel-yaml"
version = "0.18.6"
source = { registry = "https://pypi.org/simple" }
sdist = { url = "https://files.pythonhosted.org/packages/29/81/4dfc17eb6ebb1aac314a3eb863c1325b907863a1b8b1382cdffcb6ac0ed9/ruamel.yaml-0.18.6.tar.gz", hash = "sha256:8b27e6a217e786c6fbe5634d8f3f11bc63e0f80f6a5890f28863d9c45aac311b", size = 143362 }
wheels = [
    { url = "https://files.pythonhosted.org/packages/73/67/8ece580cc363331d9a53055130f86b096bf16e38156e33b1d3014fffda6b/ruamel.yaml-0.18.6-py3-none-any.whl", hash = "sha256:57b53ba33def16c4f3d807c0ccbc00f8a6081827e81ba2491691b76882d0c636", size = 117761 },
]

[[package]]
name = "ruff"
version = "0.8.4"
source = { registry = "https://pypi.org/simple" }
sdist = { url = "https://files.pythonhosted.org/packages/34/37/9c02181ef38d55b77d97c68b78e705fd14c0de0e5d085202bb2b52ce5be9/ruff-0.8.4.tar.gz", hash = "sha256:0d5f89f254836799af1615798caa5f80b7f935d7a670fad66c5007928e57ace8", size = 3402103 }
wheels = [
    { url = "https://files.pythonhosted.org/packages/05/67/f480bf2f2723b2e49af38ed2be75ccdb2798fca7d56279b585c8f553aaab/ruff-0.8.4-py3-none-linux_armv6l.whl", hash = "sha256:58072f0c06080276804c6a4e21a9045a706584a958e644353603d36ca1eb8a60", size = 10546415 },
    { url = "https://files.pythonhosted.org/packages/eb/7a/5aba20312c73f1ce61814e520d1920edf68ca3b9c507bd84d8546a8ecaa8/ruff-0.8.4-py3-none-macosx_10_12_x86_64.whl", hash = "sha256:ffb60904651c00a1e0b8df594591770018a0f04587f7deeb3838344fe3adabac", size = 10346113 },
    { url = "https://files.pythonhosted.org/packages/76/f4/c41de22b3728486f0aa95383a44c42657b2db4062f3234ca36fc8cf52d8b/ruff-0.8.4-py3-none-macosx_11_0_arm64.whl", hash = "sha256:6ddf5d654ac0d44389f6bf05cee4caeefc3132a64b58ea46738111d687352296", size = 9943564 },
    { url = "https://files.pythonhosted.org/packages/0e/f0/afa0d2191af495ac82d4cbbfd7a94e3df6f62a04ca412033e073b871fc6d/ruff-0.8.4-py3-none-manylinux_2_17_aarch64.manylinux2014_aarch64.whl", hash = "sha256:e248b1f0fa2749edd3350a2a342b67b43a2627434c059a063418e3d375cfe643", size = 10805522 },
    { url = "https://files.pythonhosted.org/packages/12/57/5d1e9a0fd0c228e663894e8e3a8e7063e5ee90f8e8e60cf2085f362bfa1a/ruff-0.8.4-py3-none-manylinux_2_17_armv7l.manylinux2014_armv7l.whl", hash = "sha256:bf197b98ed86e417412ee3b6c893f44c8864f816451441483253d5ff22c0e81e", size = 10306763 },
    { url = "https://files.pythonhosted.org/packages/04/df/f069fdb02e408be8aac6853583572a2873f87f866fe8515de65873caf6b8/ruff-0.8.4-py3-none-manylinux_2_17_i686.manylinux2014_i686.whl", hash = "sha256:c41319b85faa3aadd4d30cb1cffdd9ac6b89704ff79f7664b853785b48eccdf3", size = 11359574 },
    { url = "https://files.pythonhosted.org/packages/d3/04/37c27494cd02e4a8315680debfc6dfabcb97e597c07cce0044db1f9dfbe2/ruff-0.8.4-py3-none-manylinux_2_17_ppc64.manylinux2014_ppc64.whl", hash = "sha256:9f8402b7c4f96463f135e936d9ab77b65711fcd5d72e5d67597b543bbb43cf3f", size = 12094851 },
    { url = "https://files.pythonhosted.org/packages/81/b1/c5d7fb68506cab9832d208d03ea4668da9a9887a4a392f4f328b1bf734ad/ruff-0.8.4-py3-none-manylinux_2_17_ppc64le.manylinux2014_ppc64le.whl", hash = "sha256:e4e56b3baa9c23d324ead112a4fdf20db9a3f8f29eeabff1355114dd96014604", size = 11655539 },
    { url = "https://files.pythonhosted.org/packages/ef/38/8f8f2c8898dc8a7a49bc340cf6f00226917f0f5cb489e37075bcb2ce3671/ruff-0.8.4-py3-none-manylinux_2_17_s390x.manylinux2014_s390x.whl", hash = "sha256:736272574e97157f7edbbb43b1d046125fce9e7d8d583d5d65d0c9bf2c15addf", size = 12912805 },
    { url = "https://files.pythonhosted.org/packages/06/dd/fa6660c279f4eb320788876d0cff4ea18d9af7d9ed7216d7bd66877468d0/ruff-0.8.4-py3-none-manylinux_2_17_x86_64.manylinux2014_x86_64.whl", hash = "sha256:e5fe710ab6061592521f902fca7ebcb9fabd27bc7c57c764298b1c1f15fff720", size = 11205976 },
    { url = "https://files.pythonhosted.org/packages/a8/d7/de94cc89833b5de455750686c17c9e10f4e1ab7ccdc5521b8fe911d1477e/ruff-0.8.4-py3-none-musllinux_1_2_aarch64.whl", hash = "sha256:13e9ec6d6b55f6da412d59953d65d66e760d583dd3c1c72bf1f26435b5bfdbae", size = 10792039 },
    { url = "https://files.pythonhosted.org/packages/6d/15/3e4906559248bdbb74854af684314608297a05b996062c9d72e0ef7c7097/ruff-0.8.4-py3-none-musllinux_1_2_armv7l.whl", hash = "sha256:97d9aefef725348ad77d6db98b726cfdb075a40b936c7984088804dfd38268a7", size = 10400088 },
    { url = "https://files.pythonhosted.org/packages/a2/21/9ed4c0e8133cb4a87a18d470f534ad1a8a66d7bec493bcb8bda2d1a5d5be/ruff-0.8.4-py3-none-musllinux_1_2_i686.whl", hash = "sha256:ab78e33325a6f5374e04c2ab924a3367d69a0da36f8c9cb6b894a62017506111", size = 10900814 },
    { url = "https://files.pythonhosted.org/packages/0d/5d/122a65a18955bd9da2616b69bc839351f8baf23b2805b543aa2f0aed72b5/ruff-0.8.4-py3-none-musllinux_1_2_x86_64.whl", hash = "sha256:8ef06f66f4a05c3ddbc9121a8b0cecccd92c5bf3dd43b5472ffe40b8ca10f0f8", size = 11268828 },
    { url = "https://files.pythonhosted.org/packages/43/a9/1676ee9106995381e3d34bccac5bb28df70194167337ed4854c20f27c7ba/ruff-0.8.4-py3-none-win32.whl", hash = "sha256:552fb6d861320958ca5e15f28b20a3d071aa83b93caee33a87b471f99a6c0835", size = 8805621 },
    { url = "https://files.pythonhosted.org/packages/10/98/ed6b56a30ee76771c193ff7ceeaf1d2acc98d33a1a27b8479cbdb5c17a23/ruff-0.8.4-py3-none-win_amd64.whl", hash = "sha256:f21a1143776f8656d7f364bd264a9d60f01b7f52243fbe90e7670c0dfe0cf65d", size = 9660086 },
    { url = "https://files.pythonhosted.org/packages/13/9f/026e18ca7d7766783d779dae5e9c656746c6ede36ef73c6d934aaf4a6dec/ruff-0.8.4-py3-none-win_arm64.whl", hash = "sha256:9183dd615d8df50defa8b1d9a074053891ba39025cf5ae88e8bcb52edcc4bf08", size = 9074500 },
]

[[package]]
name = "schema"
version = "0.7.7"
source = { registry = "https://pypi.org/simple" }
sdist = { url = "https://files.pythonhosted.org/packages/d4/01/0ea2e66bad2f13271e93b729c653747614784d3ebde219679e41ccdceecd/schema-0.7.7.tar.gz", hash = "sha256:7da553abd2958a19dc2547c388cde53398b39196175a9be59ea1caf5ab0a1807", size = 44245 }
wheels = [
    { url = "https://files.pythonhosted.org/packages/ad/1b/81855a88c6db2b114d5b2e9f96339190d5ee4d1b981d217fa32127bb00e0/schema-0.7.7-py2.py3-none-any.whl", hash = "sha256:5d976a5b50f36e74e2157b47097b60002bd4d42e65425fcc9c9befadb4255dde", size = 18632 },
]

[[package]]
name = "scipy"
version = "1.14.1"
source = { registry = "https://pypi.org/simple" }
dependencies = [
    { name = "numpy" },
]
sdist = { url = "https://files.pythonhosted.org/packages/62/11/4d44a1f274e002784e4dbdb81e0ea96d2de2d1045b2132d5af62cc31fd28/scipy-1.14.1.tar.gz", hash = "sha256:5a275584e726026a5699459aa72f828a610821006228e841b94275c4a7c08417", size = 58620554 }
wheels = [
    { url = "https://files.pythonhosted.org/packages/50/ef/ac98346db016ff18a6ad7626a35808f37074d25796fd0234c2bb0ed1e054/scipy-1.14.1-cp313-cp313-macosx_10_13_x86_64.whl", hash = "sha256:1729560c906963fc8389f6aac023739ff3983e727b1a4d87696b7bf108316a79", size = 39091068 },
    { url = "https://files.pythonhosted.org/packages/b9/cc/70948fe9f393b911b4251e96b55bbdeaa8cca41f37c26fd1df0232933b9e/scipy-1.14.1-cp313-cp313-macosx_12_0_arm64.whl", hash = "sha256:4079b90df244709e675cdc8b93bfd8a395d59af40b72e339c2287c91860deb8e", size = 29875417 },
    { url = "https://files.pythonhosted.org/packages/3b/2e/35f549b7d231c1c9f9639f9ef49b815d816bf54dd050da5da1c11517a218/scipy-1.14.1-cp313-cp313-macosx_14_0_arm64.whl", hash = "sha256:e0cf28db0f24a38b2a0ca33a85a54852586e43cf6fd876365c86e0657cfe7d73", size = 23084508 },
    { url = "https://files.pythonhosted.org/packages/3f/d6/b028e3f3e59fae61fb8c0f450db732c43dd1d836223a589a8be9f6377203/scipy-1.14.1-cp313-cp313-macosx_14_0_x86_64.whl", hash = "sha256:0c2f95de3b04e26f5f3ad5bb05e74ba7f68b837133a4492414b3afd79dfe540e", size = 25503364 },
    { url = "https://files.pythonhosted.org/packages/a7/2f/6c142b352ac15967744d62b165537a965e95d557085db4beab2a11f7943b/scipy-1.14.1-cp313-cp313-manylinux_2_17_aarch64.manylinux2014_aarch64.whl", hash = "sha256:b99722ea48b7ea25e8e015e8341ae74624f72e5f21fc2abd45f3a93266de4c5d", size = 35292639 },
    { url = "https://files.pythonhosted.org/packages/56/46/2449e6e51e0d7c3575f289f6acb7f828938eaab8874dbccfeb0cd2b71a27/scipy-1.14.1-cp313-cp313-manylinux_2_17_x86_64.manylinux2014_x86_64.whl", hash = "sha256:5149e3fd2d686e42144a093b206aef01932a0059c2a33ddfa67f5f035bdfe13e", size = 40798288 },
    { url = "https://files.pythonhosted.org/packages/32/cd/9d86f7ed7f4497c9fd3e39f8918dd93d9f647ba80d7e34e4946c0c2d1a7c/scipy-1.14.1-cp313-cp313-musllinux_1_2_x86_64.whl", hash = "sha256:e4f5a7c49323533f9103d4dacf4e4f07078f360743dec7f7596949149efeec06", size = 42524647 },
    { url = "https://files.pythonhosted.org/packages/f5/1b/6ee032251bf4cdb0cc50059374e86a9f076308c1512b61c4e003e241efb7/scipy-1.14.1-cp313-cp313-win_amd64.whl", hash = "sha256:baff393942b550823bfce952bb62270ee17504d02a1801d7fd0719534dfb9c84", size = 44469524 },
]

[[package]]
name = "secretstorage"
version = "3.3.3"
source = { registry = "https://pypi.org/simple" }
dependencies = [
    { name = "cryptography" },
    { name = "jeepney" },
]
sdist = { url = "https://files.pythonhosted.org/packages/53/a4/f48c9d79cb507ed1373477dbceaba7401fd8a23af63b837fa61f1dcd3691/SecretStorage-3.3.3.tar.gz", hash = "sha256:2403533ef369eca6d2ba81718576c5e0f564d5cca1b58f73a8b23e7d4eeebd77", size = 19739 }
wheels = [
    { url = "https://files.pythonhosted.org/packages/54/24/b4293291fa1dd830f353d2cb163295742fa87f179fcc8a20a306a81978b7/SecretStorage-3.3.3-py3-none-any.whl", hash = "sha256:f356e6628222568e3af06f2eba8df495efa13b3b63081dafd4f7d9a7b7bc9f99", size = 15221 },
]

[[package]]
name = "semver"
version = "3.0.2"
source = { registry = "https://pypi.org/simple" }
sdist = { url = "https://files.pythonhosted.org/packages/41/6c/a536cc008f38fd83b3c1b98ce19ead13b746b5588c9a0cb9dd9f6ea434bc/semver-3.0.2.tar.gz", hash = "sha256:6253adb39c70f6e51afed2fa7152bcd414c411286088fb4b9effb133885ab4cc", size = 214988 }
wheels = [
    { url = "https://files.pythonhosted.org/packages/9a/77/0cc7a8a3bc7e53d07e8f47f147b92b0960e902b8254859f4aee5c4d7866b/semver-3.0.2-py3-none-any.whl", hash = "sha256:b1ea4686fe70b981f85359eda33199d60c53964284e0cfb4977d243e37cf4bf4", size = 17099 },
]

[[package]]
name = "setuptools"
version = "75.6.0"
source = { registry = "https://pypi.org/simple" }
sdist = { url = "https://files.pythonhosted.org/packages/43/54/292f26c208734e9a7f067aea4a7e282c080750c4546559b58e2e45413ca0/setuptools-75.6.0.tar.gz", hash = "sha256:8199222558df7c86216af4f84c30e9b34a61d8ba19366cc914424cdbd28252f6", size = 1337429 }
wheels = [
    { url = "https://files.pythonhosted.org/packages/55/21/47d163f615df1d30c094f6c8bbb353619274edccf0327b185cc2493c2c33/setuptools-75.6.0-py3-none-any.whl", hash = "sha256:ce74b49e8f7110f9bf04883b730f4765b774ef3ef28f722cce7c273d253aaf7d", size = 1224032 },
]

[[package]]
name = "sexpdata"
version = "1.0.2"
source = { registry = "https://pypi.org/simple" }
sdist = { url = "https://files.pythonhosted.org/packages/a7/7f/369a478863a39351be75e0a12602bc29196b31f87bf3432bed2be6379f8e/sexpdata-1.0.2.tar.gz", hash = "sha256:92b67b0361f6766f8f9e44b9519cf3fbcfafa755db85bbf893c3e1cf4ddac109", size = 8906 }
wheels = [
    { url = "https://files.pythonhosted.org/packages/f1/f3/ec9f8cc20dc1f34c926f0ec3f43b73fa2da59cf08e432fb8ae5b666b2027/sexpdata-1.0.2-py3-none-any.whl", hash = "sha256:b39c918f055a85c5c35c1d4f7930aabb176bd29016e5ba5692e7e849914b2a1a", size = 10337 },
]

[[package]]
name = "shapely"
version = "2.0.6"
source = { registry = "https://pypi.org/simple" }
dependencies = [
    { name = "numpy" },
]
sdist = { url = "https://files.pythonhosted.org/packages/4a/89/0d20bac88016be35ff7d3c0c2ae64b477908f1b1dfa540c5d69ac7af07fe/shapely-2.0.6.tar.gz", hash = "sha256:997f6159b1484059ec239cacaa53467fd8b5564dabe186cd84ac2944663b0bf6", size = 282361 }
wheels = [
    { url = "https://files.pythonhosted.org/packages/34/e8/d164ef5b0eab86088cde06dee8415519ffd5bb0dd1bd9d021e640e64237c/shapely-2.0.6-cp313-cp313-macosx_10_13_x86_64.whl", hash = "sha256:42805ef90783ce689a4dde2b6b2f261e2c52609226a0438d882e3ced40bb3013", size = 1445344 },
    { url = "https://files.pythonhosted.org/packages/ce/e2/9fba7ac142f7831757a10852bfa465683724eadbc93d2d46f74a16f9af04/shapely-2.0.6-cp313-cp313-macosx_11_0_arm64.whl", hash = "sha256:6d2cb146191a47bd0cee8ff5f90b47547b82b6345c0d02dd8b25b88b68af62d7", size = 1296182 },
    { url = "https://files.pythonhosted.org/packages/cf/dc/790d4bda27d196cd56ec66975eaae3351c65614cafd0e16ddde39ec9fb92/shapely-2.0.6-cp313-cp313-manylinux_2_17_aarch64.manylinux2014_aarch64.whl", hash = "sha256:e3fdef0a1794a8fe70dc1f514440aa34426cc0ae98d9a1027fb299d45741c381", size = 2423426 },
    { url = "https://files.pythonhosted.org/packages/af/b0/f8169f77eac7392d41e231911e0095eb1148b4d40c50ea9e34d999c89a7e/shapely-2.0.6-cp313-cp313-manylinux_2_17_x86_64.manylinux2014_x86_64.whl", hash = "sha256:2c665a0301c645615a107ff7f52adafa2153beab51daf34587170d85e8ba6805", size = 2513249 },
    { url = "https://files.pythonhosted.org/packages/f6/1d/a8c0e9ab49ff2f8e4dedd71b0122eafb22a18ad7e9d256025e1f10c84704/shapely-2.0.6-cp313-cp313-win32.whl", hash = "sha256:0334bd51828f68cd54b87d80b3e7cee93f249d82ae55a0faf3ea21c9be7b323a", size = 1294848 },
    { url = "https://files.pythonhosted.org/packages/23/38/2bc32dd1e7e67a471d4c60971e66df0bdace88656c47a9a728ace0091075/shapely-2.0.6-cp313-cp313-win_amd64.whl", hash = "sha256:d37d070da9e0e0f0a530a621e17c0b8c3c9d04105655132a87cfff8bd77cc4c2", size = 1441371 },
]

[[package]]
name = "shellingham"
version = "1.5.4"
source = { registry = "https://pypi.org/simple" }
sdist = { url = "https://files.pythonhosted.org/packages/58/15/8b3609fd3830ef7b27b655beb4b4e9c62313a4e8da8c676e142cc210d58e/shellingham-1.5.4.tar.gz", hash = "sha256:8dbca0739d487e5bd35ab3ca4b36e11c4078f3a234bfce294b0a0291363404de", size = 10310 }
wheels = [
    { url = "https://files.pythonhosted.org/packages/e0/f9/0595336914c5619e5f28a1fb793285925a8cd4b432c9da0a987836c7f822/shellingham-1.5.4-py2.py3-none-any.whl", hash = "sha256:7ecfff8f2fd72616f7481040475a65b2bf8af90a56c89140852d1120324e8686", size = 9755 },
]

[[package]]
name = "six"
version = "1.17.0"
source = { registry = "https://pypi.org/simple" }
sdist = { url = "https://files.pythonhosted.org/packages/94/e7/b2c673351809dca68a0e064b6af791aa332cf192da575fd474ed7d6f16a2/six-1.17.0.tar.gz", hash = "sha256:ff70335d468e7eb6ec65b95b99d3a2836546063f63acc5171de367e834932a81", size = 34031 }
wheels = [
    { url = "https://files.pythonhosted.org/packages/b7/ce/149a00dd41f10bc29e5921b496af8b574d8413afcd5e30dfa0ed46c2cc5e/six-1.17.0-py2.py3-none-any.whl", hash = "sha256:4721f391ed90541fddacab5acf947aa0d3dc7d27b2e1e8eda2be8970586c3274", size = 11050 },
]

[[package]]
name = "smmap"
version = "5.0.1"
source = { registry = "https://pypi.org/simple" }
sdist = { url = "https://files.pythonhosted.org/packages/88/04/b5bf6d21dc4041000ccba7eb17dd3055feb237e7ffc2c20d3fae3af62baa/smmap-5.0.1.tar.gz", hash = "sha256:dceeb6c0028fdb6734471eb07c0cd2aae706ccaecab45965ee83f11c8d3b1f62", size = 22291 }
wheels = [
    { url = "https://files.pythonhosted.org/packages/a7/a5/10f97f73544edcdef54409f1d839f6049a0d79df68adbc1ceb24d1aaca42/smmap-5.0.1-py3-none-any.whl", hash = "sha256:e6d8668fa5f93e706934a62d7b4db19c8d9eb8cf2adbb75ef1b675aa332b69da", size = 24282 },
]

[[package]]
name = "sniffio"
version = "1.3.1"
source = { registry = "https://pypi.org/simple" }
sdist = { url = "https://files.pythonhosted.org/packages/a2/87/a6771e1546d97e7e041b6ae58d80074f81b7d5121207425c964ddf5cfdbd/sniffio-1.3.1.tar.gz", hash = "sha256:f4324edc670a0f49750a81b895f35c3adb843cca46f0530f79fc1babb23789dc", size = 20372 }
wheels = [
    { url = "https://files.pythonhosted.org/packages/e9/44/75a9c9421471a6c4805dbf2356f7c181a29c1879239abab1ea2cc8f38b40/sniffio-1.3.1-py3-none-any.whl", hash = "sha256:2f6da418d1f1e0fddd844478f41680e794e6051915791a034ff65e5f100525a2", size = 10235 },
]

[[package]]
name = "starlette"
version = "0.41.3"
source = { registry = "https://pypi.org/simple" }
dependencies = [
    { name = "anyio" },
]
sdist = { url = "https://files.pythonhosted.org/packages/1a/4c/9b5764bd22eec91c4039ef4c55334e9187085da2d8a2df7bd570869aae18/starlette-0.41.3.tar.gz", hash = "sha256:0e4ab3d16522a255be6b28260b938eae2482f98ce5cc934cb08dce8dc3ba5835", size = 2574159 }
wheels = [
    { url = "https://files.pythonhosted.org/packages/96/00/2b325970b3060c7cecebab6d295afe763365822b1306a12eeab198f74323/starlette-0.41.3-py3-none-any.whl", hash = "sha256:44cedb2b7c77a9de33a8b74b2b90e9f50d11fcf25d8270ea525ad71a25374ff7", size = 73225 },
]

[[package]]
name = "storage3"
version = "0.9.0"
source = { registry = "https://pypi.org/simple" }
dependencies = [
    { name = "httpx", extra = ["http2"] },
    { name = "python-dateutil" },
]
sdist = { url = "https://files.pythonhosted.org/packages/da/e7/8107787c4aa24c435f44f0b0f3332004c82d84c90b6e449d9b3747100687/storage3-0.9.0.tar.gz", hash = "sha256:e16697f60894c94e1d9df0d2e4af783c1b3f7dd08c9013d61978825c624188c4", size = 9031 }
wheels = [
    { url = "https://files.pythonhosted.org/packages/61/2f/ee424eaa9939d1a6a3ae727b24da6c80ab4ef913ee1dc8c4392eebc73a3c/storage3-0.9.0-py3-none-any.whl", hash = "sha256:8b2fb91f0c61583a2f4eac74a8bae67e00d41ff38095c8a6cd3f2ce5e0ab76e7", size = 16175 },
]

[[package]]
name = "supabase"
version = "2.10.0"
source = { registry = "https://pypi.org/simple" }
dependencies = [
    { name = "gotrue" },
    { name = "httpx" },
    { name = "postgrest" },
    { name = "realtime" },
    { name = "storage3" },
    { name = "supafunc" },
]
sdist = { url = "https://files.pythonhosted.org/packages/7f/31/656c8c271b7da5104d2fcda0d7c53c95c6ba009f5d708f598784efb1573b/supabase-2.10.0.tar.gz", hash = "sha256:9ac095f8947bf60780e67c0edcbab53e2db3f6f3f022329397b093500bf2607c", size = 13909 }
wheels = [
    { url = "https://files.pythonhosted.org/packages/10/8d/ec1dd5f1e17dd51e358809adfceafa0a78f32f171d33b9cbe38bb5eac8a3/supabase-2.10.0-py3-none-any.whl", hash = "sha256:183fb23c04528593f8f81c24ceb8178f3a56bff40fec7ed873b6c55ebc2e420a", size = 16626 },
]

[[package]]
name = "supafunc"
version = "0.7.0"
source = { registry = "https://pypi.org/simple" }
dependencies = [
    { name = "httpx", extra = ["http2"] },
]
sdist = { url = "https://files.pythonhosted.org/packages/f9/f5/50eae5b8428772fee09e737e9ea958e9d76c04814f72b58d181f8477e730/supafunc-0.7.0.tar.gz", hash = "sha256:5b1c415fba1395740b2b4eedd1d786384bd58b98f6333a11ba7889820a48b6a7", size = 4085 }
wheels = [
    { url = "https://files.pythonhosted.org/packages/c3/26/bc4cd6d19b6290025fe9068df1540a3aab9806daca8b1dd19c0902072a24/supafunc-0.7.0-py3-none-any.whl", hash = "sha256:4160260dc02bdd906be1e2ffd7cb3ae8b74ae437c892bb475352b6a99d9ff8eb", size = 6936 },
]

[[package]]
name = "tenacity"
version = "9.0.0"
source = { registry = "https://pypi.org/simple" }
sdist = { url = "https://files.pythonhosted.org/packages/cd/94/91fccdb4b8110642462e653d5dcb27e7b674742ad68efd146367da7bdb10/tenacity-9.0.0.tar.gz", hash = "sha256:807f37ca97d62aa361264d497b0e31e92b8027044942bfa756160d908320d73b", size = 47421 }
wheels = [
    { url = "https://files.pythonhosted.org/packages/b6/cb/b86984bed139586d01532a587464b5805f12e397594f19f931c4c2fbfa61/tenacity-9.0.0-py3-none-any.whl", hash = "sha256:93de0c98785b27fcf659856aa9f54bfbd399e29969b0621bc7f762bd441b4539", size = 28169 },
]

[[package]]
name = "tomli-w"
version = "1.1.0"
source = { registry = "https://pypi.org/simple" }
sdist = { url = "https://files.pythonhosted.org/packages/d4/19/b65f1a088ee23e37cdea415b357843eca8b1422a7b11a9eee6e35d4ec273/tomli_w-1.1.0.tar.gz", hash = "sha256:49e847a3a304d516a169a601184932ef0f6b61623fe680f836a2aa7128ed0d33", size = 6929 }
wheels = [
    { url = "https://files.pythonhosted.org/packages/c4/ac/ce90573ba446a9bbe65838ded066a805234d159b4446ae9f8ec5bbd36cbd/tomli_w-1.1.0-py3-none-any.whl", hash = "sha256:1403179c78193e3184bfaade390ddbd071cba48a32a2e62ba11aae47490c63f7", size = 6440 },
]

[[package]]
name = "tomlkit"
version = "0.13.2"
source = { registry = "https://pypi.org/simple" }
sdist = { url = "https://files.pythonhosted.org/packages/b1/09/a439bec5888f00a54b8b9f05fa94d7f901d6735ef4e55dcec9bc37b5d8fa/tomlkit-0.13.2.tar.gz", hash = "sha256:fff5fe59a87295b278abd31bec92c15d9bc4a06885ab12bcea52c71119392e79", size = 192885 }
wheels = [
    { url = "https://files.pythonhosted.org/packages/f9/b6/a447b5e4ec71e13871be01ba81f5dfc9d0af7e473da256ff46bc0e24026f/tomlkit-0.13.2-py3-none-any.whl", hash = "sha256:7a974427f6e119197f670fbbbeae7bef749a6c14e793db934baefc1b5f03efde", size = 37955 },
]

[[package]]
name = "toolz"
version = "1.0.0"
source = { registry = "https://pypi.org/simple" }
sdist = { url = "https://files.pythonhosted.org/packages/8a/0b/d80dfa675bf592f636d1ea0b835eab4ec8df6e9415d8cfd766df54456123/toolz-1.0.0.tar.gz", hash = "sha256:2c86e3d9a04798ac556793bced838816296a2f085017664e4995cb40a1047a02", size = 66790 }
wheels = [
    { url = "https://files.pythonhosted.org/packages/03/98/eb27cc78ad3af8e302c9d8ff4977f5026676e130d28dd7578132a457170c/toolz-1.0.0-py3-none-any.whl", hash = "sha256:292c8f1c4e7516bf9086f8850935c799a874039c8bcf959d47b600e4c44a6236", size = 56383 },
]

[[package]]
name = "trove-classifiers"
version = "2025.1.7.14"
source = { registry = "https://pypi.org/simple" }
sdist = { url = "https://files.pythonhosted.org/packages/fb/14/53bf5a0b2ae13a7d3c9405797d00e286aa3d08e5acb853b262a0097b0c17/trove_classifiers-2025.1.7.14.tar.gz", hash = "sha256:0fd08ab2b517ee22f2a539dcdab772ccee4e744eff61ba819846a5fac913d285", size = 16130 }
wheels = [
    { url = "https://files.pythonhosted.org/packages/3b/e4/5bd91cb201c80bbccd8514f6e63f51b15f46b9f692723519aab155b32836/trove_classifiers-2025.1.7.14-py3-none-any.whl", hash = "sha256:969b4ea1ef4e5e91b0398b60ae3a5e94027a50a65d5410badc920b2fc3de7ebb", size = 13536 },
]

[[package]]
name = "typer"
version = "0.15.1"
source = { registry = "https://pypi.org/simple" }
dependencies = [
    { name = "click" },
    { name = "rich" },
    { name = "shellingham" },
    { name = "typing-extensions" },
]
sdist = { url = "https://files.pythonhosted.org/packages/cb/ce/dca7b219718afd37a0068f4f2530a727c2b74a8b6e8e0c0080a4c0de4fcd/typer-0.15.1.tar.gz", hash = "sha256:a0588c0a7fa68a1978a069818657778f86abe6ff5ea6abf472f940a08bfe4f0a", size = 99789 }
wheels = [
    { url = "https://files.pythonhosted.org/packages/d0/cc/0a838ba5ca64dc832aa43f727bd586309846b0ffb2ce52422543e6075e8a/typer-0.15.1-py3-none-any.whl", hash = "sha256:7994fb7b8155b64d3402518560648446072864beefd44aa2dc36972a5972e847", size = 44908 },
]

[[package]]
name = "typing-extensions"
version = "4.12.2"
source = { registry = "https://pypi.org/simple" }
sdist = { url = "https://files.pythonhosted.org/packages/df/db/f35a00659bc03fec321ba8bce9420de607a1d37f8342eee1863174c69557/typing_extensions-4.12.2.tar.gz", hash = "sha256:1a7ead55c7e559dd4dee8856e3a88b41225abfe1ce8df57b7c13915fe121ffb8", size = 85321 }
wheels = [
    { url = "https://files.pythonhosted.org/packages/26/9f/ad63fc0248c5379346306f8668cda6e2e2e9c95e01216d2b8ffd9ff037d0/typing_extensions-4.12.2-py3-none-any.whl", hash = "sha256:04e5ca0351e0f3f85c6853954072df659d0d13fac324d0072316b67d7794700d", size = 37438 },
]

[[package]]
name = "typing-inspect"
version = "0.9.0"
source = { registry = "https://pypi.org/simple" }
dependencies = [
    { name = "mypy-extensions" },
    { name = "typing-extensions" },
]
sdist = { url = "https://files.pythonhosted.org/packages/dc/74/1789779d91f1961fa9438e9a8710cdae6bd138c80d7303996933d117264a/typing_inspect-0.9.0.tar.gz", hash = "sha256:b23fc42ff6f6ef6954e4852c1fb512cdd18dbea03134f91f856a95ccc9461f78", size = 13825 }
wheels = [
    { url = "https://files.pythonhosted.org/packages/65/f3/107a22063bf27bdccf2024833d3445f4eea42b2e598abfbd46f6a63b6cb0/typing_inspect-0.9.0-py3-none-any.whl", hash = "sha256:9ee6fc59062311ef8547596ab6b955e1b8aa46242d854bfc78f4f6b0eff35f9f", size = 8827 },
]

[[package]]
name = "tzdata"
version = "2024.2"
source = { registry = "https://pypi.org/simple" }
sdist = { url = "https://files.pythonhosted.org/packages/e1/34/943888654477a574a86a98e9896bae89c7aa15078ec29f490fef2f1e5384/tzdata-2024.2.tar.gz", hash = "sha256:7d85cc416e9382e69095b7bdf4afd9e3880418a2413feec7069d533d6b4e31cc", size = 193282 }
wheels = [
    { url = "https://files.pythonhosted.org/packages/a6/ab/7e5f53c3b9d14972843a647d8d7a853969a58aecc7559cb3267302c94774/tzdata-2024.2-py2.py3-none-any.whl", hash = "sha256:a48093786cdcde33cad18c2555e8532f34422074448fbc874186f0abd79565cd", size = 346586 },
]

[[package]]
name = "urllib3"
version = "2.2.3"
source = { registry = "https://pypi.org/simple" }
sdist = { url = "https://files.pythonhosted.org/packages/ed/63/22ba4ebfe7430b76388e7cd448d5478814d3032121827c12a2cc287e2260/urllib3-2.2.3.tar.gz", hash = "sha256:e7d814a81dad81e6caf2ec9fdedb284ecc9c73076b62654547cc64ccdcae26e9", size = 300677 }
wheels = [
    { url = "https://files.pythonhosted.org/packages/ce/d9/5f4c13cecde62396b0d3fe530a50ccea91e7dfc1ccf0e09c228841bb5ba8/urllib3-2.2.3-py3-none-any.whl", hash = "sha256:ca899ca043dcb1bafa3e262d73aa25c465bfb49e0bd9dd5d59f1d0acba2f8fac", size = 126338 },
]

[[package]]
name = "userpath"
version = "1.9.2"
source = { registry = "https://pypi.org/simple" }
dependencies = [
    { name = "click" },
]
sdist = { url = "https://files.pythonhosted.org/packages/d5/b7/30753098208505d7ff9be5b3a32112fb8a4cb3ddfccbbb7ba9973f2e29ff/userpath-1.9.2.tar.gz", hash = "sha256:6c52288dab069257cc831846d15d48133522455d4677ee69a9781f11dbefd815", size = 11140 }
wheels = [
    { url = "https://files.pythonhosted.org/packages/43/99/3ec6335ded5b88c2f7ed25c56ffd952546f7ed007ffb1e1539dc3b57015a/userpath-1.9.2-py3-none-any.whl", hash = "sha256:2cbf01a23d655a1ff8fc166dfb78da1b641d1ceabf0fe5f970767d380b14e89d", size = 9065 },
]

[[package]]
name = "uv"
version = "0.5.16"
source = { registry = "https://pypi.org/simple" }
sdist = { url = "https://files.pythonhosted.org/packages/60/94/9717c90f774e7dd613128eaa21c14e036f6d6fe47d106ded84d24e2321fe/uv-0.5.16.tar.gz", hash = "sha256:598a0fa168ffe2786e11bfe0103fe22c06e90fe193ced172b843daf9abb42212", size = 2570309 }
wheels = [
    { url = "https://files.pythonhosted.org/packages/46/d2/d5b15c7d28c8e7f5b84a4b6a7be1874f06cca915cd301d66c93dfefdf398/uv-0.5.16-py3-none-linux_armv6l.whl", hash = "sha256:ba5f364809a46e590368a3f85638b71118952f30c79125f87144d9f00be0c9cb", size = 14797230 },
    { url = "https://files.pythonhosted.org/packages/c3/52/d0962623a14c22d03910b75523b8405a63572de46d2326a37c5841518614/uv-0.5.16-py3-none-macosx_10_12_x86_64.whl", hash = "sha256:d540bbc1831d4187a29a9e8f7219e2093c491a45bcbcf2a6196f81c6d2162691", size = 14918092 },
    { url = "https://files.pythonhosted.org/packages/0f/c4/74f4507f48ce5e38cef46cecd7716af0348dffcb3d40245189422226c7b7/uv-0.5.16-py3-none-macosx_11_0_arm64.whl", hash = "sha256:3419888b178b82511faebd8d1ca9cb9f5920a7142406898d76878adaffe8dfb1", size = 13819449 },
    { url = "https://files.pythonhosted.org/packages/2a/e0/dc99e7470ccd119896c51f73641096e4096b840ebc227a2c746a371f5729/uv-0.5.16-py3-none-manylinux_2_17_aarch64.manylinux2014_aarch64.musllinux_1_1_aarch64.whl", hash = "sha256:9e73ae821678e7395635be0fec810f242e42f47b5f9cb82a7fc3d279bc37edb5", size = 14243054 },
    { url = "https://files.pythonhosted.org/packages/c6/e4/b2f8dbf9d46f069d5468e79edbea4f71c848dba53d9890d5d88b8ff5cb8e/uv-0.5.16-py3-none-manylinux_2_17_armv7l.manylinux2014_armv7l.whl", hash = "sha256:9522aad257223c9470bb93b78f08dc473acf73a4a1403b999b2f1871a06343a6", size = 14569671 },
    { url = "https://files.pythonhosted.org/packages/5c/68/b56fadbc001bf911ae3c513405d0eec47b66ce049364236148d9777bf47d/uv-0.5.16-py3-none-manylinux_2_17_i686.manylinux2014_i686.whl", hash = "sha256:e49b2c242cbc201665670dcc3ffa509fa6e131ebcf0423c59df91f2f21eca9d7", size = 15311549 },
    { url = "https://files.pythonhosted.org/packages/98/da/21cd9c5bca41e1d6de7d4aae12361018d4c7328bfae92ff1f0e75803600f/uv-0.5.16-py3-none-manylinux_2_17_ppc64.manylinux2014_ppc64.whl", hash = "sha256:c609bb564f4d5822acd25d8881d76123c2e9aa26b634a6444b56142daff851b8", size = 16059773 },
    { url = "https://files.pythonhosted.org/packages/fe/dc/40c89834ced85cbc637d0e6cabff5a21b7813d0b3adb0471a26619141439/uv-0.5.16-py3-none-manylinux_2_17_ppc64le.manylinux2014_ppc64le.whl", hash = "sha256:2cf976b5d29f67bd8e5aa0c9b9c481c7df1580839ac107cbf58811c894a7e6a6", size = 15816682 },
    { url = "https://files.pythonhosted.org/packages/06/3c/58f4fd81ea502fe6b9405d582a641e90a05bfa82001f9daaa216a462f670/uv-0.5.16-py3-none-manylinux_2_17_s390x.manylinux2014_s390x.whl", hash = "sha256:a7508b271a461603a38095eaca27b1766bd71f0a02232868a8faae0d8e8a1ae3", size = 20194494 },
    { url = "https://files.pythonhosted.org/packages/43/e1/5710f4a1ae02f4ed0bbd6869bb0f9d8e5c07ba6748a20b6b6d1c1325a519/uv-0.5.16-py3-none-manylinux_2_17_x86_64.manylinux2014_x86_64.whl", hash = "sha256:c6d3b45d66adedebe5c56602970b2c0fdf6d1977f53464691d428f1a7daa911b", size = 15548107 },
    { url = "https://files.pythonhosted.org/packages/ff/83/7ce48711b5001d1ffddca2430cfae2f95c5aa0da8a72ef0f90612fefc701/uv-0.5.16-py3-none-manylinux_2_28_aarch64.whl", hash = "sha256:2e6f4fbd1cef0227e15374ab56a59ffcbd10c66f263b4e22ac43ca37061539d1", size = 14471543 },
    { url = "https://files.pythonhosted.org/packages/ec/a4/afc39a79ec2035382df187f01847008e89733d35bc7b81cd4822f3877c77/uv-0.5.16-py3-none-musllinux_1_1_armv7l.whl", hash = "sha256:8fb0b26b9885d57609724fd4efb65785e6896b9bd4ecb865480962999d4247d4", size = 14546663 },
    { url = "https://files.pythonhosted.org/packages/18/e1/e616c786b0790c4673acbbd734437e01f5e86d7f90da624a0a8da92f8a97/uv-0.5.16-py3-none-musllinux_1_1_i686.whl", hash = "sha256:c7ee83877f4e324df4a61e7c79a476d26725e415894a755ce45de87709fc9581", size = 14951657 },
    { url = "https://files.pythonhosted.org/packages/13/af/0c500eada99f790a93a688c252edb8972e4ba0067296403b6dd86c59894d/uv-0.5.16-py3-none-musllinux_1_1_x86_64.whl", hash = "sha256:e764721c425ca6cde184ae69517748e47c4ea7f0d9c7dafa78721feeabc58e01", size = 15663544 },
    { url = "https://files.pythonhosted.org/packages/4e/0c/7eda740e4ea3e6a3a73fb1a813ff8abe957c54aa87a73da5eb268acca385/uv-0.5.16-py3-none-win32.whl", hash = "sha256:d54777d6c87a12213a59d2109289e4e35374cc79f88e29617ff764189b8b9cad", size = 14886184 },
    { url = "https://files.pythonhosted.org/packages/c6/83/72b33a32ef91e04c463d70fc4131b101386c60182de59df1b8f59b108a3d/uv-0.5.16-py3-none-win_amd64.whl", hash = "sha256:c8310f40b8834812ddfb195fd62aafaed44b2993c71de8fa75ca0960c739d04e", size = 16238620 },
]

[[package]]
name = "uvicorn"
version = "0.34.0"
source = { registry = "https://pypi.org/simple" }
dependencies = [
    { name = "click" },
    { name = "h11" },
]
sdist = { url = "https://files.pythonhosted.org/packages/4b/4d/938bd85e5bf2edeec766267a5015ad969730bb91e31b44021dfe8b22df6c/uvicorn-0.34.0.tar.gz", hash = "sha256:404051050cd7e905de2c9a7e61790943440b3416f49cb409f965d9dcd0fa73e9", size = 76568 }
wheels = [
    { url = "https://files.pythonhosted.org/packages/61/14/33a3a1352cfa71812a3a21e8c9bfb83f60b0011f5e36f2b1399d51928209/uvicorn-0.34.0-py3-none-any.whl", hash = "sha256:023dc038422502fa28a09c7a30bf2b6991512da7dcdb8fd35fe57cfc154126f4", size = 62315 },
]

[package.optional-dependencies]
standard = [
    { name = "colorama", marker = "sys_platform == 'win32'" },
    { name = "httptools" },
    { name = "python-dotenv" },
    { name = "pyyaml" },
    { name = "uvloop", marker = "platform_python_implementation != 'PyPy' and sys_platform != 'cygwin' and sys_platform != 'win32'" },
    { name = "watchfiles" },
    { name = "websockets" },
]

[[package]]
name = "uvloop"
version = "0.21.0"
source = { registry = "https://pypi.org/simple" }
sdist = { url = "https://files.pythonhosted.org/packages/af/c0/854216d09d33c543f12a44b393c402e89a920b1a0a7dc634c42de91b9cf6/uvloop-0.21.0.tar.gz", hash = "sha256:3bf12b0fda68447806a7ad847bfa591613177275d35b6724b1ee573faa3704e3", size = 2492741 }
wheels = [
    { url = "https://files.pythonhosted.org/packages/3f/8d/2cbef610ca21539f0f36e2b34da49302029e7c9f09acef0b1c3b5839412b/uvloop-0.21.0-cp313-cp313-macosx_10_13_universal2.whl", hash = "sha256:bfd55dfcc2a512316e65f16e503e9e450cab148ef11df4e4e679b5e8253a5281", size = 1468123 },
    { url = "https://files.pythonhosted.org/packages/93/0d/b0038d5a469f94ed8f2b2fce2434a18396d8fbfb5da85a0a9781ebbdec14/uvloop-0.21.0-cp313-cp313-macosx_10_13_x86_64.whl", hash = "sha256:787ae31ad8a2856fc4e7c095341cccc7209bd657d0e71ad0dc2ea83c4a6fa8af", size = 819325 },
    { url = "https://files.pythonhosted.org/packages/50/94/0a687f39e78c4c1e02e3272c6b2ccdb4e0085fda3b8352fecd0410ccf915/uvloop-0.21.0-cp313-cp313-manylinux_2_17_aarch64.manylinux2014_aarch64.whl", hash = "sha256:5ee4d4ef48036ff6e5cfffb09dd192c7a5027153948d85b8da7ff705065bacc6", size = 4582806 },
    { url = "https://files.pythonhosted.org/packages/d2/19/f5b78616566ea68edd42aacaf645adbf71fbd83fc52281fba555dc27e3f1/uvloop-0.21.0-cp313-cp313-manylinux_2_17_x86_64.manylinux2014_x86_64.whl", hash = "sha256:f3df876acd7ec037a3d005b3ab85a7e4110422e4d9c1571d4fc89b0fc41b6816", size = 4701068 },
    { url = "https://files.pythonhosted.org/packages/47/57/66f061ee118f413cd22a656de622925097170b9380b30091b78ea0c6ea75/uvloop-0.21.0-cp313-cp313-musllinux_1_2_aarch64.whl", hash = "sha256:bd53ecc9a0f3d87ab847503c2e1552b690362e005ab54e8a48ba97da3924c0dc", size = 4454428 },
    { url = "https://files.pythonhosted.org/packages/63/9a/0962b05b308494e3202d3f794a6e85abe471fe3cafdbcf95c2e8c713aabd/uvloop-0.21.0-cp313-cp313-musllinux_1_2_x86_64.whl", hash = "sha256:a5c39f217ab3c663dc699c04cbd50c13813e31d917642d459fdcec07555cc553", size = 4660018 },
]

[[package]]
name = "verspec"
version = "0.1.0"
source = { registry = "https://pypi.org/simple" }
sdist = { url = "https://files.pythonhosted.org/packages/e7/44/8126f9f0c44319b2efc65feaad589cadef4d77ece200ae3c9133d58464d0/verspec-0.1.0.tar.gz", hash = "sha256:c4504ca697b2056cdb4bfa7121461f5a0e81809255b41c03dda4ba823637c01e", size = 27123 }
wheels = [
    { url = "https://files.pythonhosted.org/packages/a4/ce/3b6fee91c85626eaf769d617f1be9d2e15c1cca027bbdeb2e0d751469355/verspec-0.1.0-py3-none-any.whl", hash = "sha256:741877d5633cc9464c45a469ae2a31e801e6dbbaa85b9675d481cda100f11c31", size = 19640 },
]

[[package]]
name = "virtualenv"
version = "20.28.0"
source = { registry = "https://pypi.org/simple" }
dependencies = [
    { name = "distlib" },
    { name = "filelock" },
    { name = "platformdirs" },
]
sdist = { url = "https://files.pythonhosted.org/packages/bf/75/53316a5a8050069228a2f6d11f32046cfa94fbb6cc3f08703f59b873de2e/virtualenv-20.28.0.tar.gz", hash = "sha256:2c9c3262bb8e7b87ea801d715fae4495e6032450c71d2309be9550e7364049aa", size = 7650368 }
wheels = [
    { url = "https://files.pythonhosted.org/packages/10/f9/0919cf6f1432a8c4baa62511f8f8da8225432d22e83e3476f5be1a1edc6e/virtualenv-20.28.0-py3-none-any.whl", hash = "sha256:23eae1b4516ecd610481eda647f3a7c09aea295055337331bb4e6892ecce47b0", size = 4276702 },
]

[[package]]
name = "viztracer"
version = "1.0.0"
source = { registry = "https://pypi.org/simple" }
dependencies = [
    { name = "objprint" },
]
sdist = { url = "https://files.pythonhosted.org/packages/e6/2e/ab21b6a1b908d3fce74e95ec3156224059345cf208c5b319778ebecc55b6/viztracer-1.0.0.tar.gz", hash = "sha256:8377376fb255ee1543a2ce97bc65c68c26238d754aff9c4a049bb05948ece53b", size = 14268442 }
wheels = [
    { url = "https://files.pythonhosted.org/packages/4f/32/187d40965fb829997b67d21af140bfc3295127a1f9c2d557210ad084de6c/viztracer-1.0.0-cp313-cp313-macosx_11_0_arm64.whl", hash = "sha256:84d607aa4a3b44f25ec25af0c08ea204c523059e5bb43d4cfb3b2b3e7a021842", size = 14434881 },
    { url = "https://files.pythonhosted.org/packages/59/d9/cb3bde47b8af8f7fb40a804ca9a3065d4b377e751e0d82a9b25d7e5a67be/viztracer-1.0.0-cp313-cp313-macosx_11_0_x86_64.whl", hash = "sha256:d83f36d19dcd074d4dbf10caa3d69c769ef2665504bb54bc99a96c8e08baa8ec", size = 14435756 },
    { url = "https://files.pythonhosted.org/packages/0c/1d/c9fda134bcca3a55463c4b3595b3250a113cf4d06444d72ba9f8bd1ba2fb/viztracer-1.0.0-cp313-cp313-manylinux_2_17_aarch64.manylinux2014_aarch64.whl", hash = "sha256:d52c71a881ba9e22087e9cfab979edcf9c7175bb9c7b3b0fdfa29d59df00e719", size = 14553467 },
    { url = "https://files.pythonhosted.org/packages/9f/56/9044bf2fd1d7c5b031ba28798a6c5da361e03977bed67b9c1634a392e2e9/viztracer-1.0.0-cp313-cp313-manylinux_2_17_i686.manylinux2014_i686.whl", hash = "sha256:7a8570f545b6dc32556aa9d808be80ffc3e5d219c85f78eaccb14240c0ce2d83", size = 14550061 },
    { url = "https://files.pythonhosted.org/packages/84/ae/d8cd56e189437313de8faa9cc4bf0e67164f882cf65f94caab4b591dc8c2/viztracer-1.0.0-cp313-cp313-manylinux_2_17_x86_64.manylinux2014_x86_64.whl", hash = "sha256:be3325893a26d35a12b271c81159d1bc46a1442655691c71e8728abdef5617f7", size = 14562127 },
    { url = "https://files.pythonhosted.org/packages/13/c5/82a1845df5aaac24df33625c6d00ac406e0371f1da262be3b70a49afcd04/viztracer-1.0.0-cp313-cp313-win32.whl", hash = "sha256:1eefb6c0fa439e47514a0bd6bf222c621145e12403933c14455388138a60acee", size = 14599396 },
    { url = "https://files.pythonhosted.org/packages/5c/50/a460000d37a4ff063838d51988cba8008240596df4698a45c42ebdacb75b/viztracer-1.0.0-cp313-cp313-win_amd64.whl", hash = "sha256:20cb933fd28df5723e9f4f67c38d223e43a6e164cd3fce3013164b8061a812e9", size = 14602129 },
    { url = "https://files.pythonhosted.org/packages/e4/bd/3ac6bcfe80607c726373ea8cc24bcf2139e2d2ef566924cfec3c8285dc08/viztracer-1.0.0-cp313-cp313t-macosx_11_0_arm64.whl", hash = "sha256:a3bce333887e4ad1a435af0089a522edb2c8af9d665bd6a8fba0cc13b0686b88", size = 14437787 },
    { url = "https://files.pythonhosted.org/packages/80/32/cd0f3ea8d507f44c5e17d86a665fe97d2d27ba0f12084673a4da612c12f6/viztracer-1.0.0-cp313-cp313t-macosx_11_0_x86_64.whl", hash = "sha256:6aa8345069a6b1bd74caba08ed890b41b42e3b192e278f3f7762cf6f565d213e", size = 14438484 },
    { url = "https://files.pythonhosted.org/packages/ff/31/d91c501936438411c08f066ddfee58d6676957ed46780e11d0cd053371e4/viztracer-1.0.0-cp313-cp313t-manylinux_2_17_aarch64.manylinux2014_aarch64.whl", hash = "sha256:3419af0a23450e5ff998de0b7fa3e240ca9df4f190f354c8d23773d616c5c311", size = 14601235 },
    { url = "https://files.pythonhosted.org/packages/f9/f5/78e6df5bbeff3158da3a44556f35d5d7b9324eb0e7c6dbfb72aac202edac/viztracer-1.0.0-cp313-cp313t-manylinux_2_17_i686.manylinux2014_i686.whl", hash = "sha256:e4ee4be0c94f67bbdf7ce10c021bf3378a8eea83ab725cb56f366c8af8a6fc36", size = 14592528 },
    { url = "https://files.pythonhosted.org/packages/08/8b/b1c538b26110f155d903d36154eb4efe936489069c5e67cdf041dc076a60/viztracer-1.0.0-cp313-cp313t-manylinux_2_17_x86_64.manylinux2014_x86_64.whl", hash = "sha256:23d89ce9413b3821f71802dc385cf108e6fd3d406ec9ffc0f7eda2671fcb6995", size = 14603801 },
    { url = "https://files.pythonhosted.org/packages/a7/ab/c1bd52e3ff29efc0dd99b61af20fcb38e2409ff4883635a10224d71ef883/viztracer-1.0.0-cp313-cp313t-win32.whl", hash = "sha256:fa80fa9a2586875f150327af6dc5a1de168644c67d9800999a5983113d6bb64e", size = 14603369 },
    { url = "https://files.pythonhosted.org/packages/37/af/b64cf0aaa7c0644e30d2403490f8ed2483149472812d8dc75076cfe405a1/viztracer-1.0.0-cp313-cp313t-win_amd64.whl", hash = "sha256:40faa6fb582e88845996c111dae1a46d9a821bdb9706ede6f472822fa41f4dd2", size = 14606753 },
]

[[package]]
name = "watchdog"
version = "6.0.0"
source = { registry = "https://pypi.org/simple" }
sdist = { url = "https://files.pythonhosted.org/packages/db/7d/7f3d619e951c88ed75c6037b246ddcf2d322812ee8ea189be89511721d54/watchdog-6.0.0.tar.gz", hash = "sha256:9ddf7c82fda3ae8e24decda1338ede66e1c99883db93711d8fb941eaa2d8c282", size = 131220 }
wheels = [
    { url = "https://files.pythonhosted.org/packages/68/98/b0345cabdce2041a01293ba483333582891a3bd5769b08eceb0d406056ef/watchdog-6.0.0-cp313-cp313-macosx_10_13_universal2.whl", hash = "sha256:490ab2ef84f11129844c23fb14ecf30ef3d8a6abafd3754a6f75ca1e6654136c", size = 96480 },
    { url = "https://files.pythonhosted.org/packages/85/83/cdf13902c626b28eedef7ec4f10745c52aad8a8fe7eb04ed7b1f111ca20e/watchdog-6.0.0-cp313-cp313-macosx_10_13_x86_64.whl", hash = "sha256:76aae96b00ae814b181bb25b1b98076d5fc84e8a53cd8885a318b42b6d3a5134", size = 88451 },
    { url = "https://files.pythonhosted.org/packages/fe/c4/225c87bae08c8b9ec99030cd48ae9c4eca050a59bf5c2255853e18c87b50/watchdog-6.0.0-cp313-cp313-macosx_11_0_arm64.whl", hash = "sha256:a175f755fc2279e0b7312c0035d52e27211a5bc39719dd529625b1930917345b", size = 89057 },
    { url = "https://files.pythonhosted.org/packages/a9/c7/ca4bf3e518cb57a686b2feb4f55a1892fd9a3dd13f470fca14e00f80ea36/watchdog-6.0.0-py3-none-manylinux2014_aarch64.whl", hash = "sha256:7607498efa04a3542ae3e05e64da8202e58159aa1fa4acddf7678d34a35d4f13", size = 79079 },
    { url = "https://files.pythonhosted.org/packages/5c/51/d46dc9332f9a647593c947b4b88e2381c8dfc0942d15b8edc0310fa4abb1/watchdog-6.0.0-py3-none-manylinux2014_armv7l.whl", hash = "sha256:9041567ee8953024c83343288ccc458fd0a2d811d6a0fd68c4c22609e3490379", size = 79078 },
    { url = "https://files.pythonhosted.org/packages/d4/57/04edbf5e169cd318d5f07b4766fee38e825d64b6913ca157ca32d1a42267/watchdog-6.0.0-py3-none-manylinux2014_i686.whl", hash = "sha256:82dc3e3143c7e38ec49d61af98d6558288c415eac98486a5c581726e0737c00e", size = 79076 },
    { url = "https://files.pythonhosted.org/packages/ab/cc/da8422b300e13cb187d2203f20b9253e91058aaf7db65b74142013478e66/watchdog-6.0.0-py3-none-manylinux2014_ppc64.whl", hash = "sha256:212ac9b8bf1161dc91bd09c048048a95ca3a4c4f5e5d4a7d1b1a7d5752a7f96f", size = 79077 },
    { url = "https://files.pythonhosted.org/packages/2c/3b/b8964e04ae1a025c44ba8e4291f86e97fac443bca31de8bd98d3263d2fcf/watchdog-6.0.0-py3-none-manylinux2014_ppc64le.whl", hash = "sha256:e3df4cbb9a450c6d49318f6d14f4bbc80d763fa587ba46ec86f99f9e6876bb26", size = 79078 },
    { url = "https://files.pythonhosted.org/packages/62/ae/a696eb424bedff7407801c257d4b1afda455fe40821a2be430e173660e81/watchdog-6.0.0-py3-none-manylinux2014_s390x.whl", hash = "sha256:2cce7cfc2008eb51feb6aab51251fd79b85d9894e98ba847408f662b3395ca3c", size = 79077 },
    { url = "https://files.pythonhosted.org/packages/b5/e8/dbf020b4d98251a9860752a094d09a65e1b436ad181faf929983f697048f/watchdog-6.0.0-py3-none-manylinux2014_x86_64.whl", hash = "sha256:20ffe5b202af80ab4266dcd3e91aae72bf2da48c0d33bdb15c66658e685e94e2", size = 79078 },
    { url = "https://files.pythonhosted.org/packages/07/f6/d0e5b343768e8bcb4cda79f0f2f55051bf26177ecd5651f84c07567461cf/watchdog-6.0.0-py3-none-win32.whl", hash = "sha256:07df1fdd701c5d4c8e55ef6cf55b8f0120fe1aef7ef39a1c6fc6bc2e606d517a", size = 79065 },
    { url = "https://files.pythonhosted.org/packages/db/d9/c495884c6e548fce18a8f40568ff120bc3a4b7b99813081c8ac0c936fa64/watchdog-6.0.0-py3-none-win_amd64.whl", hash = "sha256:cbafb470cf848d93b5d013e2ecb245d4aa1c8fd0504e863ccefa32445359d680", size = 79070 },
    { url = "https://files.pythonhosted.org/packages/33/e8/e40370e6d74ddba47f002a32919d91310d6074130fe4e17dabcafc15cbf1/watchdog-6.0.0-py3-none-win_ia64.whl", hash = "sha256:a1914259fa9e1454315171103c6a30961236f508b9b623eae470268bbcc6a22f", size = 79067 },
]

[[package]]
name = "watchfiles"
version = "1.0.3"
source = { registry = "https://pypi.org/simple" }
dependencies = [
    { name = "anyio" },
]
sdist = { url = "https://files.pythonhosted.org/packages/3c/7e/4569184ea04b501840771b8fcecee19b2233a8b72c196061263c0ef23c0b/watchfiles-1.0.3.tar.gz", hash = "sha256:f3ff7da165c99a5412fe5dd2304dd2dbaaaa5da718aad942dcb3a178eaa70c56", size = 38185 }
wheels = [
    { url = "https://files.pythonhosted.org/packages/36/77/0ceb864c854c59bc5326484f88a900c70b4a05e3792e0ce340689988dd5e/watchfiles-1.0.3-cp313-cp313-macosx_10_12_x86_64.whl", hash = "sha256:e153a690b7255c5ced17895394b4f109d5dcc2a4f35cb809374da50f0e5c456a", size = 391061 },
    { url = "https://files.pythonhosted.org/packages/00/66/327046cfe276a6e4af1a9a58fc99321e25783e501dc68c4c82de2d1bd3a7/watchfiles-1.0.3-cp313-cp313-macosx_11_0_arm64.whl", hash = "sha256:ac1be85fe43b4bf9a251978ce5c3bb30e1ada9784290441f5423a28633a958a7", size = 381177 },
    { url = "https://files.pythonhosted.org/packages/66/8a/420e2833deaa88e8ca7d94a497ec60fde610c66206a1776f049dc5ad3a4e/watchfiles-1.0.3-cp313-cp313-manylinux_2_17_aarch64.manylinux2014_aarch64.whl", hash = "sha256:a2ec98e31e1844eac860e70d9247db9d75440fc8f5f679c37d01914568d18721", size = 441293 },
    { url = "https://files.pythonhosted.org/packages/58/56/2627795ecdf3f0f361458cfa74c583d5041615b9ad81bc25f8c66a6c44a2/watchfiles-1.0.3-cp313-cp313-manylinux_2_17_armv7l.manylinux2014_armv7l.whl", hash = "sha256:0179252846be03fa97d4d5f8233d1c620ef004855f0717712ae1c558f1974a16", size = 446209 },
    { url = "https://files.pythonhosted.org/packages/8f/d0/11c8dcd8a9995f0c075d76f1d06068bbb7a17583a19c5be75361497a4074/watchfiles-1.0.3-cp313-cp313-manylinux_2_17_i686.manylinux2014_i686.whl", hash = "sha256:995c374e86fa82126c03c5b4630c4e312327ecfe27761accb25b5e1d7ab50ec8", size = 471227 },
    { url = "https://files.pythonhosted.org/packages/cb/8f/baa06574eaf48173882c4cdc3636993d0854661be7d88193e015ef996c73/watchfiles-1.0.3-cp313-cp313-manylinux_2_17_ppc64le.manylinux2014_ppc64le.whl", hash = "sha256:29b9cb35b7f290db1c31fb2fdf8fc6d3730cfa4bca4b49761083307f441cac5a", size = 493205 },
    { url = "https://files.pythonhosted.org/packages/ee/e8/9af886b4d3daa281047b542ffd2eb8f76dae9dd6ca0e21c5df4593b98574/watchfiles-1.0.3-cp313-cp313-manylinux_2_17_s390x.manylinux2014_s390x.whl", hash = "sha256:6f8dc09ae69af50bead60783180f656ad96bd33ffbf6e7a6fce900f6d53b08f1", size = 489090 },
    { url = "https://files.pythonhosted.org/packages/81/02/62085db54b151fc02e22d47b288d19e99031dc9af73151289a7ab6621f9a/watchfiles-1.0.3-cp313-cp313-manylinux_2_17_x86_64.manylinux2014_x86_64.whl", hash = "sha256:489b80812f52a8d8c7b0d10f0d956db0efed25df2821c7a934f6143f76938bd6", size = 442610 },
    { url = "https://files.pythonhosted.org/packages/61/81/980439c5d3fd3c69ba7124a56e1016d0b824ced2192ffbfe7062d53f524b/watchfiles-1.0.3-cp313-cp313-musllinux_1_1_aarch64.whl", hash = "sha256:228e2247de583475d4cebf6b9af5dc9918abb99d1ef5ee737155bb39fb33f3c0", size = 614781 },
    { url = "https://files.pythonhosted.org/packages/55/98/e11401d8e9cd5d2bd0e95e9bf750f397489681965ee0c72fb84732257912/watchfiles-1.0.3-cp313-cp313-musllinux_1_1_x86_64.whl", hash = "sha256:1550be1a5cb3be08a3fb84636eaafa9b7119b70c71b0bed48726fd1d5aa9b868", size = 612637 },
    { url = "https://files.pythonhosted.org/packages/50/be/8393b68f2add0f839be6863f151bd6a7b242efc6eb2ce0c9f7d135d529cc/watchfiles-1.0.3-cp313-cp313-win32.whl", hash = "sha256:16db2d7e12f94818cbf16d4c8938e4d8aaecee23826344addfaaa671a1527b07", size = 271170 },
    { url = "https://files.pythonhosted.org/packages/f0/da/725f97a8b1b4e7b3e4331cce3ef921b12568af3af403b9f0f61ede036898/watchfiles-1.0.3-cp313-cp313-win_amd64.whl", hash = "sha256:160eff7d1267d7b025e983ca8460e8cc67b328284967cbe29c05f3c3163711a3", size = 285246 },
]

[[package]]
name = "wcwidth"
version = "0.2.13"
source = { registry = "https://pypi.org/simple" }
sdist = { url = "https://files.pythonhosted.org/packages/6c/63/53559446a878410fc5a5974feb13d31d78d752eb18aeba59c7fef1af7598/wcwidth-0.2.13.tar.gz", hash = "sha256:72ea0c06399eb286d978fdedb6923a9eb47e1c486ce63e9b4e64fc18303972b5", size = 101301 }
wheels = [
    { url = "https://files.pythonhosted.org/packages/fd/84/fd2ba7aafacbad3c4201d395674fc6348826569da3c0937e75505ead3528/wcwidth-0.2.13-py2.py3-none-any.whl", hash = "sha256:3da69048e4540d84af32131829ff948f1e022c1c6bdb8d6102117aac784f6859", size = 34166 },
]

[[package]]
name = "websockets"
version = "13.1"
source = { registry = "https://pypi.org/simple" }
sdist = { url = "https://files.pythonhosted.org/packages/e2/73/9223dbc7be3dcaf2a7bbf756c351ec8da04b1fa573edaf545b95f6b0c7fd/websockets-13.1.tar.gz", hash = "sha256:a3b3366087c1bc0a2795111edcadddb8b3b59509d5db5d7ea3fdd69f954a8878", size = 158549 }
wheels = [
    { url = "https://files.pythonhosted.org/packages/51/20/2b99ca918e1cbd33c53db2cace5f0c0cd8296fc77558e1908799c712e1cd/websockets-13.1-cp313-cp313-macosx_10_13_universal2.whl", hash = "sha256:a9ab1e71d3d2e54a0aa646ab6d4eebfaa5f416fe78dfe4da2839525dc5d765c6", size = 157828 },
    { url = "https://files.pythonhosted.org/packages/b8/47/0932a71d3d9c0e9483174f60713c84cee58d62839a143f21a2bcdbd2d205/websockets-13.1-cp313-cp313-macosx_10_13_x86_64.whl", hash = "sha256:b9d7439d7fab4dce00570bb906875734df13d9faa4b48e261c440a5fec6d9708", size = 155487 },
    { url = "https://files.pythonhosted.org/packages/a9/60/f1711eb59ac7a6c5e98e5637fef5302f45b6f76a2c9d64fd83bbb341377a/websockets-13.1-cp313-cp313-macosx_11_0_arm64.whl", hash = "sha256:327b74e915cf13c5931334c61e1a41040e365d380f812513a255aa804b183418", size = 155721 },
    { url = "https://files.pythonhosted.org/packages/6a/e6/ba9a8db7f9d9b0e5f829cf626ff32677f39824968317223605a6b419d445/websockets-13.1-cp313-cp313-manylinux_2_17_aarch64.manylinux2014_aarch64.whl", hash = "sha256:325b1ccdbf5e5725fdcb1b0e9ad4d2545056479d0eee392c291c1bf76206435a", size = 165609 },
    { url = "https://files.pythonhosted.org/packages/c1/22/4ec80f1b9c27a0aebd84ccd857252eda8418ab9681eb571b37ca4c5e1305/websockets-13.1-cp313-cp313-manylinux_2_5_i686.manylinux1_i686.manylinux_2_17_i686.manylinux2014_i686.whl", hash = "sha256:346bee67a65f189e0e33f520f253d5147ab76ae42493804319b5716e46dddf0f", size = 164556 },
    { url = "https://files.pythonhosted.org/packages/27/ac/35f423cb6bb15600438db80755609d27eda36d4c0b3c9d745ea12766c45e/websockets-13.1-cp313-cp313-manylinux_2_5_x86_64.manylinux1_x86_64.manylinux_2_17_x86_64.manylinux2014_x86_64.whl", hash = "sha256:91a0fa841646320ec0d3accdff5b757b06e2e5c86ba32af2e0815c96c7a603c5", size = 164993 },
    { url = "https://files.pythonhosted.org/packages/31/4e/98db4fd267f8be9e52e86b6ee4e9aa7c42b83452ea0ea0672f176224b977/websockets-13.1-cp313-cp313-musllinux_1_2_aarch64.whl", hash = "sha256:18503d2c5f3943e93819238bf20df71982d193f73dcecd26c94514f417f6b135", size = 165360 },
    { url = "https://files.pythonhosted.org/packages/3f/15/3f0de7cda70ffc94b7e7024544072bc5b26e2c1eb36545291abb755d8cdb/websockets-13.1-cp313-cp313-musllinux_1_2_i686.whl", hash = "sha256:a9cd1af7e18e5221d2878378fbc287a14cd527fdd5939ed56a18df8a31136bb2", size = 164745 },
    { url = "https://files.pythonhosted.org/packages/a1/6e/66b6b756aebbd680b934c8bdbb6dcb9ce45aad72cde5f8a7208dbb00dd36/websockets-13.1-cp313-cp313-musllinux_1_2_x86_64.whl", hash = "sha256:70c5be9f416aa72aab7a2a76c90ae0a4fe2755c1816c153c1a2bcc3333ce4ce6", size = 164732 },
    { url = "https://files.pythonhosted.org/packages/35/c6/12e3aab52c11aeb289e3dbbc05929e7a9d90d7a9173958477d3ef4f8ce2d/websockets-13.1-cp313-cp313-win32.whl", hash = "sha256:624459daabeb310d3815b276c1adef475b3e6804abaf2d9d2c061c319f7f187d", size = 158709 },
    { url = "https://files.pythonhosted.org/packages/41/d8/63d6194aae711d7263df4498200c690a9c39fb437ede10f3e157a6343e0d/websockets-13.1-cp313-cp313-win_amd64.whl", hash = "sha256:c518e84bb59c2baae725accd355c8dc517b4a3ed8db88b4bc93c78dae2974bf2", size = 159144 },
    { url = "https://files.pythonhosted.org/packages/56/27/96a5cd2626d11c8280656c6c71d8ab50fe006490ef9971ccd154e0c42cd2/websockets-13.1-py3-none-any.whl", hash = "sha256:a9a396a6ad26130cdae92ae10c36af09d9bfe6cafe69670fd3b6da9b07b4044f", size = 152134 },
]

[[package]]
name = "werkzeug"
version = "3.0.6"
source = { registry = "https://pypi.org/simple" }
dependencies = [
    { name = "markupsafe" },
]
sdist = { url = "https://files.pythonhosted.org/packages/d4/f9/0ba83eaa0df9b9e9d1efeb2ea351d0677c37d41ee5d0f91e98423c7281c9/werkzeug-3.0.6.tar.gz", hash = "sha256:a8dd59d4de28ca70471a34cba79bed5f7ef2e036a76b3ab0835474246eb41f8d", size = 805170 }
wheels = [
    { url = "https://files.pythonhosted.org/packages/6c/69/05837f91dfe42109203ffa3e488214ff86a6d68b2ed6c167da6cdc42349b/werkzeug-3.0.6-py3-none-any.whl", hash = "sha256:1bc0c2310d2fbb07b1dd1105eba2f7af72f322e1e455f2f93c993bee8c8a5f17", size = 227979 },
]

[[package]]
name = "wrapt"
version = "1.17.0"
source = { registry = "https://pypi.org/simple" }
sdist = { url = "https://files.pythonhosted.org/packages/24/a1/fc03dca9b0432725c2e8cdbf91a349d2194cf03d8523c124faebe581de09/wrapt-1.17.0.tar.gz", hash = "sha256:16187aa2317c731170a88ef35e8937ae0f533c402872c1ee5e6d079fcf320801", size = 55542 }
wheels = [
    { url = "https://files.pythonhosted.org/packages/67/9c/38294e1bb92b055222d1b8b6591604ca4468b77b1250f59c15256437644f/wrapt-1.17.0-cp313-cp313-macosx_11_0_arm64.whl", hash = "sha256:714c12485aa52efbc0fc0ade1e9ab3a70343db82627f90f2ecbc898fdf0bb181", size = 38904 },
    { url = "https://files.pythonhosted.org/packages/78/b6/76597fb362cbf8913a481d41b14b049a8813cd402a5d2f84e57957c813ae/wrapt-1.17.0-cp313-cp313-manylinux_2_17_aarch64.manylinux2014_aarch64.whl", hash = "sha256:da427d311782324a376cacb47c1a4adc43f99fd9d996ffc1b3e8529c4074d393", size = 88608 },
    { url = "https://files.pythonhosted.org/packages/bc/69/b500884e45b3881926b5f69188dc542fb5880019d15c8a0df1ab1dfda1f7/wrapt-1.17.0-cp313-cp313-manylinux_2_5_i686.manylinux1_i686.manylinux_2_17_i686.manylinux2014_i686.whl", hash = "sha256:ba1739fb38441a27a676f4de4123d3e858e494fac05868b7a281c0a383c098f4", size = 80879 },
    { url = "https://files.pythonhosted.org/packages/52/31/f4cc58afe29eab8a50ac5969963010c8b60987e719c478a5024bce39bc42/wrapt-1.17.0-cp313-cp313-manylinux_2_5_x86_64.manylinux1_x86_64.manylinux_2_17_x86_64.manylinux2014_x86_64.whl", hash = "sha256:e711fc1acc7468463bc084d1b68561e40d1eaa135d8c509a65dd534403d83d7b", size = 89119 },
    { url = "https://files.pythonhosted.org/packages/aa/9c/05ab6bf75dbae7a9d34975fb6ee577e086c1c26cde3b6cf6051726d33c7c/wrapt-1.17.0-cp313-cp313-musllinux_1_2_aarch64.whl", hash = "sha256:140ea00c87fafc42739bd74a94a5a9003f8e72c27c47cd4f61d8e05e6dec8721", size = 86778 },
    { url = "https://files.pythonhosted.org/packages/0e/6c/4b8d42e3db355603d35fe5c9db79c28f2472a6fd1ccf4dc25ae46739672a/wrapt-1.17.0-cp313-cp313-musllinux_1_2_i686.whl", hash = "sha256:73a96fd11d2b2e77d623a7f26e004cc31f131a365add1ce1ce9a19e55a1eef90", size = 79793 },
    { url = "https://files.pythonhosted.org/packages/69/23/90e3a2ee210c0843b2c2a49b3b97ffcf9cad1387cb18cbeef9218631ed5a/wrapt-1.17.0-cp313-cp313-musllinux_1_2_x86_64.whl", hash = "sha256:0b48554952f0f387984da81ccfa73b62e52817a4386d070c75e4db7d43a28c4a", size = 87606 },
    { url = "https://files.pythonhosted.org/packages/5f/06/3683126491ca787d8d71d8d340e775d40767c5efedb35039d987203393b7/wrapt-1.17.0-cp313-cp313-win32.whl", hash = "sha256:498fec8da10e3e62edd1e7368f4b24aa362ac0ad931e678332d1b209aec93045", size = 36651 },
    { url = "https://files.pythonhosted.org/packages/f1/bc/3bf6d2ca0d2c030d324ef9272bea0a8fdaff68f3d1fa7be7a61da88e51f7/wrapt-1.17.0-cp313-cp313-win_amd64.whl", hash = "sha256:fd136bb85f4568fffca995bd3c8d52080b1e5b225dbf1c2b17b66b4c5fa02838", size = 38835 },
    { url = "https://files.pythonhosted.org/packages/ce/b5/251165c232d87197a81cd362eeb5104d661a2dd3aa1f0b33e4bf61dda8b8/wrapt-1.17.0-cp313-cp313t-macosx_11_0_arm64.whl", hash = "sha256:17fcf043d0b4724858f25b8826c36e08f9fb2e475410bece0ec44a22d533da9b", size = 40146 },
    { url = "https://files.pythonhosted.org/packages/89/33/1e1bdd3e866eeb73d8c4755db1ceb8a80d5bd51ee4648b3f2247adec4e67/wrapt-1.17.0-cp313-cp313t-manylinux_2_17_aarch64.manylinux2014_aarch64.whl", hash = "sha256:e4a557d97f12813dc5e18dad9fa765ae44ddd56a672bb5de4825527c847d6379", size = 113444 },
    { url = "https://files.pythonhosted.org/packages/9f/7c/94f53b065a43f5dc1fbdd8b80fd8f41284315b543805c956619c0b8d92f0/wrapt-1.17.0-cp313-cp313t-manylinux_2_5_i686.manylinux1_i686.manylinux_2_17_i686.manylinux2014_i686.whl", hash = "sha256:0229b247b0fc7dee0d36176cbb79dbaf2a9eb7ecc50ec3121f40ef443155fb1d", size = 101246 },
    { url = "https://files.pythonhosted.org/packages/62/5d/640360baac6ea6018ed5e34e6e80e33cfbae2aefde24f117587cd5efd4b7/wrapt-1.17.0-cp313-cp313t-manylinux_2_5_x86_64.manylinux1_x86_64.manylinux_2_17_x86_64.manylinux2014_x86_64.whl", hash = "sha256:8425cfce27b8b20c9b89d77fb50e368d8306a90bf2b6eef2cdf5cd5083adf83f", size = 109320 },
    { url = "https://files.pythonhosted.org/packages/e3/cf/6c7a00ae86a2e9482c91170aefe93f4ccda06c1ac86c4de637c69133da59/wrapt-1.17.0-cp313-cp313t-musllinux_1_2_aarch64.whl", hash = "sha256:9c900108df470060174108012de06d45f514aa4ec21a191e7ab42988ff42a86c", size = 110193 },
    { url = "https://files.pythonhosted.org/packages/cd/cc/aa718df0d20287e8f953ce0e2f70c0af0fba1d3c367db7ee8bdc46ea7003/wrapt-1.17.0-cp313-cp313t-musllinux_1_2_i686.whl", hash = "sha256:4e547b447073fc0dbfcbff15154c1be8823d10dab4ad401bdb1575e3fdedff1b", size = 100460 },
    { url = "https://files.pythonhosted.org/packages/f7/16/9f3ac99fe1f6caaa789d67b4e3c562898b532c250769f5255fa8b8b93983/wrapt-1.17.0-cp313-cp313t-musllinux_1_2_x86_64.whl", hash = "sha256:914f66f3b6fc7b915d46c1cc424bc2441841083de01b90f9e81109c9759e43ab", size = 106347 },
    { url = "https://files.pythonhosted.org/packages/64/85/c77a331b2c06af49a687f8b926fc2d111047a51e6f0b0a4baa01ff3a673a/wrapt-1.17.0-cp313-cp313t-win32.whl", hash = "sha256:a4192b45dff127c7d69b3bdfb4d3e47b64179a0b9900b6351859f3001397dabf", size = 37971 },
    { url = "https://files.pythonhosted.org/packages/05/9b/b2469f8be9efed24283fd7b9eeb8e913e9bc0715cf919ea8645e428ab7af/wrapt-1.17.0-cp313-cp313t-win_amd64.whl", hash = "sha256:4f643df3d4419ea3f856c5c3f40fec1d65ea2e89ec812c83f7767c8730f9827a", size = 40755 },
    { url = "https://files.pythonhosted.org/packages/4b/d9/a8ba5e9507a9af1917285d118388c5eb7a81834873f45df213a6fe923774/wrapt-1.17.0-py3-none-any.whl", hash = "sha256:d2c63b93548eda58abf5188e505ffed0229bf675f7c3090f8e36ad55b8cbc371", size = 23592 },
]

[[package]]
name = "wsproto"
version = "1.2.0"
source = { registry = "https://pypi.org/simple" }
dependencies = [
    { name = "h11" },
]
sdist = { url = "https://files.pythonhosted.org/packages/c9/4a/44d3c295350d776427904d73c189e10aeae66d7f555bb2feee16d1e4ba5a/wsproto-1.2.0.tar.gz", hash = "sha256:ad565f26ecb92588a3e43bc3d96164de84cd9902482b130d0ddbaa9664a85065", size = 53425 }
wheels = [
    { url = "https://files.pythonhosted.org/packages/78/58/e860788190eba3bcce367f74d29c4675466ce8dddfba85f7827588416f01/wsproto-1.2.0-py3-none-any.whl", hash = "sha256:b9acddd652b585d75b20477888c56642fdade28bdfd3579aa24a4d2c037dd736", size = 24226 },
]

[[package]]
name = "yarl"
version = "1.18.3"
source = { registry = "https://pypi.org/simple" }
dependencies = [
    { name = "idna" },
    { name = "multidict" },
    { name = "propcache" },
]
sdist = { url = "https://files.pythonhosted.org/packages/b7/9d/4b94a8e6d2b51b599516a5cb88e5bc99b4d8d4583e468057eaa29d5f0918/yarl-1.18.3.tar.gz", hash = "sha256:ac1801c45cbf77b6c99242eeff4fffb5e4e73a800b5c4ad4fc0be5def634d2e1", size = 181062 }
wheels = [
    { url = "https://files.pythonhosted.org/packages/30/c7/c790513d5328a8390be8f47be5d52e141f78b66c6c48f48d241ca6bd5265/yarl-1.18.3-cp313-cp313-macosx_10_13_universal2.whl", hash = "sha256:90adb47ad432332d4f0bc28f83a5963f426ce9a1a8809f5e584e704b82685dcb", size = 140789 },
    { url = "https://files.pythonhosted.org/packages/30/aa/a2f84e93554a578463e2edaaf2300faa61c8701f0898725842c704ba5444/yarl-1.18.3-cp313-cp313-macosx_10_13_x86_64.whl", hash = "sha256:913829534200eb0f789d45349e55203a091f45c37a2674678744ae52fae23efa", size = 94144 },
    { url = "https://files.pythonhosted.org/packages/c6/fc/d68d8f83714b221a85ce7866832cba36d7c04a68fa6a960b908c2c84f325/yarl-1.18.3-cp313-cp313-macosx_11_0_arm64.whl", hash = "sha256:ef9f7768395923c3039055c14334ba4d926f3baf7b776c923c93d80195624782", size = 91974 },
    { url = "https://files.pythonhosted.org/packages/56/4e/d2563d8323a7e9a414b5b25341b3942af5902a2263d36d20fb17c40411e2/yarl-1.18.3-cp313-cp313-manylinux_2_17_aarch64.manylinux2014_aarch64.whl", hash = "sha256:88a19f62ff30117e706ebc9090b8ecc79aeb77d0b1f5ec10d2d27a12bc9f66d0", size = 333587 },
    { url = "https://files.pythonhosted.org/packages/25/c9/cfec0bc0cac8d054be223e9f2c7909d3e8442a856af9dbce7e3442a8ec8d/yarl-1.18.3-cp313-cp313-manylinux_2_17_ppc64le.manylinux2014_ppc64le.whl", hash = "sha256:e17c9361d46a4d5addf777c6dd5eab0715a7684c2f11b88c67ac37edfba6c482", size = 344386 },
    { url = "https://files.pythonhosted.org/packages/ab/5d/4c532190113b25f1364d25f4c319322e86232d69175b91f27e3ebc2caf9a/yarl-1.18.3-cp313-cp313-manylinux_2_17_s390x.manylinux2014_s390x.whl", hash = "sha256:1a74a13a4c857a84a845505fd2d68e54826a2cd01935a96efb1e9d86c728e186", size = 345421 },
    { url = "https://files.pythonhosted.org/packages/23/d1/6cdd1632da013aa6ba18cee4d750d953104a5e7aac44e249d9410a972bf5/yarl-1.18.3-cp313-cp313-manylinux_2_17_x86_64.manylinux2014_x86_64.whl", hash = "sha256:41f7ce59d6ee7741af71d82020346af364949314ed3d87553763a2df1829cc58", size = 339384 },
    { url = "https://files.pythonhosted.org/packages/9a/c4/6b3c39bec352e441bd30f432cda6ba51681ab19bb8abe023f0d19777aad1/yarl-1.18.3-cp313-cp313-manylinux_2_5_i686.manylinux1_i686.manylinux_2_17_i686.manylinux2014_i686.whl", hash = "sha256:f52a265001d830bc425f82ca9eabda94a64a4d753b07d623a9f2863fde532b53", size = 326689 },
    { url = "https://files.pythonhosted.org/packages/23/30/07fb088f2eefdc0aa4fc1af4e3ca4eb1a3aadd1ce7d866d74c0f124e6a85/yarl-1.18.3-cp313-cp313-musllinux_1_2_aarch64.whl", hash = "sha256:82123d0c954dc58db301f5021a01854a85bf1f3bb7d12ae0c01afc414a882ca2", size = 345453 },
    { url = "https://files.pythonhosted.org/packages/63/09/d54befb48f9cd8eec43797f624ec37783a0266855f4930a91e3d5c7717f8/yarl-1.18.3-cp313-cp313-musllinux_1_2_armv7l.whl", hash = "sha256:2ec9bbba33b2d00999af4631a3397d1fd78290c48e2a3e52d8dd72db3a067ac8", size = 341872 },
    { url = "https://files.pythonhosted.org/packages/91/26/fd0ef9bf29dd906a84b59f0cd1281e65b0c3e08c6aa94b57f7d11f593518/yarl-1.18.3-cp313-cp313-musllinux_1_2_i686.whl", hash = "sha256:fbd6748e8ab9b41171bb95c6142faf068f5ef1511935a0aa07025438dd9a9bc1", size = 347497 },
    { url = "https://files.pythonhosted.org/packages/d9/b5/14ac7a256d0511b2ac168d50d4b7d744aea1c1aa20c79f620d1059aab8b2/yarl-1.18.3-cp313-cp313-musllinux_1_2_ppc64le.whl", hash = "sha256:877d209b6aebeb5b16c42cbb377f5f94d9e556626b1bfff66d7b0d115be88d0a", size = 359981 },
    { url = "https://files.pythonhosted.org/packages/ca/b3/d493221ad5cbd18bc07e642894030437e405e1413c4236dd5db6e46bcec9/yarl-1.18.3-cp313-cp313-musllinux_1_2_s390x.whl", hash = "sha256:b464c4ab4bfcb41e3bfd3f1c26600d038376c2de3297760dfe064d2cb7ea8e10", size = 366229 },
    { url = "https://files.pythonhosted.org/packages/04/56/6a3e2a5d9152c56c346df9b8fb8edd2c8888b1e03f96324d457e5cf06d34/yarl-1.18.3-cp313-cp313-musllinux_1_2_x86_64.whl", hash = "sha256:8d39d351e7faf01483cc7ff7c0213c412e38e5a340238826be7e0e4da450fdc8", size = 360383 },
    { url = "https://files.pythonhosted.org/packages/fd/b7/4b3c7c7913a278d445cc6284e59b2e62fa25e72758f888b7a7a39eb8423f/yarl-1.18.3-cp313-cp313-win32.whl", hash = "sha256:61ee62ead9b68b9123ec24bc866cbef297dd266175d53296e2db5e7f797f902d", size = 310152 },
    { url = "https://files.pythonhosted.org/packages/f5/d5/688db678e987c3e0fb17867970700b92603cadf36c56e5fb08f23e822a0c/yarl-1.18.3-cp313-cp313-win_amd64.whl", hash = "sha256:578e281c393af575879990861823ef19d66e2b1d0098414855dd367e234f5b3c", size = 315723 },
    { url = "https://files.pythonhosted.org/packages/f5/4b/a06e0ec3d155924f77835ed2d167ebd3b211a7b0853da1cf8d8414d784ef/yarl-1.18.3-py3-none-any.whl", hash = "sha256:b57f4f58099328dfb26c6a771d09fb20dbbae81d20cfb66141251ea063bd101b", size = 45109 },
]

[[package]]
name = "zipp"
version = "3.21.0"
source = { registry = "https://pypi.org/simple" }
sdist = { url = "https://files.pythonhosted.org/packages/3f/50/bad581df71744867e9468ebd0bcd6505de3b275e06f202c2cb016e3ff56f/zipp-3.21.0.tar.gz", hash = "sha256:2c9958f6430a2040341a52eb608ed6dd93ef4392e02ffe219417c1b28b5dd1f4", size = 24545 }
wheels = [
    { url = "https://files.pythonhosted.org/packages/b7/1a/7e4798e9339adc931158c9d69ecc34f5e6791489d469f5e50ec15e35f458/zipp-3.21.0-py3-none-any.whl", hash = "sha256:ac1bbe05fd2991f160ebce24ffbac5f6d11d83dc90891255885223d42b3cd931", size = 9630 },
]

[[package]]
name = "zstandard"
version = "0.23.0"
source = { registry = "https://pypi.org/simple" }
dependencies = [
    { name = "cffi", marker = "platform_python_implementation == 'PyPy'" },
]
sdist = { url = "https://files.pythonhosted.org/packages/ed/f6/2ac0287b442160a89d726b17a9184a4c615bb5237db763791a7fd16d9df1/zstandard-0.23.0.tar.gz", hash = "sha256:b2d8c62d08e7255f68f7a740bae85b3c9b8e5466baa9cbf7f57f1cde0ac6bc09", size = 681701 }
wheels = [
    { url = "https://files.pythonhosted.org/packages/80/f1/8386f3f7c10261fe85fbc2c012fdb3d4db793b921c9abcc995d8da1b7a80/zstandard-0.23.0-cp313-cp313-macosx_10_13_x86_64.whl", hash = "sha256:576856e8594e6649aee06ddbfc738fec6a834f7c85bf7cadd1c53d4a58186ef9", size = 788975 },
    { url = "https://files.pythonhosted.org/packages/16/e8/cbf01077550b3e5dc86089035ff8f6fbbb312bc0983757c2d1117ebba242/zstandard-0.23.0-cp313-cp313-macosx_11_0_arm64.whl", hash = "sha256:38302b78a850ff82656beaddeb0bb989a0322a8bbb1bf1ab10c17506681d772a", size = 633448 },
    { url = "https://files.pythonhosted.org/packages/06/27/4a1b4c267c29a464a161aeb2589aff212b4db653a1d96bffe3598f3f0d22/zstandard-0.23.0-cp313-cp313-manylinux_2_17_aarch64.manylinux2014_aarch64.whl", hash = "sha256:d2240ddc86b74966c34554c49d00eaafa8200a18d3a5b6ffbf7da63b11d74ee2", size = 4945269 },
    { url = "https://files.pythonhosted.org/packages/7c/64/d99261cc57afd9ae65b707e38045ed8269fbdae73544fd2e4a4d50d0ed83/zstandard-0.23.0-cp313-cp313-manylinux_2_17_ppc64le.manylinux2014_ppc64le.whl", hash = "sha256:2ef230a8fd217a2015bc91b74f6b3b7d6522ba48be29ad4ea0ca3a3775bf7dd5", size = 5306228 },
    { url = "https://files.pythonhosted.org/packages/7a/cf/27b74c6f22541f0263016a0fd6369b1b7818941de639215c84e4e94b2a1c/zstandard-0.23.0-cp313-cp313-manylinux_2_17_s390x.manylinux2014_s390x.whl", hash = "sha256:774d45b1fac1461f48698a9d4b5fa19a69d47ece02fa469825b442263f04021f", size = 5336891 },
    { url = "https://files.pythonhosted.org/packages/fa/18/89ac62eac46b69948bf35fcd90d37103f38722968e2981f752d69081ec4d/zstandard-0.23.0-cp313-cp313-manylinux_2_17_x86_64.manylinux2014_x86_64.whl", hash = "sha256:6f77fa49079891a4aab203d0b1744acc85577ed16d767b52fc089d83faf8d8ed", size = 5436310 },
    { url = "https://files.pythonhosted.org/packages/a8/a8/5ca5328ee568a873f5118d5b5f70d1f36c6387716efe2e369010289a5738/zstandard-0.23.0-cp313-cp313-manylinux_2_5_i686.manylinux1_i686.manylinux_2_17_i686.manylinux2014_i686.whl", hash = "sha256:ac184f87ff521f4840e6ea0b10c0ec90c6b1dcd0bad2f1e4a9a1b4fa177982ea", size = 4859912 },
    { url = "https://files.pythonhosted.org/packages/ea/ca/3781059c95fd0868658b1cf0440edd832b942f84ae60685d0cfdb808bca1/zstandard-0.23.0-cp313-cp313-musllinux_1_1_aarch64.whl", hash = "sha256:c363b53e257246a954ebc7c488304b5592b9c53fbe74d03bc1c64dda153fb847", size = 4936946 },
    { url = "https://files.pythonhosted.org/packages/ce/11/41a58986f809532742c2b832c53b74ba0e0a5dae7e8ab4642bf5876f35de/zstandard-0.23.0-cp313-cp313-musllinux_1_1_x86_64.whl", hash = "sha256:e7792606d606c8df5277c32ccb58f29b9b8603bf83b48639b7aedf6df4fe8171", size = 5466994 },
    { url = "https://files.pythonhosted.org/packages/83/e3/97d84fe95edd38d7053af05159465d298c8b20cebe9ccb3d26783faa9094/zstandard-0.23.0-cp313-cp313-musllinux_1_2_aarch64.whl", hash = "sha256:a0817825b900fcd43ac5d05b8b3079937073d2b1ff9cf89427590718b70dd840", size = 4848681 },
    { url = "https://files.pythonhosted.org/packages/6e/99/cb1e63e931de15c88af26085e3f2d9af9ce53ccafac73b6e48418fd5a6e6/zstandard-0.23.0-cp313-cp313-musllinux_1_2_i686.whl", hash = "sha256:9da6bc32faac9a293ddfdcb9108d4b20416219461e4ec64dfea8383cac186690", size = 4694239 },
    { url = "https://files.pythonhosted.org/packages/ab/50/b1e703016eebbc6501fc92f34db7b1c68e54e567ef39e6e59cf5fb6f2ec0/zstandard-0.23.0-cp313-cp313-musllinux_1_2_ppc64le.whl", hash = "sha256:fd7699e8fd9969f455ef2926221e0233f81a2542921471382e77a9e2f2b57f4b", size = 5200149 },
    { url = "https://files.pythonhosted.org/packages/aa/e0/932388630aaba70197c78bdb10cce2c91fae01a7e553b76ce85471aec690/zstandard-0.23.0-cp313-cp313-musllinux_1_2_s390x.whl", hash = "sha256:d477ed829077cd945b01fc3115edd132c47e6540ddcd96ca169facff28173057", size = 5655392 },
    { url = "https://files.pythonhosted.org/packages/02/90/2633473864f67a15526324b007a9f96c96f56d5f32ef2a56cc12f9548723/zstandard-0.23.0-cp313-cp313-musllinux_1_2_x86_64.whl", hash = "sha256:fa6ce8b52c5987b3e34d5674b0ab529a4602b632ebab0a93b07bfb4dfc8f8a33", size = 5191299 },
    { url = "https://files.pythonhosted.org/packages/b0/4c/315ca5c32da7e2dc3455f3b2caee5c8c2246074a61aac6ec3378a97b7136/zstandard-0.23.0-cp313-cp313-win32.whl", hash = "sha256:a9b07268d0c3ca5c170a385a0ab9fb7fdd9f5fd866be004c4ea39e44edce47dd", size = 430862 },
    { url = "https://files.pythonhosted.org/packages/a2/bf/c6aaba098e2d04781e8f4f7c0ba3c7aa73d00e4c436bcc0cf059a66691d1/zstandard-0.23.0-cp313-cp313-win_amd64.whl", hash = "sha256:f3513916e8c645d0610815c257cbfd3242adfd5c4cfa78be514e5a3ebb42a41b", size = 495578 },
]<|MERGE_RESOLUTION|>--- conflicted
+++ resolved
@@ -108,11 +108,7 @@
 
 [[package]]
 name = "atopile"
-<<<<<<< HEAD
-version = "0.3.4.dev0+gd373c8b1.d20250103"
-=======
 version = "0.3.8.dev0"
->>>>>>> 5874c144
 source = { editable = "." }
 dependencies = [
     { name = "antlr4-python3-runtime" },
