# Byte-compiled / optimized / DLL files
__pycache__/
*.py[cod]
*$py.class

# C extensions
*.so

# Distribution / packaging
.Python
env/
build/
develop-eggs/
dist/
downloads/
eggs/
.eggs/
lib/
lib64/
parts/
sdist/
var/
wheels/
share/python-wheels/
*.egg-info/
.installed.cfg
*.egg
MANIFEST

# PyInstaller
#  Usually these files are written by a python script from a template
#  before PyInstaller builds the exe, so as to inject date/other infos into it.
*.manifest
*.spec

# Installer logs
pip-log.txt
pip-delete-this-directory.txt

# Unit test / coverage reports
htmlcov/
.tox/
.nox/
.coverage
.coverage.*
.cache
nosetests.xml
coverage.xml
*.cover
*.py,cover
*,cover
.hypothesis/
.pytest_cache/
cover/

# Translations
*.mo
*.pot

# Django stuff:
*.log
local_settings.py
db.sqlite3
db.sqlite3-journal

# Flask stuff:
instance/
.webassets-cache

# Scrapy stuff:
.scrapy

# Sphinx documentation
docs/_build/

# PyBuilder
.pybuilder/
target/

# Jupyter Notebook
.ipynb_checkpoints

# IPython
profile_default/
ipython_config.py

# pyenv
#   For a library or package, you might want to ignore these files since the code is
#   intended to run in multiple environments; otherwise, check them in:
# .python-version

# pipenv
#   According to pypa/pipenv#598, it is recommended to include Pipfile.lock in version control.
#   However, in case of collaboration, if having platform-specific dependencies or dependencies
#   having no cross-platform support, pipenv may install dependencies that don't work, or not
#   install all needed dependencies.
#Pipfile.lock

# poetry
#   Similar to Pipfile.lock, it is generally recommended to include poetry.lock in version control.
#   This is especially recommended for binary packages to ensure reproducibility, and is more
#   commonly ignored for libraries.
#   https://python-poetry.org/docs/basic-usage/#commit-your-poetrylock-file-to-version-control
#poetry.lock

# pdm
#   Similar to Pipfile.lock, it is generally recommended to include pdm.lock in version control.
#pdm.lock
#   pdm stores project-wide configurations in .pdm.toml, but it is recommended to not include it
#   in version control.
#   https://pdm.fming.dev/#use-with-ide
.pdm.toml

# PEP 582; used by e.g. github.com/David-OConnor/pyflow and github.com/pdm-project/pdm
__pypackages__/

# Celery stuff
celerybeat-schedule
celerybeat.pid

# SageMath parsed files
*.sage.py

# Environments
.env
.venv
env/
venv/
ENV/
env.bak/
venv.bak/

# Spyder project settings
.spyderproject
.spyproject

# Rope project settings
.ropeproject

# mkdocs documentation
/site

# mypy
.mypy_cache/
.dmypy.json
dmypy.json

# Pyre type checker
.pyre/

# pytype static type analyzer
.pytype/

# Cython debug symbols
cython_debug/

# PyCharm
#  JetBrains specific template is maintained in a separate JetBrains.gitignore that can
#  be found at https://github.com/github/gitignore/blob/main/Global/JetBrains.gitignore
#  and can be added to the global gitignore or merged into this file.  For a more nuclear
#  option (not recommended) you can uncomment the following to ignore the entire idea folder.
#.idea/

# little OSx things
.DS_Store

# ruff linter
.ruff_cache

# ide
.vscode/
!.vscode/*.shared.json
!.vscode/extensions.json
.aider*

# generic outputs
artifacts

# Parcel
.parcel-cache/
dist/
node_modules/

_local
.local

.envrc

# ANTLR generated files
.antlr/
**/.antlr/


# Stray atopile artifacts
<<<<<<< HEAD
projectless/
=======
standalone/
>>>>>>> 8e588f2a
<|MERGE_RESOLUTION|>--- conflicted
+++ resolved
@@ -192,8 +192,4 @@
 
 
 # Stray atopile artifacts
-<<<<<<< HEAD
-projectless/
-=======
-standalone/
->>>>>>> 8e588f2a
+standalone/