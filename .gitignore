--- conflicted
+++ resolved
@@ -198,20 +198,14 @@
 # need to ignore because absolute paths
 .cursor/mcp.json
 
-<<<<<<< HEAD
-# MCP and project-specific files
-.mcp.json
-CLAUDE.md
-
 # Example project build and IDE directories
 examples/**/.ato/
 examples/**/.cursor/
 examples/**/.github/
 examples/**/.windsurf/
 examples/**/.west/
-=======
+
 # vsce writes this all the time
 # might want to make a CLAUDE.md for the repo at some point
 .mcp.json
-CLAUDE.md
->>>>>>> b70e43b3
+CLAUDE.md