--- conflicted
+++ resolved
@@ -1,9 +1,6 @@
 {
   // See http://go.microsoft.com/fwlink/?LinkId=827846
   // for the documentation about the extensions.json format
-<<<<<<< HEAD
-  "recommendations": ["ms-python.python", "swellaby.workspace-config-plus"]
-=======
   "recommendations": [
     "ms-python.python",
     "charliermarsh.ruff",
@@ -11,5 +8,4 @@
     "swellaby.workspace-config-plus", // For workspace settings sharing. Otherwise, you can copy the settings.shared.json file.
     "atopile.atopile",
   ]
->>>>>>> becc77c0
 }