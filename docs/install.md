# Install dependencies

## Components

### Installing components from JLCPCB

Here is an example on how to install the [RP2040 chip](https://www.lcsc.com/product-detail/Microcontroller-Units-MCUs-MPUs-SOCs_Raspberry-Pi-RP2040_C2040.html) from [JLCPCB](https://jlcpcb.com/parts):

`ato install --jlcpcb C2040`

The command will add your footprint and 3D representation to the KiCAD library (named lib in your folder structure) and create an ato file of the component in the elec/src directory.

### Adding components manually

To manually add components, follow the instructions for creating a component or footprint in the section below.
<!--
TODO: link to the types
-->

## Packages

### Browsing packages

The [atopile package registry](https://packages.atopile.io) contains a list of existing ato packages. Packages usually contain components, module footprints, and layouts that can be reused in other projects.

A package usually points to a git repository that contains the design files, in a similar fashion to a standard atopile project.

See an example of a package with the [generics library](https://gitlab.atopile.io/packages/generics).

### Installing packages

<<<<<<< HEAD
### Install - from the package manager <small>recommended</small>

To install a package, run the following command:
=======
To install a [package](https://packages.atopile.io), run the following command:
>>>>>>> 96ef23c6

`ato install <your-package-name>`

The package will be added in the .ato/modules/your-package-name directory. It's installed just like existing git repositories that means you can make changes to it and push those changes back to the remote, if you have permissions to do so.

### Install - from a git repo

To install a package from a git repository, run the following command:

`ato install <your-repository-url>`

The package will be added will be added to your dependencies in a similar fashion than the procedure above. See below for the procedure to specify a specific package.

### Upgrading packages & version management

You can pull the latest packages by running:

`ato install --upgrade`

This will pull the latest tag version for the packages. If you wish to further specify which version of the package you'd like to install, you can use semantic versioning in the `ato.yaml` file. For example, you can request the highest available version of the generics package 1.x.x:

!!! file "ato.yml"
    ```yaml
    ...
    dependencies:
    - generics^v1.0.0
    ```

!!! tip
    The compiler version follows [sementic versioning](https://semver.org). The required version of your dependencies can be specified using [npm's standard](https://docs.npmjs.com/about-semantic-versioning).

### Adding packages

The top of the [atopile package registry](https://packages.atopile.io) contains a form to add packages. Add the name and the link to the git repository (GitLab or GitHub for example) and click submit. Your package should now be available to the community!


## Adding custom footprints

In cases where you can't find the footprint that you'd want to use on [JLCPCB](https://jlcpcb.com/parts) or in the [atopile package registry](https://packages.atopile.io), you can also add it manually. KiCAD has a library of footprints you can use [on GitLab](https://gitlab.com/kicad/libraries/kicad-footprints) (those should be installed locally already if you opt-in to install the default library when installing KiCAD, which we recommend you do). From there, you have two options:

**Add the footprint to your ato project**

If you have a footprint selected, you can move it to your `atopile` project in the `elec/footprints/footprint.pretty` directory.
From your component, you can point to that footprint. You also need to connect the footprint pads to signals that you will use throughout your project. For example, if the footprint is called `my_footprint.kicad_mod` and the pads `PAD1` and `PAD2`:

```python
component MyComponent:
    footprint = "my_footprint"
    signal in ~ pin PAD1
    signal out ~ pin PAD2
```

**Use footprints from the kicad default library**

The procedure would be the same as the one outlined above except that you don't have to add the footprint to the atopile `elec/footprints/footprint.pretty` directory. KiCAD will find it in it's own default library. This will only work if the KiCAD has the default library installed.


??? question "How to inspect your footprints?"

    To inspect a footprint, you can use KiCAD's footprint editor

    ![KiCAD footprint editor](https://github.com/atopile/atopile/assets/9785003/1f9176c9-76a6-4fdb-8e18-8f6b0c212a0d)

    You can also inspect the file itself and find the pads. Here is what they look like:
    `(pad "1" smd roundrect (at -0.48 0) (size 0.56 0.62) (layers "F.Cu" "F.Paste" "F.Mask") (roundrect_rratio 0.25) (tstamp f0d6bdbe-8dea-4984-9c52-f76168ceed26))`

??? question "How to draw new footprints that aren't in existing libraries?"

    KiCAD provides documentation on how to draw custom footprints [here](https://docs.kicad.org/7.0/en/getting_started_in_kicad/getting_started_in_kicad.html#creating_new_footprints).<|MERGE_RESOLUTION|>--- conflicted
+++ resolved
@@ -29,13 +29,9 @@
 
 ### Installing packages
 
-<<<<<<< HEAD
 ### Install - from the package manager <small>recommended</small>
 
-To install a package, run the following command:
-=======
 To install a [package](https://packages.atopile.io), run the following command:
->>>>>>> 96ef23c6
 
 `ato install <your-package-name>`
 
