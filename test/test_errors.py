import os
import shutil
import subprocess
import sys
from pathlib import Path

import pytest

from atopile import errors
from atopile.cli.build import _init_python_app
from atopile.cli.common import create_build_contexts

PROJECT_DIR = Path("test/common/resources/test-project")


@pytest.fixture()
def from_project_dir(tmp_path: Path, monkeypatch: pytest.MonkeyPatch):
    tmp_project_dir = tmp_path / "test-project"
    shutil.copytree(PROJECT_DIR, tmp_project_dir)
    monkeypatch.chdir(tmp_project_dir)

    yield

    shutil.rmtree(tmp_project_dir)
    monkeypatch.undo()


@pytest.mark.parametrize(
    "build_name,expected_error",
    [
        ("unconstructable", errors.UserPythonConstructionError),
        ("unimportable", errors.UserPythonModuleError),
    ],
)
@pytest.mark.usefixtures("from_project_dir")
def test_build_errors(build_name: str, expected_error):
    build_ctxs = create_build_contexts(
<<<<<<< HEAD
        entry=None, build=[build_name], target=[], option=[], no_project=False
=======
        entry=None, build=[build_name], target=[], option=[], standalone=False
>>>>>>> 8e588f2a
    )

    (build_ctx,) = build_ctxs

    with pytest.raises(expected_error) as exc_info:
        _init_python_app(build_ctx)

    assert exc_info.value.__cause__ is not None
    assert isinstance(exc_info.value.__cause__, ValueError)
    assert exc_info.value.__cause__.args == (build_name,)


@pytest.mark.parametrize("build_name", ["unconstructable", "unimportable"])
@pytest.mark.usefixtures("from_project_dir")
def test_build_error_logging(build_name: str):
    process = subprocess.run(
        [sys.executable, "-m", "atopile", "build", "-b", build_name],
        capture_output=True,
        text=True,
        env={**os.environ, "ATO_NON_INTERACTIVE": "1"},
    )

    # single error
    assert process.stdout.count("ERROR") == 1

    # single traceback
    assert process.stdout.count("❱") == 1
    assert process.stdout.count("Traceback (most recent call last)") == 1
    assert "another exception occurred" not in process.stdout
    assert "direct cause of the following exception" not in process.stdout

    # including the test exception
    assert f'raise ValueError("{build_name}")' in process.stdout

    # exiting cleanly
    assert process.stdout.strip().endswith(
        "Unfortunately errors ^^^ stopped the build. If you need a hand jump on Discord! \nhttps://discord.gg/mjtxARsr9V 👋"  # noqa: E501  # pre-existing
    )

    # exception groups are unwrapped
    assert "ExceptionGroup" not in process.stdout

    # with a non-zero exit code
    assert process.returncode == 1<|MERGE_RESOLUTION|>--- conflicted
+++ resolved
@@ -35,11 +35,7 @@
 @pytest.mark.usefixtures("from_project_dir")
 def test_build_errors(build_name: str, expected_error):
     build_ctxs = create_build_contexts(
-<<<<<<< HEAD
-        entry=None, build=[build_name], target=[], option=[], no_project=False
-=======
         entry=None, build=[build_name], target=[], option=[], standalone=False
->>>>>>> 8e588f2a
     )
 
     (build_ctx,) = build_ctxs
