--- conflicted
+++ resolved
@@ -22,7 +22,6 @@
 from faebryk.libs.picker.picker import has_part_picked, pick_part_recursively
 from faebryk.libs.util import groupby
 
-<<<<<<< HEAD
 sys.path.append(str(Path(__file__).parent))
 
 try:
@@ -31,420 +30,6 @@
     components_to_test = []
 
 logger = logging.getLogger(__name__)
-=======
-logger = logging.getLogger(__name__)
-
-lcsc.LIB_FOLDER = Path(mkdtemp())
-
-
-class TestPickerBase(unittest.TestCase, ABC):
-    @abstractmethod
-    def add_pickers(self, module: Module):
-        pass
-
-    class TestRequirements:
-        def __init__(
-            self,
-            test_case: unittest.TestCase,
-            requirement: Module,
-            packages: list[str],
-            add_pickers_func,
-        ):
-            self.test_case = test_case
-            self.result = requirement
-            self.requirement = requirement
-            self.packages = packages
-            self.add_pickers_func = add_pickers_func
-
-            self.req_lcsc_pn = None
-            if self.requirement.has_trait(F.has_descriptive_properties) and "LCSC" in (
-                self.requirement.get_trait(F.has_descriptive_properties).get_properties,
-            ):
-                self.req_lcsc_pn = self.requirement.get_trait(
-                    F.has_descriptive_properties
-                ).get_properties()["LCSC"]
-
-            self.req_manufacturer_pn = None
-            if (
-                self.requirement.has_trait(F.has_descriptive_properties)
-                and DescriptiveProperties.partno
-                in self.requirement.get_trait(
-                    F.has_descriptive_properties
-                ).get_properties()
-            ):
-                self.req_manufacturer_pn = self.requirement.get_trait(
-                    F.has_descriptive_properties
-                ).get_properties()[DescriptiveProperties.partno]
-
-            requirement.add(F.has_package_requirement(*packages))
-
-            self.test()
-
-        def satisfies_requirements(self):
-            self.test_case.assertTrue(
-                self.result.has_trait(F.has_descriptive_properties)
-            )
-            if self.req_lcsc_pn is not None:
-                self.test_case.assertIn(
-                    "LCSC",
-                    self.result.get_trait(
-                        F.has_descriptive_properties
-                    ).get_properties(),
-                )
-
-                self.test_case.assertEqual(
-                    self.req_lcsc_pn,
-                    self.result.get_trait(
-                        F.has_descriptive_properties
-                    ).get_properties()["LCSC"],
-                )
-
-            if self.req_manufacturer_pn is not None:
-                self.test_case.assertIn(
-                    DescriptiveProperties.partno,
-                    self.result.get_trait(
-                        F.has_descriptive_properties
-                    ).get_properties(),
-                )
-                self.test_case.assertEqual(
-                    self.req_manufacturer_pn,
-                    self.result.get_trait(
-                        F.has_descriptive_properties
-                    ).get_properties()[DescriptiveProperties.partno],
-                )
-
-            for req, res in zip(
-                self.requirement.get_children(direct_only=True, types=Parameter),
-                self.result.get_children(direct_only=True, types=Parameter),
-            ):
-                req = req.get_most_narrow()
-                res = res.get_most_narrow()
-
-                if isinstance(req, F.Range):
-                    self.test_case.assertTrue(res in req)
-                elif isinstance(req, F.Constant):
-                    self.test_case.assertEqual(req, res)
-                elif isinstance(req, F.Set):
-                    self.test_case.assertIn(res, req.params)
-                elif isinstance(req, F.TBD):
-                    self.test_case.assertTrue(isinstance(res, F.ANY))
-                elif isinstance(req, F.ANY):
-                    self.test_case.assertTrue(isinstance(res, F.ANY))
-                else:
-                    raise NotImplementedError(
-                        f"Unsupported type of parameter: {type(req)}: {req}"
-                    )
-
-        def test(self):
-            self.add_pickers_func(self.result)
-            self.result.get_trait(F.has_picker).pick()
-
-            self.test_case.assertTrue(self.result.has_trait(has_part_picked))
-
-            # check part number
-            self.test_case.assertTrue(
-                self.result.has_trait(F.has_descriptive_properties)
-            )
-            self.test_case.assertIn(
-                DescriptiveProperties.partno,
-                self.result.get_trait(F.has_descriptive_properties).get_properties(),
-            )
-            self.test_case.assertNotEqual(
-                "",
-                self.result.get_trait(F.has_descriptive_properties).get_properties()[
-                    DescriptiveProperties.partno
-                ],
-            )
-
-            # check footprint
-            self.test_case.assertTrue(self.result.has_trait(F.has_footprint))
-            self.test_case.assertTrue(
-                self.result.get_trait(F.has_footprint)
-                .get_footprint()
-                .has_trait(F.has_kicad_footprint)
-            )
-
-            # check requirements from module
-            self.satisfies_requirements()
-
-    def test_find_manufacturer_partnumber(self):
-        requirement = F.OpAmp().builder(
-            lambda r: (
-                r.bandwidth.merge(F.Range.upper_bound(1 * P.Mhertz)),
-                r.common_mode_rejection_ratio.merge(
-                    F.Range.lower_bound(Quantity(50, P.dB))
-                ),
-                r.input_bias_current.merge(F.Range.upper_bound(1 * P.nA)),
-                r.input_offset_voltage.merge(F.Range.upper_bound(1 * P.mV)),
-                r.gain_bandwidth_product.merge(F.Range.upper_bound(1 * P.Mhertz)),
-                r.output_current.merge(F.Range.upper_bound(1 * P.mA)),
-                r.slew_rate.merge(F.Range.upper_bound(1 * P.MV / P.us)),
-            )
-        )
-        requirement.add(
-            F.has_descriptive_properties_defined(
-                {
-                    DescriptiveProperties.partno: "LMV321IDBVR",
-                    DescriptiveProperties.manufacturer: "Texas Instruments",
-                }
-            )
-        )
-        self.TestRequirements(
-            self,
-            requirement=requirement,
-            packages=["SOT-23-5"],
-            add_pickers_func=self.add_pickers,
-        )
-
-    def test_find_lcsc_partnumber(self):
-        requirement = F.OpAmp().builder(
-            lambda r: (
-                r.bandwidth.merge(F.Range.upper_bound(1 * P.Mhertz)),
-                r.common_mode_rejection_ratio.merge(
-                    F.Range.lower_bound(Quantity(50, P.dB))
-                ),
-                r.input_bias_current.merge(F.Range.upper_bound(1 * P.nA)),
-                r.input_offset_voltage.merge(F.Range.upper_bound(1 * P.mV)),
-                r.gain_bandwidth_product.merge(F.Range.upper_bound(1 * P.Mhertz)),
-                r.output_current.merge(F.Range.upper_bound(1 * P.mA)),
-                r.slew_rate.merge(F.Range.upper_bound(1 * P.MV / P.us)),
-            )
-        )
-        requirement.add(F.has_descriptive_properties_defined({"LCSC": "C7972"}))
-        self.TestRequirements(
-            self,
-            requirement=requirement,
-            packages=["SOT-23-5"],
-            add_pickers_func=self.add_pickers,
-        )
-
-    def test_find_resistor(self):
-        self.TestRequirements(
-            self,
-            requirement=F.Resistor().builder(
-                lambda r: (
-                    r.resistance.merge(F.Range.from_center(10 * P.kohm, 1 * P.kohm)),
-                    r.rated_power.merge(F.Range.lower_bound(0.05 * P.W)),
-                    r.rated_voltage.merge(F.Range.lower_bound(25 * P.V)),
-                )
-            ),
-            packages=["0402"],
-            add_pickers_func=self.add_pickers,
-        )
-
-        self.TestRequirements(
-            self,
-            requirement=F.Resistor().builder(
-                lambda r: (
-                    r.resistance.merge(F.Range.from_center(69 * P.kohm, 2 * P.kohm)),
-                    r.rated_power.merge(F.Range.lower_bound(0.1 * P.W)),
-                    r.rated_voltage.merge(F.Range.lower_bound(50 * P.V)),
-                )
-            ),
-            packages=["0603"],
-            add_pickers_func=self.add_pickers,
-        )
-
-    def test_find_capacitor(self):
-        self.TestRequirements(
-            self,
-            requirement=F.Capacitor().builder(
-                lambda c: (
-                    c.capacitance.merge(F.Range.from_center(100 * P.nF, 10 * P.nF)),
-                    c.rated_voltage.merge(F.Range.lower_bound(25 * P.V)),
-                    c.temperature_coefficient.merge(
-                        F.Range.lower_bound(F.Capacitor.TemperatureCoefficient.X7R)
-                    ),
-                )
-            ),
-            packages=["0603"],
-            add_pickers_func=self.add_pickers,
-        )
-
-        self.TestRequirements(
-            self,
-            requirement=F.Capacitor().builder(
-                lambda c: (
-                    c.capacitance.merge(F.Range.from_center(47 * P.pF, 4.7 * P.pF)),
-                    c.rated_voltage.merge(F.Range.lower_bound(50 * P.V)),
-                    c.temperature_coefficient.merge(
-                        F.Range.lower_bound(F.Capacitor.TemperatureCoefficient.C0G)
-                    ),
-                )
-            ),
-            packages=["0402"],
-            add_pickers_func=self.add_pickers,
-        )
-
-    def test_find_inductor(self):
-        self.TestRequirements(
-            self,
-            requirement=F.Inductor().builder(
-                lambda i: (
-                    i.inductance.merge(F.Range.from_center(4.7 * P.nH, 0.47 * P.nH)),
-                    i.rated_current.merge(F.Range.lower_bound(0.01 * P.A)),
-                    i.dc_resistance.merge(F.Range.upper_bound(1 * P.ohm)),
-                    i.self_resonant_frequency.merge(
-                        F.Range.lower_bound(100 * P.Mhertz)
-                    ),
-                )
-            ),
-            packages=["0603"],
-            add_pickers_func=self.add_pickers,
-        )
-
-    def test_find_mosfet(self):
-        self.TestRequirements(
-            self,
-            requirement=F.MOSFET().builder(
-                lambda m: (
-                    m.channel_type.merge(F.Constant(F.MOSFET.ChannelType.N_CHANNEL)),
-                    m.saturation_type.merge(
-                        F.Constant(F.MOSFET.SaturationType.ENHANCEMENT)
-                    ),
-                    m.gate_source_threshold_voltage.merge(F.Range(0.4 * P.V, 3 * P.V)),
-                    m.max_drain_source_voltage.merge(F.Range.lower_bound(20 * P.V)),
-                    m.max_continuous_drain_current.merge(F.Range.lower_bound(2 * P.A)),
-                    m.on_resistance.merge(F.Range.upper_bound(0.1 * P.ohm)),
-                )
-            ),
-            packages=["SOT-23"],
-            add_pickers_func=self.add_pickers,
-        )
-
-    def test_find_diode(self):
-        self.TestRequirements(
-            self,
-            requirement=F.Diode().builder(
-                lambda d: (
-                    d.current.merge(F.Range.lower_bound(1 * P.A)),
-                    d.forward_voltage.merge(F.Range.upper_bound(1.7 * P.V)),
-                    d.reverse_working_voltage.merge(F.Range.lower_bound(20 * P.V)),
-                    d.reverse_leakage_current.merge(F.Range.upper_bound(100 * P.uA)),
-                    d.max_current.merge(F.Range.lower_bound(1 * P.A)),
-                )
-            ),
-            packages=["SOD-123"],
-            add_pickers_func=self.add_pickers,
-        )
-
-    def test_find_led(self):
-        self.TestRequirements(
-            self,
-            requirement=F.LED().builder(
-                lambda led: (
-                    led.color.merge(F.LED.Color.RED),
-                    led.brightness.merge(
-                        TypicalLuminousIntensity.APPLICATION_LED_INDICATOR_INSIDE.value.value
-                    ),
-                    # TODO: check semantics of F.ANY vs F.TBD
-                    led.reverse_leakage_current.merge(F.ANY()),
-                    led.reverse_working_voltage.merge(F.ANY()),
-                    led.max_brightness.merge(F.Range.lower_bound(100 * P.millicandela)),
-                    led.forward_voltage.merge(F.Range.upper_bound(2.5 * P.V)),
-                    led.max_current.merge(F.Range.upper_bound(20 * P.mA)),
-                )
-            ),
-            packages=["0805"],
-            add_pickers_func=self.add_pickers,
-        )
-
-    def test_find_tvs(self):
-        self.TestRequirements(
-            self,
-            requirement=F.TVS().builder(
-                lambda t: (
-                    # TODO: There is no current specified for TVS diodes, only peak
-                    # current
-                    t.current.merge(F.ANY()),
-                    t.forward_voltage.merge(F.ANY()),
-                    t.reverse_working_voltage.merge(F.Range.lower_bound(5 * P.V)),
-                    t.reverse_leakage_current.merge(F.ANY()),
-                    t.max_current.merge(F.Range.lower_bound(10 * P.A)),
-                    t.reverse_breakdown_voltage.merge(F.Range.upper_bound(8 * P.V)),
-                )
-            ),
-            packages=["SMB(DO-214AA)"],
-            add_pickers_func=self.add_pickers,
-        )
-
-    def test_find_ldo(self):
-        self.TestRequirements(
-            self,
-            F.LDO().builder(
-                lambda u: (
-                    u.output_voltage.merge(F.Range.from_center(3.3 * P.V, 0.1 * P.V)),
-                    u.output_current.merge(F.Range.lower_bound(0.1 * P.A)),
-                    u.power_in.voltage.merge(5 * P.V),
-                    u.dropout_voltage.merge(F.Range.upper_bound(1 * P.V)),
-                    u.output_polarity.merge(F.Constant(F.LDO.OutputPolarity.POSITIVE)),
-                    u.output_type.merge(F.Constant(F.LDO.OutputType.FIXED)),
-                    u.psrr.merge(F.ANY()),
-                    u.quiescent_current.merge(F.ANY()),
-                )
-            ),
-            packages=[
-                "SOT-23",
-                "SOT23",
-                "SOT-23-3",
-                "SOT-23-3L",
-            ],
-            add_pickers_func=self.add_pickers,
-        )
-
-
-class TestPickerPerformanceBase(unittest.TestCase, ABC):
-    @abstractmethod
-    def add_pickers(self, module: Module):
-        pass
-
-    def test_simple_full(self):
-        # conclusions
-        # - first pick overall is slow, need to load sqlite into buffer cache
-        # - first pick of component type is slower than subsequent picks
-        #   (even with different parameters)
-        # - component type order has no influence
-        # - component type speed differs a lot (res = 500ms, cap = 100ms)
-        #   (even though both value based)
-        #   e-series speed (query or count), if resistor with E24, 200ms
-        #   still 2x though, maybe total count?
-        # - e-series intersect 20% execution time
-        #   => optimized with cache
-
-        timings = Times()
-
-        def r_builder(resistance_kohm: float):
-            return F.Resistor().builder(
-                lambda r: (
-                    r.resistance.merge(
-                        F.Range.from_center_rel(resistance_kohm * P.kohm, 0.1)
-                    ),
-                    r.rated_power.merge(F.ANY()),
-                    r.rated_voltage.merge(F.ANY()),
-                )
-            )
-
-        def c_builder(capacitance_pf: float):
-            return F.Capacitor().builder(
-                lambda c: (
-                    c.capacitance.merge(
-                        F.Range.from_center_rel(capacitance_pf * P.pF, 0.1)
-                    ),
-                    c.rated_voltage.merge(F.ANY()),
-                    c.temperature_coefficient.merge(F.ANY()),
-                )
-            )
-
-        resistors = [r_builder(5 * (i + 1)) for i in range(5)] + [
-            r_builder(5 * (i + 1)) for i in reversed(range(5))
-        ]
-        caps = [c_builder(10 * (i + 1)) for i in range(5)] + [
-            c_builder(10 * (i + 1)) for i in reversed(range(5))
-        ]
-        resistors_10k = [r_builder(10) for _ in range(10)]
-
-        mods = resistors + caps + resistors_10k
->>>>>>> 759737c8
 
 lcsc.LIB_FOLDER = Path(mkdtemp())
 
@@ -505,8 +90,8 @@
             F.has_descriptive_properties
         ).get_properties()
 
-    if case.footprint:
-        module.add(F.has_footprint_requirement_defined(case.footprint))
+    if case.packages:
+        module.add(F.has_package_requirement(*case.packages))
 
     # pick
     solver = DefaultSolver()
@@ -536,12 +121,6 @@
                 param.get_literal()
     # TODO check that part params are equal (alias_is) to module params
 
-    # Check footprint
-    fp = module.get_trait(F.has_footprint)
-    kicad_fp = fp.get_trait(F.has_kicad_footprint)
-    assert len(kicad_fp.get_pin_names()) == case.footprint[0][1]
-    # TODO check footprint is correct
-
 
 @pytest.fixture(autouse=True)
 def cleanup_db():
