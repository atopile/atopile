# This file is part of the faebryk project
# SPDX-License-Identifier: MIT

from itertools import pairwise

from faebryk.libs.e_series import (
    E_SERIES_VALUES,
    e_series_intersect,
    e_series_ratio,
)
from faebryk.libs.library import L
from faebryk.libs.units import dimensionless


def test_intersect():
<<<<<<< HEAD
    assert e_series_intersect(L.Range(1, 10), frozenset({1, 2, 3})) == L.Singles(
        1, 2, 3, 10
    )
    assert e_series_intersect(L.Range(3, 10), frozenset({1, 8, 9})) == L.Singles(
=======
    assert e_series_intersect(L.Range(1, 10), frozenset({1, 2, 3})) == L.DiscreteSet(
        1, 2, 3, 10
    )
    assert e_series_intersect(L.Range(3, 10), frozenset({1, 8, 9})) == L.DiscreteSet(
>>>>>>> e7fe9f2a
        8, 9, 10
    )
    assert e_series_intersect(
        L.Range(10, 1e3), frozenset({1, 1.5, 8, 9.9})
<<<<<<< HEAD
    ) == L.Singles(10, 15, 80, 99, 100, 150, 800, 990, 1000)
    assert e_series_intersect(
        L.Range(2.1e3, 7.9e3), frozenset({1, 2, 8, 9})
    ) == L.Empty(units=dimensionless)
=======
    ) == L.DiscreteSet(10, 15, 80, 99, 100, 150, 800, 990, 1000)
    assert e_series_intersect(
        L.Range(2.1e3, 7.9e3), frozenset({1, 2, 8, 9})
    ) == L.EmptySet(units=dimensionless)
>>>>>>> e7fe9f2a


def test_ratio():
    assert e_series_ratio(
        L.Range(100, 10e3),
        L.Range(100, 10e3),
        L.Single(1 / 5),
        E_SERIES_VALUES.E24,
    ) == (1.2e3, 300)

    assert e_series_ratio(
        L.Range(100, 10e3),
        L.Range(100, 10e3),
        L.Range.from_center(0.0123, 0.0123 / 10),
        E_SERIES_VALUES.E48,
    ) == (9.09e3, 115)


def test_sets():
    E = E_SERIES_VALUES
    EVs24 = [3 * 2**i for i in range(4)]
    EVs192 = [3 * 2**i for i in range(4, 6)]
    for EVs in [EVs24, EVs192]:
        for i1, i2 in pairwise(EVs):
            e1 = getattr(E, f"E{i1}")
            e2 = getattr(E, f"E{i2}")
            assert e1 < e2, f"{i1} < {i2}"<|MERGE_RESOLUTION|>--- conflicted
+++ resolved
@@ -13,32 +13,18 @@
 
 
 def test_intersect():
-<<<<<<< HEAD
-    assert e_series_intersect(L.Range(1, 10), frozenset({1, 2, 3})) == L.Singles(
-        1, 2, 3, 10
-    )
-    assert e_series_intersect(L.Range(3, 10), frozenset({1, 8, 9})) == L.Singles(
-=======
     assert e_series_intersect(L.Range(1, 10), frozenset({1, 2, 3})) == L.DiscreteSet(
         1, 2, 3, 10
     )
     assert e_series_intersect(L.Range(3, 10), frozenset({1, 8, 9})) == L.DiscreteSet(
->>>>>>> e7fe9f2a
         8, 9, 10
     )
     assert e_series_intersect(
         L.Range(10, 1e3), frozenset({1, 1.5, 8, 9.9})
-<<<<<<< HEAD
-    ) == L.Singles(10, 15, 80, 99, 100, 150, 800, 990, 1000)
-    assert e_series_intersect(
-        L.Range(2.1e3, 7.9e3), frozenset({1, 2, 8, 9})
-    ) == L.Empty(units=dimensionless)
-=======
     ) == L.DiscreteSet(10, 15, 80, 99, 100, 150, 800, 990, 1000)
     assert e_series_intersect(
         L.Range(2.1e3, 7.9e3), frozenset({1, 2, 8, 9})
     ) == L.EmptySet(units=dimensionless)
->>>>>>> e7fe9f2a
 
 
 def test_ratio():
