--- conflicted
+++ resolved
@@ -1,31 +1,16 @@
 # This file is part of the faebryk project
 # SPDX-License-Identifier: MIT
 
-<<<<<<< HEAD
-import unittest
-from itertools import pairwise
 
-import faebryk.library._F as F
 from faebryk.libs.app.parameters import resolve_dynamic_parameters
-from faebryk.libs.units import P
-from faebryk.libs.util import times
-=======
->>>>>>> e7db104f
-
 from faebryk.libs.library import L
 from faebryk.libs.test.solver import solve_and_test
+from faebryk.libs.util import pairwise, times
 
-<<<<<<< HEAD
-class TestFusedPower(unittest.TestCase):
-    def test_fused_power(self):
-        power_in = F.ElectricPower()
-        power_out = F.ElectricPower()
-=======
 
 def test_fused_power():
     import faebryk.library._F as F
     from faebryk.libs.units import P
->>>>>>> e7db104f
 
     power_in = F.ElectricPower()
     power_out = F.ElectricPower()
@@ -36,35 +21,8 @@
     power_in_fused = power_in.fused()
     power_in_fused.connect(power_out)
 
-<<<<<<< HEAD
-        fuse = next(iter(power_in_fused.get_children(direct_only=False, types=F.Fuse)))
-        resolve_dynamic_parameters(fuse.get_graph())
-
-        self.assertEqual(fuse.trip_current.get_most_narrow(), F.Constant(500 * P.mA))
-        self.assertEqual(power_out.voltage.get_most_narrow(), 10 * P.V)
-        # self.assertEqual(
-        #    power_in_fused.max_current.get_most_narrow(), F.Range(0 * P.A, 500 * P.mA)
-        # )
-        self.assertEqual(power_out.max_current.get_most_narrow(), F.TBD())
-
-    def test_voltage_propagation(self):
-        powers = times(4, F.ElectricPower)
-
-        powers[0].voltage.merge(F.Range(10 * P.V, 15 * P.V))
-
-        for p1, p2 in pairwise(powers):
-            p1.connect(p2)
-
-        resolve_dynamic_parameters(powers[0].get_graph())
-
-        self.assertEqual(
-            powers[-1].voltage.get_most_narrow(), F.Range(10 * P.V, 15 * P.V)
-        )
-
-        powers[3].voltage.merge(10 * P.V)
-        self.assertEqual(powers[0].voltage.get_most_narrow(), 10 * P.V)
-=======
     fuse = next(iter(power_in_fused.get_children(direct_only=False, types=F.Fuse)))
+    resolve_dynamic_parameters(fuse.get_graph())
 
     solve_and_test(
         power_in,
@@ -72,4 +30,27 @@
         power_out.voltage.operation_is_subset(10 * P.V),
         power_out.max_current.operation_is_le(500 * P.mA * 0.9),
     )
->>>>>>> e7db104f
+
+
+def test_voltage_propagation(self):
+    import faebryk.library._F as F
+    from faebryk.libs.units import P
+
+    powers = times(4, F.ElectricPower)
+
+    powers[0].voltage.alias_is(L.Range(10 * P.V, 15 * P.V))
+
+    for p1, p2 in pairwise(powers):
+        p1.connect(p2)
+
+    resolve_dynamic_parameters(powers[0].get_graph())
+    solve_and_test(
+        powers[-1],
+        powers[-1].voltage.operation_is_subset(L.Range(10 * P.V, 15 * P.V)),
+    )
+
+    powers[3].voltage.alias_is(10 * P.V)
+    solve_and_test(
+        powers[0],
+        powers[0].voltage.operation_is_subset(10 * P.V),
+    )