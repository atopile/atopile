--- conflicted
+++ resolved
@@ -463,24 +463,14 @@
 
     def lit_bool(self, *values: bool) -> F.Parameters.can_be_operand:
         return (
-<<<<<<< HEAD
-            F.Literals.Booleans.bind_typegraph(tg=self.tg)
-            .create_instance(g=self.g)
-            .setup_from_values(*values)
-        ).get_trait(F.Parameters.can_be_operand)
-=======
             (
-                F.Literals.Booleans.bind_typegraph(tg=self.tg).create_instance(
-                    g=self.g,
-                    attributes=F.Literals.Booleans.Attributes(
-                        has_true=True in values, has_false=False in values
-                    ),
-                )
+                F.Literals.Booleans.bind_typegraph(tg=self.tg)
+                .create_instance(g=self.g)
+                .setup_from_values(*values)
             )
             .is_literal.get()
             .as_operand.get()
         )
->>>>>>> 1b8085ed
 
     def lit_op_enum(self, *values: Enum) -> F.Parameters.can_be_operand:
         concrete_enum = F.Literals.EnumsFactory(type(values[0]))
