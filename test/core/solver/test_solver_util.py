--- conflicted
+++ resolved
@@ -499,11 +499,7 @@
 
     solver = DefaultSolver()
 
-<<<<<<< HEAD
-    with pytest.raises(ContradictionByLiteral, match="subset"):
-=======
     with pytest.raises(ContradictionByLiteral, match="is lit not subset of ss lits"):
->>>>>>> 3636d6da
         solver.simplify_symbolically(A, print_context=context, terminal=True)
 
 
@@ -516,11 +512,7 @@
 
     solver = DefaultSolver()
 
-<<<<<<< HEAD
-    with pytest.raises(ContradictionByLiteral, match="superset"):
-=======
     with pytest.raises(
         ContradictionByLiteral, match="Tried alias to different literal"
     ):
->>>>>>> 3636d6da
         solver.simplify_symbolically(A, print_context=context, terminal=True)