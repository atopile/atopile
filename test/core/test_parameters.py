# This file is part of the faebryk project
# SPDX-License-Identifier: MIT

import logging
from itertools import pairwise

import pytest

import faebryk.library._F as F
from faebryk.core.defaultsolver import DefaultSolver
from faebryk.core.module import Module
from faebryk.core.node import Node
<<<<<<< HEAD
from faebryk.core.parameter import And, Parameter
from faebryk.libs.library import L
from faebryk.libs.logging import setup_basic_logging
from faebryk.libs.sets import Range, Ranges
from faebryk.libs.units import P, dimensionless
=======
from faebryk.core.parameter import (
    Additive,
    And,
    Parameter,
    ParameterOperatable,
    Subtract,
)
from faebryk.libs.library import L
from faebryk.libs.library.L import Range, RangeWithGaps
from faebryk.libs.logging import setup_basic_logging
from faebryk.libs.units import P, dimensionless, quantity
>>>>>>> e7fe9f2a
from faebryk.libs.util import times

logger = logging.getLogger(__name__)


def test_new_definitions():
    _ = Parameter(
        units=P.ohm,
        domain=L.Domains.Numbers.REAL(negative=False),
        soft_set=Range(1 * P.ohm, 10 * P.Mohm),
        likely_constrained=True,
    )


def test_solve_phase_one():
    solver = DefaultSolver()

    def Voltage():
        return L.p_field(units=P.V, within=Range(0 * P.V, 10 * P.kV))

    class App(Module):
        voltage1 = Voltage()
        voltage2 = Voltage()
        voltage3 = Voltage()

    app = App()
    voltage1 = app.voltage1
    voltage2 = app.voltage2
    voltage3 = app.voltage3

    voltage1.alias_is(voltage2)
    voltage3.alias_is(voltage1 + voltage2)

    voltage1.alias_is(Range(1 * P.V, 3 * P.V))
    voltage3.alias_is(Range(4 * P.V, 6 * P.V))

    solver.phase_one_no_guess_solving(voltage1.get_graph())


def test_simplify():
    class App(Module):
        ops = L.list_field(
            10,
            lambda: Parameter(
                units=dimensionless, within=Range(0, 1, units=dimensionless)
            ),
        )

    app = App()
<<<<<<< HEAD

    # (((((((((((A + B + 1) + C + 2) * D * 3) * E * 4) * F * 5) * G * (A - A)) + H + 7)
    #  + I + 8) + J + 9) - 3) - 4) < 11
    # => (H + I + J + 17) < 11
    constants = [c * dimensionless for c in range(0, 10)]
    constants[5] = app.ops[0] - app.ops[0]
    constants[9] = Ranges(Range(0 * dimensionless, 1 * dimensionless))
    acc = app.ops[0]
    for i, p in enumerate(app.ops[1:3]):
        acc += p + constants[i]
    for i, p in enumerate(app.ops[3:7]):
        acc *= p * constants[i + 3]
    for i, p in enumerate(app.ops[7:]):
        acc += p + constants[i + 7]

    acc = (acc - 3 * dimensionless) - 4 * dimensionless
    (acc < 11 * dimensionless).constrain()

    G = acc.get_graph()
    solver = DefaultSolver()
    solver.phase_one_no_guess_solving(G)


def test_simplify_logic():
    class App(Module):
        p = L.list_field(4, lambda: Parameter(domain=L.Domains.BOOL()))

    app = App()
    anded = And(app.p[0], True)
    for p in app.p[1:]:
        anded = anded & p
    anded = anded & anded

    anded.constrain()
    G = anded.get_graph()
    solver = DefaultSolver()
    solver.phase_one_no_guess_solving(G)


def test_inequality_to_set():
    p0 = Parameter(units=dimensionless)
    p0.constrain_le(2 * dimensionless)
    p0.constrain_ge(1 * dimensionless)
    G = p0.get_graph()
    solver = DefaultSolver()
    solver.phase_one_no_guess_solving(G)


def test_remove_obvious_tautologies():
    p0, p1, p2 = (Parameter(units=dimensionless) for _ in range(3))
    p0.alias_is(p1 + p2)
    p1.constrain_ge(0)
    p2.constrain_ge(0)
    p2.alias_is(p2)

    G = p0.get_graph()
    solver = DefaultSolver()
    solver.phase_one_no_guess_solving(G)


def test_subset_of_literal():
    p0, p1, p2 = (
        Parameter(units=dimensionless, within=Range(0, i, units=dimensionless))
        for i in range(3)
    )
    p0.alias_is(p1)
    p1.alias_is(p2)

    G = p0.get_graph()
    solver = DefaultSolver()
    solver.phase_one_no_guess_solving(G)


def test_alias_classes():
    p0, p1, p2, p3, p4 = (
        Parameter(units=dimensionless, within=Range(0, i)) for i in range(5)
    )
    p0.alias_is(p1)
    addition = p2 + p3
    p1.alias_is(addition)
    addition2 = p3 + p2
    p4.alias_is(addition2)

    G = p0.get_graph()
    solver = DefaultSolver()
    solver.phase_one_no_guess_solving(G)


def test_inspect_known_superranges():
    p0 = Parameter(units=P.V, within=Range(1 * P.V, 10 * P.V))
    p0.alias_is(Range(1 * P.V, 3 * P.V).op_add_range(Range(4 * P.V, 6 * P.V)))
    solver = DefaultSolver()
    assert solver.inspect_get_known_superranges(p0) == Ranges((5 * P.V, 9 * P.V))


def test_solve_realworld():
    app = F.RP2040()
    solver = DefaultSolver()
    solver.phase_one_no_guess_solving(app.get_graph())


@pytest.mark.skip
def test_visualize():
    """
    Creates webserver that opens automatically if run in jupyter notebook
    """
    from faebryk.exporters.visualize.interactive_params import visualize_parameters

    class App(Node):
        p1 = L.f_field(Parameter)(units=P.V)

=======

    # (((((((((((A + B + 1) + C + 2) * D * 3) * E * 4) * F * 5) * G * (A - A)) + H + 7)
    #  + I + 8) + J + 9) - 3) - 4) < 11
    # => (H + I + J + 17) < 11
    constants: list[ParameterOperatable.NumberLike] = [
        quantity(c, dimensionless) for c in range(0, 10)
    ]
    constants[5] = app.ops[0] - app.ops[0]
    constants[9] = RangeWithGaps(Range(0 * dimensionless, 1 * dimensionless))
    acc = app.ops[0]
    for i, p in enumerate(app.ops[1:3]):
        acc += p + constants[i]
    for i, p in enumerate(app.ops[3:7]):
        acc *= p * constants[i + 3]
    for i, p in enumerate(app.ops[7:]):
        acc += p + constants[i + 7]

    acc = (acc - quantity(3, dimensionless)) - quantity(4, dimensionless)
    assert isinstance(acc, Subtract)
    (acc < quantity(11, dimensionless)).constrain()

    G = acc.get_graph()
    solver = DefaultSolver()
    solver.phase_one_no_guess_solving(G)


def test_simplify_logic():
    class App(Module):
        p = L.list_field(4, lambda: Parameter(domain=L.Domains.BOOL()))

    app = App()
    anded = And(app.p[0], True)
    for p in app.p[1:]:
        anded = anded & p
    anded = anded & anded

    anded.constrain()
    G = anded.get_graph()
    solver = DefaultSolver()
    solver.phase_one_no_guess_solving(G)


def test_inequality_to_set():
    p0 = Parameter(units=dimensionless)
    p0.constrain_le(2 * dimensionless)
    p0.constrain_ge(1 * dimensionless)
    G = p0.get_graph()
    solver = DefaultSolver()
    solver.phase_one_no_guess_solving(G)


def test_remove_obvious_tautologies():
    p0, p1, p2 = (Parameter(units=dimensionless) for _ in range(3))
    p0.alias_is(p1 + p2)
    p1.constrain_ge(0)
    p2.constrain_ge(0)
    p2.alias_is(p2)

    G = p0.get_graph()
    solver = DefaultSolver()
    solver.phase_one_no_guess_solving(G)


def test_subset_of_literal():
    p0, p1, p2 = (
        Parameter(units=dimensionless, within=Range(0, i, units=dimensionless))
        for i in range(3)
    )
    p0.alias_is(p1)
    p1.alias_is(p2)

    G = p0.get_graph()
    solver = DefaultSolver()
    solver.phase_one_no_guess_solving(G)


def test_alias_classes():
    p0, p1, p2, p3, p4 = (
        Parameter(units=dimensionless, within=Range(0, i)) for i in range(5)
    )
    p0.alias_is(p1)
    addition = p2 + p3
    p1.alias_is(addition)
    addition2 = p3 + p2
    p4.alias_is(addition2)

    G = p0.get_graph()
    solver = DefaultSolver()
    solver.phase_one_no_guess_solving(G)


def test_inspect_known_superranges():
    p0 = Parameter(units=P.V, within=Range(1 * P.V, 10 * P.V))
    p0.alias_is(Range(1 * P.V, 3 * P.V).op_add_interval(Range(4 * P.V, 6 * P.V)))
    solver = DefaultSolver()
    assert solver.inspect_get_known_superranges(p0) == RangeWithGaps((5 * P.V, 9 * P.V))


def test_solve_realworld():
    app = F.RP2040()
    solver = DefaultSolver()
    solver.phase_one_no_guess_solving(app.get_graph())


@pytest.mark.skip
def test_visualize():
    """
    Creates webserver that opens automatically if run in jupyter notebook
    """
    from faebryk.exporters.visualize.interactive_params import visualize_parameters

    class App(Node):
        p1 = L.f_field(Parameter)(units=P.V)

>>>>>>> e7fe9f2a
    app = App()

    p2 = Parameter(units=P.V)
    p3 = Parameter(units=P.A)

    # app.p1.constrain_ge(p2 * 5)
    # app.p1.operation_is_ge(p2 * 5).constrain()
    (app.p1 >= p2 * 5).constrain()

    (p2 * p3 + app.p1 * 1 * P.A <= 10 * P.W).constrain()

    pytest.raises(ValueError, bool, app.p1 >= p2 * 5)

    G = app.get_graph()
    visualize_parameters(G, height=1400)


@pytest.mark.skip
def test_visualize_chain():
    from faebryk.exporters.visualize.interactive_params import visualize_parameters

    params = times(10, Parameter)
    sums = [p1 + p2 for p1, p2 in pairwise(params)]
    products = [p1 * p2 for p1, p2 in pairwise(sums)]
<<<<<<< HEAD
    bigsum = sum(products)
=======
    bigsum = Additive.sum(products)
>>>>>>> e7fe9f2a

    predicates = [bigsum <= 100]
    for p in predicates:
        p.constrain()

    G = params[0].get_graph()
    visualize_parameters(G, height=1400)


@pytest.mark.skip
def test_visualize_inspect_app():
    from faebryk.exporters.visualize.interactive_params import visualize_parameters

    rp2040 = F.RP2040()

    G = rp2040.get_graph()
    visualize_parameters(G, height=1400)


# TODO remove
if __name__ == "__main__":
    # if run in jupyter notebook
    import sys

    func = test_inequality_to_set

    if "ipykernel" in sys.modules:
        func()
    else:
        import typer

        setup_basic_logging()
        typer.run(func)<|MERGE_RESOLUTION|>--- conflicted
+++ resolved
@@ -10,13 +10,6 @@
 from faebryk.core.defaultsolver import DefaultSolver
 from faebryk.core.module import Module
 from faebryk.core.node import Node
-<<<<<<< HEAD
-from faebryk.core.parameter import And, Parameter
-from faebryk.libs.library import L
-from faebryk.libs.logging import setup_basic_logging
-from faebryk.libs.sets import Range, Ranges
-from faebryk.libs.units import P, dimensionless
-=======
 from faebryk.core.parameter import (
     Additive,
     And,
@@ -28,7 +21,6 @@
 from faebryk.libs.library.L import Range, RangeWithGaps
 from faebryk.libs.logging import setup_basic_logging
 from faebryk.libs.units import P, dimensionless, quantity
->>>>>>> e7fe9f2a
 from faebryk.libs.util import times
 
 logger = logging.getLogger(__name__)
@@ -78,119 +70,6 @@
         )
 
     app = App()
-<<<<<<< HEAD
-
-    # (((((((((((A + B + 1) + C + 2) * D * 3) * E * 4) * F * 5) * G * (A - A)) + H + 7)
-    #  + I + 8) + J + 9) - 3) - 4) < 11
-    # => (H + I + J + 17) < 11
-    constants = [c * dimensionless for c in range(0, 10)]
-    constants[5] = app.ops[0] - app.ops[0]
-    constants[9] = Ranges(Range(0 * dimensionless, 1 * dimensionless))
-    acc = app.ops[0]
-    for i, p in enumerate(app.ops[1:3]):
-        acc += p + constants[i]
-    for i, p in enumerate(app.ops[3:7]):
-        acc *= p * constants[i + 3]
-    for i, p in enumerate(app.ops[7:]):
-        acc += p + constants[i + 7]
-
-    acc = (acc - 3 * dimensionless) - 4 * dimensionless
-    (acc < 11 * dimensionless).constrain()
-
-    G = acc.get_graph()
-    solver = DefaultSolver()
-    solver.phase_one_no_guess_solving(G)
-
-
-def test_simplify_logic():
-    class App(Module):
-        p = L.list_field(4, lambda: Parameter(domain=L.Domains.BOOL()))
-
-    app = App()
-    anded = And(app.p[0], True)
-    for p in app.p[1:]:
-        anded = anded & p
-    anded = anded & anded
-
-    anded.constrain()
-    G = anded.get_graph()
-    solver = DefaultSolver()
-    solver.phase_one_no_guess_solving(G)
-
-
-def test_inequality_to_set():
-    p0 = Parameter(units=dimensionless)
-    p0.constrain_le(2 * dimensionless)
-    p0.constrain_ge(1 * dimensionless)
-    G = p0.get_graph()
-    solver = DefaultSolver()
-    solver.phase_one_no_guess_solving(G)
-
-
-def test_remove_obvious_tautologies():
-    p0, p1, p2 = (Parameter(units=dimensionless) for _ in range(3))
-    p0.alias_is(p1 + p2)
-    p1.constrain_ge(0)
-    p2.constrain_ge(0)
-    p2.alias_is(p2)
-
-    G = p0.get_graph()
-    solver = DefaultSolver()
-    solver.phase_one_no_guess_solving(G)
-
-
-def test_subset_of_literal():
-    p0, p1, p2 = (
-        Parameter(units=dimensionless, within=Range(0, i, units=dimensionless))
-        for i in range(3)
-    )
-    p0.alias_is(p1)
-    p1.alias_is(p2)
-
-    G = p0.get_graph()
-    solver = DefaultSolver()
-    solver.phase_one_no_guess_solving(G)
-
-
-def test_alias_classes():
-    p0, p1, p2, p3, p4 = (
-        Parameter(units=dimensionless, within=Range(0, i)) for i in range(5)
-    )
-    p0.alias_is(p1)
-    addition = p2 + p3
-    p1.alias_is(addition)
-    addition2 = p3 + p2
-    p4.alias_is(addition2)
-
-    G = p0.get_graph()
-    solver = DefaultSolver()
-    solver.phase_one_no_guess_solving(G)
-
-
-def test_inspect_known_superranges():
-    p0 = Parameter(units=P.V, within=Range(1 * P.V, 10 * P.V))
-    p0.alias_is(Range(1 * P.V, 3 * P.V).op_add_range(Range(4 * P.V, 6 * P.V)))
-    solver = DefaultSolver()
-    assert solver.inspect_get_known_superranges(p0) == Ranges((5 * P.V, 9 * P.V))
-
-
-def test_solve_realworld():
-    app = F.RP2040()
-    solver = DefaultSolver()
-    solver.phase_one_no_guess_solving(app.get_graph())
-
-
-@pytest.mark.skip
-def test_visualize():
-    """
-    Creates webserver that opens automatically if run in jupyter notebook
-    """
-    from faebryk.exporters.visualize.interactive_params import visualize_parameters
-
-    class App(Node):
-        p1 = L.f_field(Parameter)(units=P.V)
-
-=======
 
     # (((((((((((A + B + 1) + C + 2) * D * 3) * E * 4) * F * 5) * G * (A - A)) + H + 7)
     #  + I + 8) + J + 9) - 3) - 4) < 11
@@ -305,7 +184,6 @@
     class App(Node):
         p1 = L.f_field(Parameter)(units=P.V)
 
->>>>>>> e7fe9f2a
     app = App()
 
     p2 = Parameter(units=P.V)
@@ -330,11 +208,7 @@
     params = times(10, Parameter)
     sums = [p1 + p2 for p1, p2 in pairwise(params)]
     products = [p1 * p2 for p1, p2 in pairwise(sums)]
-<<<<<<< HEAD
-    bigsum = sum(products)
-=======
     bigsum = Additive.sum(products)
->>>>>>> e7fe9f2a
 
     predicates = [bigsum <= 100]
     for p in predicates:
