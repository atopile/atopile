# This file is part of the faebryk project
# SPDX-License-Identifier: MIT

import logging
from itertools import pairwise

import pytest

import faebryk.library._F as F
from faebryk.core.defaultsolver import DefaultSolver
from faebryk.core.module import Module
from faebryk.core.node import Node
from faebryk.core.parameter import Parameter
<<<<<<< HEAD
from faebryk.libs.app.parameters import resolve_dynamic_parameters
from faebryk.libs.units import P
=======
from faebryk.libs.library import L
from faebryk.libs.logging import setup_basic_logging
from faebryk.libs.sets import Range, Ranges
from faebryk.libs.units import P, dimensionless
from faebryk.libs.util import times
>>>>>>> e7db104f

logger = logging.getLogger(__name__)


def test_new_definitions():
    _ = Parameter(
        units=P.ohm,
        domain=L.Domains.Numbers.REAL(negative=False),
        soft_set=Range(1 * P.ohm, 10 * P.Mohm),
        likely_constrained=True,
    )


def test_solve_phase_one():
    solver = DefaultSolver()

    def Voltage():
        return L.p_field(units=P.V, within=Range(0 * P.V, 10 * P.kV))

    class App(Module):
        voltage1 = Voltage()
        voltage2 = Voltage()
        voltage3 = Voltage()

    app = App()
    voltage1 = app.voltage1
    voltage2 = app.voltage2
    voltage3 = app.voltage3

<<<<<<< HEAD
        # TBD Range
        a = F.TBD()
        b = F.TBD()
        R_TBD = F.Range(a, b)
        add = R_ONE_TEN + R_TBD
        mul = R_ONE_TEN * R_TBD
        sub = R_ONE_TEN - R_TBD
        div = R_ONE_TEN / R_TBD
        a.merge(F.Constant(2))
        b.merge(F.Constant(3))
        self.assertEqual(assertIsInstance(add, F.Range), F.Range(3, 13))
        self.assertEqual(assertIsInstance(mul, F.Range), F.Range(2, 30))
        self.assertEqual(assertIsInstance(sub, F.Range), F.Range(-2, 8))
        self.assertEqual(assertIsInstance(div, F.Range), F.Range(1 / 3, 10 / 2))

        # Set
        S_FIVE_NINE = F.Set(set(F.Constant(x) for x in range(5, 10)))
        self.assertEqual(
            assertIsInstance(S_FIVE_NINE + ONE, F.Set).params,
            set(F.Constant(x) for x in range(6, 11)),
        )
=======
    voltage1.alias_is(voltage2)
    voltage3.alias_is(voltage1 + voltage2)
>>>>>>> e7db104f

    voltage1.alias_is(Range(1 * P.V, 3 * P.V))
    voltage3.alias_is(Range(4 * P.V, 6 * P.V))

<<<<<<< HEAD
        # conjunctions
        # with static values
        R_ONE_TEN = F.Range(1, 10)
        R_TWO_THREE = F.Range(2, 3)
        self.assertEqual(R_ONE_TEN & R_TWO_THREE, F.Range(2, 3))
        self.assertEqual(R_ONE_TEN & F.Range(5, 20), F.Range(5, 10))
        self.assertEqual(R_ONE_TEN & 5, F.Constant(5))
        self.assertEqual(R_ONE_TEN & F.Constant(5), F.Constant(5))
        self.assertEqual(R_ONE_TEN & F.Set([1, 5, 8, 12]), F.Set([1, 5, 8]))
        self.assertEqual(F.Set([1, 2, 3]) & F.Set([2, 3, 4]), F.Set([2, 3]))
        self.assertEqual(F.Set([1, 2, 3]) & 3, F.Constant(3))
        self.assertEqual(F.Constant(3) & 3, F.Constant(3))
        self.assertEqual(F.Constant(2) & 3, F.Set([]))
        self.assertEqual(R_ONE_TEN & {1, 2, 11}, F.Set([1, 2]))
        self.assertEqual(R_ONE_TEN & F.Range(12, 13), F.Set([]))
        # with tbd
        a = F.TBD()
        b = F.TBD()
        RTBD = F.Range(a, b)
        r_one_ten_con_tbd = R_ONE_TEN & RTBD
        assertIsInstance(r_one_ten_con_tbd, F.Operation)
        a.merge(2)
        b.merge(20)
        self.assertEqual(assertIsInstance(r_one_ten_con_tbd, F.Range), F.Range(2, 10))

        # TODO disjunctions

        # F.Operation
        token = F.TBD()
        op = assertIsInstance(ONE + token, F.Operation)
        op2 = assertIsInstance(op + 10, F.Operation)

        self.assertEqual(op.operands, (ONE, F.TBD()))
        self.assertEqual(op.operation(1, 2), 3)

        token.merge(F.Constant(2))
        self.assertEqual(op.get_most_narrow(), F.Constant(3))

        self.assertEqual(op + 5, F.Constant(8))
        self.assertEqual(op2.get_most_narrow(), F.Constant(13))

        # Any
        assertIsInstance(ONE + F.ANY(), F.Operation)
        assertIsInstance(F.TBD() + F.ANY(), F.Operation)
        assertIsInstance((F.TBD() + F.TBD()) + F.ANY(), F.Operation)

        # Test quantities
        self.assertEqual(F.Constant(1 * P.baud), 1 * P.baud)
        self.assertEqual(F.Constant(1) * P.baud, 1 * P.baud)
        self.assertEqual(F.Range(1, 10) * P.baud, F.Range(1 * P.baud, 10 * P.baud))
        self.assertEqual(F.Set([1, 2]) * P.baud, F.Set([1 * P.baud, 2 * P.baud]))

    def test_resolution(self):
        def assertIsInstance[T](obj, cls: type[T]) -> T:
            self.assertIsInstance(obj, cls)
            assert isinstance(obj, cls)
            return obj

        ONE = F.Constant(1)
        self.assertEqual(
            assertIsInstance(Parameter.resolve_all([ONE, ONE]), F.Constant).value, 1
        )
=======
    solver.phase_one_no_guess_solving(voltage1.get_graph())
>>>>>>> e7db104f


<<<<<<< HEAD
        self.assertEqual(F.TBD(), F.TBD())
        self.assertEqual(F.ANY(), F.ANY())

        def test_merge(
            a: Parameter | set[int] | int | tuple[int, int],
            b: Parameter | set[int] | int | tuple[int, int],
            expected,
        ):
            a = Parameter.from_literal(a)
            expected = Parameter.from_literal(expected)
            self.assertEqual(a.merge(b), expected)

        def fail_merge(a, b):
            a = Parameter.from_literal(a)
            self.assertRaises(Parameter.MergeException, lambda: a.merge(b))

        # F.Sets ----

        # F.Ranges
        test_merge((0, 10), (5, 15), (5, 10))
        test_merge((0, 10), (5, 8), (5, 8))
        fail_merge((0, 10), (11, 15))
        test_merge((5, 10), 5, 5)
        fail_merge((0, 10), 11)
        test_merge((5, 10), {5, 6, 12}, {5, 6})

        # Empty set
        fail_merge({1, 2}, set())
        fail_merge((1, 5), set())
        fail_merge(5, set())
        test_merge(set(), set(), set())
        test_merge(F.TBD(), set(), set())
        test_merge(F.ANY(), set(), set())

        test_merge({1, 2}, {2, 3}, {2})
        fail_merge({1, 2}, {3, 4})
        test_merge({1, 2}, 2, 2)

        # F.TBD/F.ANY --

        test_merge(F.TBD(), F.TBD(), F.TBD())
        test_merge(F.ANY(), F.ANY(), F.ANY())
        test_merge(F.TBD(), F.ANY(), F.ANY())

    def test_specific(self):
        def test_spec(
            a: Parameter | set[int] | int | tuple[int, int],
            b: Parameter | set[int] | int | tuple[int, int],
            expected: bool = True,
        ):
            b = Parameter.from_literal(b)
            if expected:
                self.assertTrue(b.is_subset_of(a))
            else:
                self.assertFalse(b.is_subset_of(a))

        test_spec(1, 1)
        test_spec(1, 2, False)

        test_spec((1, 2), 1)
        test_spec(1, (1, 2), False)

        test_spec({1, 2}, 1)
        test_spec(1, {1, 2}, False)
        test_spec(1, {1})

        test_spec((1, 2), (1, 2))
        test_spec((1, 2), (1, 3), False)
        test_spec((1, 10), (1, 3))

        test_spec(1, F.ANY(), False)
        test_spec(F.ANY(), 1)
        test_spec(F.TBD(), 1, False)
        test_spec(F.ANY(), F.Operation((1, 2), add))
        test_spec(F.ANY(), F.Operation((1, F.TBD()), add))

        test_spec(F.Operation((1, 2), add), 3)
        test_spec(F.Operation((1, F.TBD()), add), F.TBD(), False)

    def test_compress(self):
        def test_comp(
            a: Parameter.LIT_OR_PARAM,
            expected: Parameter.LIT_OR_PARAM,
        ):
            a = Parameter.from_literal(a)
            expected = Parameter.from_literal(expected)
            self.assertEqual(a.get_most_narrow(), expected)

        test_comp(1, 1)
        test_comp(F.Constant(F.Constant(1)), 1)
        test_comp(F.Constant(F.Constant(F.Constant(1))), 1)
        test_comp({1}, 1)
        test_comp(F.Range(1), 1)
        test_comp(F.Range(F.Range(1)), 1)
        test_comp(F.Constant(F.Set([F.Range(F.Range(1))])), 1)

    def test_modules(self):
        class Modules(Module):
            UART_A: F.UART_Base
            UART_B: F.UART_Base
            UART_C: F.UART_Base

        m = Modules()

        UART_A = m.UART_A
        UART_B = m.UART_B
        UART_C = m.UART_C

        UART_A.connect(UART_B)

        UART_A.baud.merge(F.Constant(9600 * P.baud))

        resolve_dynamic_parameters(m.get_graph())

        for uart in [UART_A, UART_B]:
            self.assertEqual(uart.baud.get_most_narrow(), 9600 * P.baud)

        UART_C.baud.merge(F.Range(1200 * P.baud, 115200 * P.baud))
        UART_A.connect(UART_C)
        resolve_dynamic_parameters(m.get_graph())

        for uart in [UART_A, UART_B, UART_C]:
            self.assertEqual(uart.baud.get_most_narrow(), 9600 * P.baud)

        resistor = F.Resistor()

        self.assertIsInstance(
            resistor.get_current_flow_by_voltage_resistance(F.Constant(0.5)),
            F.Operation,
=======
def test_simplify():
    class App(Module):
        ops = L.list_field(
            10,
            lambda: Parameter(
                units=dimensionless, within=Range(0, 1, units=dimensionless)
            ),
>>>>>>> e7db104f
        )

    app = App()

    # (((((((((((A + B + 1) + C + 2) * D * 3) * E * 4) * F * 5) * G * (A - A)) + H + 7) + I + 8) + J + 9) - 3) - 4) < 11
    # => (H + I + J + 17) < 11
    constants = [c * dimensionless for c in range(0, 10)]
    constants[5] = app.ops[0] - app.ops[0]
    constants[9] = Ranges(Range(0 * dimensionless, 1 * dimensionless))
    acc = app.ops[0]
    for i, p in enumerate(app.ops[1:3]):
        acc += p + constants[i]
    for i, p in enumerate(app.ops[3:7]):
        acc *= p * constants[i + 3]
    for i, p in enumerate(app.ops[7:]):
        acc += p + constants[i + 7]

    acc = (acc - 3 * dimensionless) - 4 * dimensionless
    (acc < 11 * dimensionless).constrain()

    G = acc.get_graph()
    solver = DefaultSolver()
    solver.phase_one_no_guess_solving(G)


def test_remove_obvious_tautologies():
    p0, p1, p2 = (Parameter(units=dimensionless) for _ in range(3))
    p0.alias_is(p1 + p2)
    p1.constrain_ge(0)
    p2.constrain_ge(0)
    p2.alias_is(p2)

    G = p0.get_graph()
    solver = DefaultSolver()
    solver.phase_one_no_guess_solving(G)


def test_subset_of_literal():
    p0, p1, p2 = (
        Parameter(units=dimensionless, within=Range(0, i, units=dimensionless))
        for i in range(3)
    )
    p0.alias_is(p1)
    p1.alias_is(p2)

    G = p0.get_graph()
    solver = DefaultSolver()
    solver.phase_one_no_guess_solving(G)

<<<<<<< HEAD
        class App(Module):
            led: F.PoweredLED
            battery: F.Battery

            def __preinit__(self) -> None:
                self.led.power.connect(self.battery.power)

                # Parametrize
                self.led.led.color.merge(F.LED.Color.YELLOW)
                self.led.led.brightness.merge(
                    TypicalLuminousIntensity.APPLICATION_LED_INDICATOR_INSIDE.value.value
                )

        app = App()

        bcell = app.battery.specialize(F.ButtonCell())
        bcell.voltage.merge(3 * P.V)
        bcell.capacity.merge(F.Range.from_center(225 * P.mAh, 50 * P.mAh))
        bcell.material.merge(F.ButtonCell.Material.Lithium)
        bcell.size.merge(F.ButtonCell.Size.N_2032)
        bcell.shape.merge(F.ButtonCell.Shape.Round)

        app.led.led.color.merge(F.LED.Color.YELLOW)
        app.led.led.max_brightness.merge(500 * P.millicandela)
        app.led.led.forward_voltage.merge(1.2 * P.V)
        app.led.led.max_current.merge(20 * P.mA)

        resolve_dynamic_parameters(app.get_graph())

        v = app.battery.voltage
        # vbcell = bcell.voltage
        # print(pretty_param_tree_top(v))
        # print(pretty_param_tree_top(vbcell))
        self.assertEqual(v.get_most_narrow(), 3 * P.V)
        r = app.led.current_limiting_resistor.resistance
        r = r.get_most_narrow()
        self.assertIsInstance(r, F.Range, f"{type(r)}")
=======

def test_alias_classes():
    p0, p1, p2, p3, p4 = (
        Parameter(units=dimensionless, within=Range(0, i)) for i in range(5)
    )
    p0.alias_is(p1)
    addition = p2 + p3
    p1.alias_is(addition)
    addition2 = p3 + p2
    p4.alias_is(addition2)

    G = p0.get_graph()
    solver = DefaultSolver()
    solver.phase_one_no_guess_solving(G)


def test_solve_realworld():
    app = F.RP2040()
    solver = DefaultSolver()
    solver.phase_one_no_guess_solving(app.get_graph())


def test_visualize():
    """
    Creates webserver that opens automatically if run in jupyter notebook
    """
    from faebryk.exporters.visualize.interactive_params import visualize_parameters

    class App(Node):
        p1 = L.f_field(Parameter)(units=P.V)
>>>>>>> e7db104f

    app = App()

    p2 = Parameter(units=P.V)
    p3 = Parameter(units=P.A)

    # app.p1.constrain_ge(p2 * 5)
    # app.p1.operation_is_ge(p2 * 5).constrain()
    (app.p1 >= p2 * 5).constrain()

    (p2 * p3 + app.p1 * 1 * P.A <= 10 * P.W).constrain()

    pytest.raises(ValueError, bool, app.p1 >= p2 * 5)

    G = app.get_graph()
    visualize_parameters(G, height=1400)


def test_visualize_chain():
    from faebryk.exporters.visualize.interactive_params import visualize_parameters

    params = times(10, Parameter)
    sums = [p1 + p2 for p1, p2 in pairwise(params)]
    products = [p1 * p2 for p1, p2 in pairwise(sums)]
    bigsum = sum(products)

    predicates = [bigsum <= 100]
    for p in predicates:
        p.constrain()

    G = params[0].get_graph()
    visualize_parameters(G, height=1400)


def test_visualize_inspect_app():
    from faebryk.exporters.visualize.interactive_params import visualize_parameters

    rp2040 = F.RP2040()

    G = rp2040.get_graph()
    visualize_parameters(G, height=1400)


# TODO remove
if __name__ == "__main__":
    # if run in jupyter notebook
    import sys

    func = test_solve_realworld

    if "ipykernel" in sys.modules:
        func()
    else:
        import typer

        setup_basic_logging()
        typer.run(func)<|MERGE_RESOLUTION|>--- conflicted
+++ resolved
@@ -11,16 +11,11 @@
 from faebryk.core.module import Module
 from faebryk.core.node import Node
 from faebryk.core.parameter import Parameter
-<<<<<<< HEAD
-from faebryk.libs.app.parameters import resolve_dynamic_parameters
-from faebryk.libs.units import P
-=======
 from faebryk.libs.library import L
 from faebryk.libs.logging import setup_basic_logging
 from faebryk.libs.sets import Range, Ranges
 from faebryk.libs.units import P, dimensionless
 from faebryk.libs.util import times
->>>>>>> e7db104f
 
 logger = logging.getLogger(__name__)
 
@@ -50,235 +45,15 @@
     voltage2 = app.voltage2
     voltage3 = app.voltage3
 
-<<<<<<< HEAD
-        # TBD Range
-        a = F.TBD()
-        b = F.TBD()
-        R_TBD = F.Range(a, b)
-        add = R_ONE_TEN + R_TBD
-        mul = R_ONE_TEN * R_TBD
-        sub = R_ONE_TEN - R_TBD
-        div = R_ONE_TEN / R_TBD
-        a.merge(F.Constant(2))
-        b.merge(F.Constant(3))
-        self.assertEqual(assertIsInstance(add, F.Range), F.Range(3, 13))
-        self.assertEqual(assertIsInstance(mul, F.Range), F.Range(2, 30))
-        self.assertEqual(assertIsInstance(sub, F.Range), F.Range(-2, 8))
-        self.assertEqual(assertIsInstance(div, F.Range), F.Range(1 / 3, 10 / 2))
-
-        # Set
-        S_FIVE_NINE = F.Set(set(F.Constant(x) for x in range(5, 10)))
-        self.assertEqual(
-            assertIsInstance(S_FIVE_NINE + ONE, F.Set).params,
-            set(F.Constant(x) for x in range(6, 11)),
-        )
-=======
     voltage1.alias_is(voltage2)
     voltage3.alias_is(voltage1 + voltage2)
->>>>>>> e7db104f
 
     voltage1.alias_is(Range(1 * P.V, 3 * P.V))
     voltage3.alias_is(Range(4 * P.V, 6 * P.V))
 
-<<<<<<< HEAD
-        # conjunctions
-        # with static values
-        R_ONE_TEN = F.Range(1, 10)
-        R_TWO_THREE = F.Range(2, 3)
-        self.assertEqual(R_ONE_TEN & R_TWO_THREE, F.Range(2, 3))
-        self.assertEqual(R_ONE_TEN & F.Range(5, 20), F.Range(5, 10))
-        self.assertEqual(R_ONE_TEN & 5, F.Constant(5))
-        self.assertEqual(R_ONE_TEN & F.Constant(5), F.Constant(5))
-        self.assertEqual(R_ONE_TEN & F.Set([1, 5, 8, 12]), F.Set([1, 5, 8]))
-        self.assertEqual(F.Set([1, 2, 3]) & F.Set([2, 3, 4]), F.Set([2, 3]))
-        self.assertEqual(F.Set([1, 2, 3]) & 3, F.Constant(3))
-        self.assertEqual(F.Constant(3) & 3, F.Constant(3))
-        self.assertEqual(F.Constant(2) & 3, F.Set([]))
-        self.assertEqual(R_ONE_TEN & {1, 2, 11}, F.Set([1, 2]))
-        self.assertEqual(R_ONE_TEN & F.Range(12, 13), F.Set([]))
-        # with tbd
-        a = F.TBD()
-        b = F.TBD()
-        RTBD = F.Range(a, b)
-        r_one_ten_con_tbd = R_ONE_TEN & RTBD
-        assertIsInstance(r_one_ten_con_tbd, F.Operation)
-        a.merge(2)
-        b.merge(20)
-        self.assertEqual(assertIsInstance(r_one_ten_con_tbd, F.Range), F.Range(2, 10))
-
-        # TODO disjunctions
-
-        # F.Operation
-        token = F.TBD()
-        op = assertIsInstance(ONE + token, F.Operation)
-        op2 = assertIsInstance(op + 10, F.Operation)
-
-        self.assertEqual(op.operands, (ONE, F.TBD()))
-        self.assertEqual(op.operation(1, 2), 3)
-
-        token.merge(F.Constant(2))
-        self.assertEqual(op.get_most_narrow(), F.Constant(3))
-
-        self.assertEqual(op + 5, F.Constant(8))
-        self.assertEqual(op2.get_most_narrow(), F.Constant(13))
-
-        # Any
-        assertIsInstance(ONE + F.ANY(), F.Operation)
-        assertIsInstance(F.TBD() + F.ANY(), F.Operation)
-        assertIsInstance((F.TBD() + F.TBD()) + F.ANY(), F.Operation)
-
-        # Test quantities
-        self.assertEqual(F.Constant(1 * P.baud), 1 * P.baud)
-        self.assertEqual(F.Constant(1) * P.baud, 1 * P.baud)
-        self.assertEqual(F.Range(1, 10) * P.baud, F.Range(1 * P.baud, 10 * P.baud))
-        self.assertEqual(F.Set([1, 2]) * P.baud, F.Set([1 * P.baud, 2 * P.baud]))
-
-    def test_resolution(self):
-        def assertIsInstance[T](obj, cls: type[T]) -> T:
-            self.assertIsInstance(obj, cls)
-            assert isinstance(obj, cls)
-            return obj
-
-        ONE = F.Constant(1)
-        self.assertEqual(
-            assertIsInstance(Parameter.resolve_all([ONE, ONE]), F.Constant).value, 1
-        )
-=======
     solver.phase_one_no_guess_solving(voltage1.get_graph())
->>>>>>> e7db104f
-
-
-<<<<<<< HEAD
-        self.assertEqual(F.TBD(), F.TBD())
-        self.assertEqual(F.ANY(), F.ANY())
-
-        def test_merge(
-            a: Parameter | set[int] | int | tuple[int, int],
-            b: Parameter | set[int] | int | tuple[int, int],
-            expected,
-        ):
-            a = Parameter.from_literal(a)
-            expected = Parameter.from_literal(expected)
-            self.assertEqual(a.merge(b), expected)
-
-        def fail_merge(a, b):
-            a = Parameter.from_literal(a)
-            self.assertRaises(Parameter.MergeException, lambda: a.merge(b))
-
-        # F.Sets ----
-
-        # F.Ranges
-        test_merge((0, 10), (5, 15), (5, 10))
-        test_merge((0, 10), (5, 8), (5, 8))
-        fail_merge((0, 10), (11, 15))
-        test_merge((5, 10), 5, 5)
-        fail_merge((0, 10), 11)
-        test_merge((5, 10), {5, 6, 12}, {5, 6})
-
-        # Empty set
-        fail_merge({1, 2}, set())
-        fail_merge((1, 5), set())
-        fail_merge(5, set())
-        test_merge(set(), set(), set())
-        test_merge(F.TBD(), set(), set())
-        test_merge(F.ANY(), set(), set())
-
-        test_merge({1, 2}, {2, 3}, {2})
-        fail_merge({1, 2}, {3, 4})
-        test_merge({1, 2}, 2, 2)
-
-        # F.TBD/F.ANY --
-
-        test_merge(F.TBD(), F.TBD(), F.TBD())
-        test_merge(F.ANY(), F.ANY(), F.ANY())
-        test_merge(F.TBD(), F.ANY(), F.ANY())
-
-    def test_specific(self):
-        def test_spec(
-            a: Parameter | set[int] | int | tuple[int, int],
-            b: Parameter | set[int] | int | tuple[int, int],
-            expected: bool = True,
-        ):
-            b = Parameter.from_literal(b)
-            if expected:
-                self.assertTrue(b.is_subset_of(a))
-            else:
-                self.assertFalse(b.is_subset_of(a))
-
-        test_spec(1, 1)
-        test_spec(1, 2, False)
-
-        test_spec((1, 2), 1)
-        test_spec(1, (1, 2), False)
-
-        test_spec({1, 2}, 1)
-        test_spec(1, {1, 2}, False)
-        test_spec(1, {1})
-
-        test_spec((1, 2), (1, 2))
-        test_spec((1, 2), (1, 3), False)
-        test_spec((1, 10), (1, 3))
-
-        test_spec(1, F.ANY(), False)
-        test_spec(F.ANY(), 1)
-        test_spec(F.TBD(), 1, False)
-        test_spec(F.ANY(), F.Operation((1, 2), add))
-        test_spec(F.ANY(), F.Operation((1, F.TBD()), add))
-
-        test_spec(F.Operation((1, 2), add), 3)
-        test_spec(F.Operation((1, F.TBD()), add), F.TBD(), False)
-
-    def test_compress(self):
-        def test_comp(
-            a: Parameter.LIT_OR_PARAM,
-            expected: Parameter.LIT_OR_PARAM,
-        ):
-            a = Parameter.from_literal(a)
-            expected = Parameter.from_literal(expected)
-            self.assertEqual(a.get_most_narrow(), expected)
-
-        test_comp(1, 1)
-        test_comp(F.Constant(F.Constant(1)), 1)
-        test_comp(F.Constant(F.Constant(F.Constant(1))), 1)
-        test_comp({1}, 1)
-        test_comp(F.Range(1), 1)
-        test_comp(F.Range(F.Range(1)), 1)
-        test_comp(F.Constant(F.Set([F.Range(F.Range(1))])), 1)
-
-    def test_modules(self):
-        class Modules(Module):
-            UART_A: F.UART_Base
-            UART_B: F.UART_Base
-            UART_C: F.UART_Base
-
-        m = Modules()
-
-        UART_A = m.UART_A
-        UART_B = m.UART_B
-        UART_C = m.UART_C
-
-        UART_A.connect(UART_B)
-
-        UART_A.baud.merge(F.Constant(9600 * P.baud))
-
-        resolve_dynamic_parameters(m.get_graph())
-
-        for uart in [UART_A, UART_B]:
-            self.assertEqual(uart.baud.get_most_narrow(), 9600 * P.baud)
-
-        UART_C.baud.merge(F.Range(1200 * P.baud, 115200 * P.baud))
-        UART_A.connect(UART_C)
-        resolve_dynamic_parameters(m.get_graph())
-
-        for uart in [UART_A, UART_B, UART_C]:
-            self.assertEqual(uart.baud.get_most_narrow(), 9600 * P.baud)
-
-        resistor = F.Resistor()
-
-        self.assertIsInstance(
-            resistor.get_current_flow_by_voltage_resistance(F.Constant(0.5)),
-            F.Operation,
-=======
+
+
 def test_simplify():
     class App(Module):
         ops = L.list_field(
@@ -286,12 +61,12 @@
             lambda: Parameter(
                 units=dimensionless, within=Range(0, 1, units=dimensionless)
             ),
->>>>>>> e7db104f
         )
 
     app = App()
 
-    # (((((((((((A + B + 1) + C + 2) * D * 3) * E * 4) * F * 5) * G * (A - A)) + H + 7) + I + 8) + J + 9) - 3) - 4) < 11
+    # (((((((((((A + B + 1) + C + 2) * D * 3) * E * 4) * F * 5) * G * (A - A)) + H + 7)
+    #  + I + 8) + J + 9) - 3) - 4) < 11
     # => (H + I + J + 17) < 11
     constants = [c * dimensionless for c in range(0, 10)]
     constants[5] = app.ops[0] - app.ops[0]
@@ -336,45 +111,6 @@
     solver = DefaultSolver()
     solver.phase_one_no_guess_solving(G)
 
-<<<<<<< HEAD
-        class App(Module):
-            led: F.PoweredLED
-            battery: F.Battery
-
-            def __preinit__(self) -> None:
-                self.led.power.connect(self.battery.power)
-
-                # Parametrize
-                self.led.led.color.merge(F.LED.Color.YELLOW)
-                self.led.led.brightness.merge(
-                    TypicalLuminousIntensity.APPLICATION_LED_INDICATOR_INSIDE.value.value
-                )
-
-        app = App()
-
-        bcell = app.battery.specialize(F.ButtonCell())
-        bcell.voltage.merge(3 * P.V)
-        bcell.capacity.merge(F.Range.from_center(225 * P.mAh, 50 * P.mAh))
-        bcell.material.merge(F.ButtonCell.Material.Lithium)
-        bcell.size.merge(F.ButtonCell.Size.N_2032)
-        bcell.shape.merge(F.ButtonCell.Shape.Round)
-
-        app.led.led.color.merge(F.LED.Color.YELLOW)
-        app.led.led.max_brightness.merge(500 * P.millicandela)
-        app.led.led.forward_voltage.merge(1.2 * P.V)
-        app.led.led.max_current.merge(20 * P.mA)
-
-        resolve_dynamic_parameters(app.get_graph())
-
-        v = app.battery.voltage
-        # vbcell = bcell.voltage
-        # print(pretty_param_tree_top(v))
-        # print(pretty_param_tree_top(vbcell))
-        self.assertEqual(v.get_most_narrow(), 3 * P.V)
-        r = app.led.current_limiting_resistor.resistance
-        r = r.get_most_narrow()
-        self.assertIsInstance(r, F.Range, f"{type(r)}")
-=======
 
 def test_alias_classes():
     p0, p1, p2, p3, p4 = (
@@ -405,7 +141,6 @@
 
     class App(Node):
         p1 = L.f_field(Parameter)(units=P.V)
->>>>>>> e7db104f
 
     app = App()
 
