--- conflicted
+++ resolved
@@ -94,22 +94,22 @@
                                 ],
                                 "links": [
                                     {
-<<<<<<< HEAD
-                                        "signal": "output",
-=======
->>>>>>> 9856e237
+                                        "name": "-",
                                         "source": "r_top.p2",
                                         "target": "r_bt.p1"
                                     },
                                     {
+                                        "name": "output",
                                         "source": "r_top.p2",
                                         "target": "output"
                                     },
                                     {
+                                        "name": "-",
                                         "source": "r_top.p1",
                                         "target": "input"
                                     },
                                     {
+                                        "name": "-",
                                         "source": "ground",
                                         "target": "r_bt.p2"
                                     }
