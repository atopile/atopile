--- conflicted
+++ resolved
@@ -126,14 +126,8 @@
         except Exception:
             config = TelemetryConfig()
 
-<<<<<<< HEAD
-        with atopile_yaml.open(encoding="utf-8") as f:
-            yaml = YAML()
-            config = TelemetryConfig(**(yaml.load(f) or {}))
-=======
         atopile_config_dir.mkdir(parents=True, exist_ok=True)
         yaml.dump(config.to_dict(), telemetry_yaml)
->>>>>>> 9bbfca66
 
         if config.telemetry is False:
             log.log(0, "Telemetry is disabled. Skipping telemetry logging.")
