"""
We collect anonymous telemetry data to help improve atopile.
To opt out, add `telemetry: false` to your project's ~/atopile/telemetry.yaml file.

What we collect:
- Hashed user id so we know how many unique users we have
- Hashed project id
- Error logs
- How long the build took
- ato version
- Git hash of current commit
"""

import hashlib
import importlib.metadata
import logging
import time
import uuid
from contextlib import contextmanager
from dataclasses import dataclass, field
from typing import Optional

from posthog import Posthog
from ruamel.yaml import YAML

from faebryk.libs.paths import get_config_dir
from faebryk.libs.util import cast_assert, once

log = logging.getLogger(__name__)

posthog = Posthog(
    # write-only API key, intended to be made public
    api_key="phc_IIl9Bip0fvyIzQFaOAubMYYM2aNZcn26Y784HcTeMVt",
    host="https://telemetry.atopileapi.com",
    sync_mode=True,
)


@dataclass
class TelemetryConfig:
    telemetry: bool | None = True
    id: str | None = field(default_factory=uuid.uuid4)


@once
def load_telemetry_config() -> TelemetryConfig:
    atopile_config_dir = get_config_dir()
    atopile_yaml = atopile_config_dir / "telemetry.yaml"

    if not atopile_yaml.exists():
        config = TelemetryConfig()
        atopile_config_dir.mkdir(parents=True, exist_ok=True)
        with atopile_yaml.open("w", encoding="utf-8") as f:
            yaml = YAML()
            yaml.dump(config, f)
        return config

    with atopile_yaml.open(encoding="utf-8") as f:
        yaml = YAML()
        config = TelemetryConfig(**yaml.load(f))

    if config.telemetry is False:
        log.log(0, "Telemetry is disabled. Skipping telemetry logging.")
        posthog.disabled = True

    return config


def get_email() -> str | None:
    """Get the git user email."""
    try:
        import git

        try:
            repo = git.Repo(search_parent_directories=True)
            config_reader = repo.config_reader()
<<<<<<< HEAD
            return cast_assert(str, config_reader.get_value("user", "email", None))
        except (git.InvalidGitRepositoryError, git.NoSuchPathError, ValueError):
            return None
=======
            return cast_assert(str, config_reader.get_value("user", "email", "unknown"))
        except (
            git.InvalidGitRepositoryError,
            git.NoSuchPathError,
            ValueError,
            AttributeError,
        ):
            return "unknown"
>>>>>>> 0dd6424b
    except ImportError:
        return None


def get_current_git_hash() -> Optional[str]:
    """Get the current git commit hash."""
    try:
        import git

        try:
            repo = git.Repo(search_parent_directories=True)
            return repo.head.commit.hexsha
        except (
            git.InvalidGitRepositoryError,
            git.NoSuchPathError,
            ValueError,
            AttributeError,
        ):
            return None
    except ImportError:
        return None


def commonise_project_url(git_url: str) -> str:
    """
    Commonize the remote which could be in either of these forms:
        - https://github.com/atopile/atopile.git
        - git@github.com:atopile/atopile.git
    ... to "github.com/atopile/atopile"
    """

    if git_url.startswith("https://"):
        git_url = git_url[8:]
    elif git_url.startswith("git@"):
        git_url = git_url[4:]
        git_url = "/".join(git_url.split(":", 1))

    if git_url.endswith(".git"):
        git_url = git_url[:-4]

    return git_url


def get_project_id() -> Optional[str]:
    """Get the hashed project ID from the git URL of the project, if not available, return 'none'."""  # noqa: E501  # pre-existing
    try:
        import git

        try:
            repo = git.Repo(search_parent_directories=True)
            if not repo.remotes:
                return None
            git_url = repo.remotes.origin.url
            if not git_url:
                return None
        except (
            git.InvalidGitRepositoryError,
            git.NoSuchPathError,
            ValueError,
            AttributeError,
        ):
            return None
    except ImportError:
        # no git executable
        return None

    project_url = commonise_project_url(git_url)

    log.log(0, "Project URL: %s", project_url)

    # Hash the project ID to de-identify it
    return hashlib.sha256(project_url.encode()).hexdigest()


@contextmanager
def log_to_posthog(event: str, properties: dict | None = None):
    config = load_telemetry_config()

    if config.telemetry is False:
        yield
        return

    start_time = time.time()

    def _make_properties():
        return {
            "duration": time.time() - start_time,
            "project_id": get_project_id(),
            "project_git_hash": get_current_git_hash(),
            "atopile_version": importlib.metadata.version("atopile"),
            "email": get_email(),
            **(properties or {}),
        }

    try:
        yield
    except Exception as e:
        posthog.capture_exception(e, config.id, _make_properties())
        raise

    try:
        posthog.capture(
            distinct_id=config.id,
            event=event,
            properties=_make_properties(),
        )
    except Exception as e:
        log.debug("Failed to log telemetry data: %s", e, exc_info=e)<|MERGE_RESOLUTION|>--- conflicted
+++ resolved
@@ -74,20 +74,14 @@
         try:
             repo = git.Repo(search_parent_directories=True)
             config_reader = repo.config_reader()
-<<<<<<< HEAD
             return cast_assert(str, config_reader.get_value("user", "email", None))
-        except (git.InvalidGitRepositoryError, git.NoSuchPathError, ValueError):
-            return None
-=======
-            return cast_assert(str, config_reader.get_value("user", "email", "unknown"))
         except (
             git.InvalidGitRepositoryError,
             git.NoSuchPathError,
             ValueError,
             AttributeError,
         ):
-            return "unknown"
->>>>>>> 0dd6424b
+            return None
     except ImportError:
         return None
 
