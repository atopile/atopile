--- conflicted
+++ resolved
@@ -214,12 +214,6 @@
             # we're allowed to make modules into components, but not visa-versa
             # otherwise the class-type must be the same fundemental type as the superclass
             superclass = ModelVertexView(self.model, superclass_path)
-<<<<<<< HEAD
-            if (
-                block_type == VertexType.module
-                and superclass.vertex_type != VertexType.module
-            ):
-=======
             allowed_class_types = [superclass.vertex_type]
             if block_type == VertexType.component:
                 allowed_class_types += [VertexType.module]
@@ -228,7 +222,6 @@
                 allowed_class_types_friendly = " or ".join(
                     e.value for e in allowed_class_types
                 )
->>>>>>> 3471ae31
                 raise LanguageError(
                     f"Superclass is a {superclass.vertex_type.value}, the subclass is trying to be a {block_type.value}, but must be a {allowed_class_types_friendly}",
                     self.current_file,
