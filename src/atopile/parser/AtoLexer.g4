lexer grammar AtoLexer;

// All comments that start with "///" are copy-pasted from The Python Language Reference

tokens {
	INDENT,
	DEDENT
}

options {
	superClass = AtoLexerBase;
}

/*
 * lexer rules
 */

STRING: STRING_LITERAL | BYTES_LITERAL;

NUMBER: INTEGER | FLOAT_NUMBER | IMAG_NUMBER;

INTEGER:
	DECIMAL_INTEGER
	| OCT_INTEGER
	| HEX_INTEGER
	| BIN_INTEGER;

COMPONENT: 'component';
MODULE: 'module';
INTERFACE: 'interface';

PIN: 'pin';
SIGNAL: 'signal';

NEW: 'new';
FROM: 'from';
IMPORT: 'import';

FOR: 'for';
IN: 'in';

ASSERT: 'assert';
TO: 'to';

TRUE: 'True';
FALSE: 'False';

WITHIN: 'within';
IS: 'is';
PASS: 'pass';

<<<<<<< HEAD
TRAIT: 'trait';
=======
SPERM: '~>';
WIRE: '~';
>>>>>>> 36acbbb0

// Stuff from the Python3 grammer we based this on

/// identifier   ::=  id_start id_continue*
NAME: ID_START ID_CONTINUE*;

/// stringliteral ::= [stringprefix](shortstring | longstring) / stringprefix ::= "r" | "u" | "R" |
// "U" | "f" | "F" / | "fr" | "Fr" | "fR" | "FR" | "rf" | "rF" | "Rf" | "RF"
STRING_LITERAL: ([rR] | [uU] | [fF] | ( [fF] [rR]) | ( [rR] [fF]))? (
		SHORT_STRING
		| LONG_STRING
	);

/// bytesliteral ::= bytesprefix(shortbytes | longbytes) / bytesprefix ::= "b" | "B" | "br" | "Br" |
// "bR" | "BR" | "rb" | "rB" | "Rb" | "RB"
BYTES_LITERAL: ([bB] | ( [bB] [rR]) | ( [rR] [bB])) (
		SHORT_BYTES
		| LONG_BYTES
	);

/// decimalinteger ::=  nonzerodigit digit* | "0"+
DECIMAL_INTEGER: NON_ZERO_DIGIT DIGIT* | '0'+;

/// octinteger     ::=  "0" ("o" | "O") octdigit+
OCT_INTEGER: '0' [oO] OCT_DIGIT+;

/// hexinteger     ::=  "0" ("x" | "X") hexdigit+
HEX_INTEGER: '0' [xX] HEX_DIGIT+;

/// bininteger     ::=  "0" ("b" | "B") bindigit+
BIN_INTEGER: '0' [bB] BIN_DIGIT+;

/// floatnumber   ::=  pointfloat | exponentfloat
FLOAT_NUMBER: POINT_FLOAT | EXPONENT_FLOAT;

/// imagnumber ::=  (floatnumber | intpart) ("j" | "J")
IMAG_NUMBER: ( FLOAT_NUMBER | INT_PART) [jJ];

PLUS_OR_MINUS: PLUS_SLASH_MINUS | PLUS_MINUS_SIGN;
PLUS_SLASH_MINUS: '+/-';
PLUS_MINUS_SIGN: '\u00B1';

PERCENT: '%';
DOT: '.';
ELLIPSIS: '...';
STAR: '*';
OPEN_PAREN: '(';
CLOSE_PAREN: ')';
COMMA: ',';
COLON: ':';
SEMI_COLON: ';';
POWER: '**';
ASSIGN: '=';
OPEN_BRACK: '[';
CLOSE_BRACK: ']';
OR_OP: '|';
XOR: '^';
AND_OP: '&';
LEFT_SHIFT: '<<';
RIGHT_SHIFT: '>>';
ADD: '+';
MINUS: '-';
DIV: '/';
IDIV: '//';
// NOT_OP: '~';  // conflicts with connect
OPEN_BRACE: '{';
CLOSE_BRACE: '}';
LESS_THAN: '<';
GREATER_THAN: '>';
EQUALS: '==';
GT_EQ: '>=';
LT_EQ: '<=';
NOT_EQ_1: '<>';
NOT_EQ_2: '!=';
AT: '@';
ARROW: '->';
ADD_ASSIGN: '+=';
SUB_ASSIGN: '-=';
MULT_ASSIGN: '*=';
AT_ASSIGN: '@=';
DIV_ASSIGN: '/=';
AND_ASSIGN: '&=';
OR_ASSIGN: '|=';
XOR_ASSIGN: '^=';
LEFT_SHIFT_ASSIGN: '<<=';
RIGHT_SHIFT_ASSIGN: '>>=';
POWER_ASSIGN: '**=';
IDIV_ASSIGN: '//=';

// From Python3.12 lexer example credit Robert Einhorn (MIT License)
// https://github.com/antlr/grammars-v4/blob/6d13b1068d0fc9eba30a3f291fe62026fbc71c2f/python/python3_12/PythonLexer.g4#L169
// https://docs.python.org/3.12/reference/lexical_analysis.html#physical-lines
NEWLINE: '\r'? '\n'; // Unix, Windows

PRAGMA:
	'#pragma' ~[\r\n]*; // Keep on default channel (pre-comment)
// https://docs.python.org/3.12/reference/lexical_analysis.html#comments
COMMENT: '#' ~[\r\n]* -> channel(HIDDEN);

// https://docs.python.org/3.12/reference/lexical_analysis.html#whitespace-between-tokens
WS: [ \t\f]+ -> channel(HIDDEN);

// https://docs.python.org/3.12/reference/lexical_analysis.html#explicit-line-joining
EXPLICIT_LINE_JOINING: '\\' NEWLINE -> channel(HIDDEN);

ERRORTOKEN:
	.; // catch the unrecognized characters and redirect these errors to the parser

/*
 * fragments
 */

/// shortstring ::= "'" shortstringitem* "'" | '"' shortstringitem* '"' / shortstringitem ::=
// shortstringchar | stringescapeseq / shortstringchar ::= <any source character except "\" or
// newline or the quote>
fragment SHORT_STRING:
	'\'' (STRING_ESCAPE_SEQ | ~[\\\r\n\f'])* '\''
	| '"' ( STRING_ESCAPE_SEQ | ~[\\\r\n\f"])* '"';
/// longstring      ::=  "'''" longstringitem* "'''" | '"""' longstringitem* '"""'
fragment LONG_STRING:
	'\'\'\'' LONG_STRING_ITEM*? '\'\'\''
	| '"""' LONG_STRING_ITEM*? '"""';

/// longstringitem  ::=  longstringchar | stringescapeseq
fragment LONG_STRING_ITEM: LONG_STRING_CHAR | STRING_ESCAPE_SEQ;

/// longstringchar  ::=  <any source character except "\">
fragment LONG_STRING_CHAR: ~'\\';

/// stringescapeseq ::=  "\" <any source character>
fragment STRING_ESCAPE_SEQ: '\\' . | '\\' NEWLINE;

/// nonzerodigit   ::=  "1"..."9"
fragment NON_ZERO_DIGIT: [1-9];

/// digit          ::=  "0"..."9"
fragment DIGIT: [0-9];

/// octdigit       ::=  "0"..."7"
fragment OCT_DIGIT: [0-7];

/// hexdigit       ::=  digit | "a"..."f" | "A"..."F"
fragment HEX_DIGIT: [0-9a-fA-F];

/// bindigit       ::=  "0" | "1"
fragment BIN_DIGIT: [01];

/// pointfloat    ::=  [intpart] fraction | intpart "."
fragment POINT_FLOAT: INT_PART '.' INT_PART;

/// exponentfloat ::=  (intpart | pointfloat) exponent
fragment EXPONENT_FLOAT: ( INT_PART | POINT_FLOAT) EXPONENT;

/// intpart       ::=  digit+
fragment INT_PART: DIGIT+;

// /// fraction ::= "." digit+ fragment FRACTION : '.' DIGIT+ ;

/// exponent      ::=  ("e" | "E") ["+" | "-"] digit+
fragment EXPONENT: [eE] [+-]? DIGIT+;

/// shortbytes ::= "'" shortbytesitem* "'" | '"' shortbytesitem* '"' / shortbytesitem ::=
// shortbyteschar | bytesescapeseq
fragment SHORT_BYTES:
	'\'' (SHORT_BYTES_CHAR_NO_SINGLE_QUOTE | BYTES_ESCAPE_SEQ)* '\''
	| '"' (SHORT_BYTES_CHAR_NO_DOUBLE_QUOTE | BYTES_ESCAPE_SEQ)* '"';

/// longbytes      ::=  "'''" longbytesitem* "'''" | '"""' longbytesitem* '"""'
fragment LONG_BYTES:
	'\'\'\'' LONG_BYTES_ITEM*? '\'\'\''
	| '"""' LONG_BYTES_ITEM*? '"""';

/// longbytesitem  ::=  longbyteschar | bytesescapeseq
fragment LONG_BYTES_ITEM: LONG_BYTES_CHAR | BYTES_ESCAPE_SEQ;

/// shortbyteschar ::=  <any ASCII character except "\" or newline or the quote>
fragment SHORT_BYTES_CHAR_NO_SINGLE_QUOTE:
	[\u0000-\u0009]
	| [\u000B-\u000C]
	| [\u000E-\u0026]
	| [\u0028-\u005B]
	| [\u005D-\u007F];

fragment SHORT_BYTES_CHAR_NO_DOUBLE_QUOTE:
	[\u0000-\u0009]
	| [\u000B-\u000C]
	| [\u000E-\u0021]
	| [\u0023-\u005B]
	| [\u005D-\u007F];

/// longbyteschar  ::=  <any ASCII character except "\">
fragment LONG_BYTES_CHAR: [\u0000-\u005B] | [\u005D-\u007F];

/// bytesescapeseq ::=  "\" <any ASCII character>
fragment BYTES_ESCAPE_SEQ: '\\' [\u0000-\u007F];

fragment SPACES: [ \t]+;

fragment LINE_JOINING: '\\' SPACES? ( '\r'? '\n' | '\r' | '\f');

// TODO: ANTLR seems lack of some Unicode property support... $ curl
// https://www.unicode.org/Public/13.0.0/ucd/PropList.txt | grep Other_ID_ 1885..1886 ;
// Other_ID_Start # Mn [2] MONGOLIAN LETTER ALI GALI BALUDA..MONGOLIAN LETTER ALI GALI THREE BALUDA
// 2118 ; Other_ID_Start # Sm SCRIPT CAPITAL P 212E ; Other_ID_Start # So ESTIMATED SYMBOL
// 309B..309C ; Other_ID_Start # Sk [2] KATAKANA-HIRAGANA VOICED SOUND MARK..KATAKANA-HIRAGANA
// SEMI-VOICED SOUND MARK 00B7 ; Other_ID_Continue # Po MIDDLE DOT 0387 ; Other_ID_Continue # Po
// GREEK ANO TELEIA 1369..1371 ; Other_ID_Continue # No [9] ETHIOPIC DIGIT ONE..ETHIOPIC DIGIT NINE
// 19DA ; Other_ID_Continue # No NEW TAI LUE THAM DIGIT ONE

fragment UNICODE_OIDS:
	'\u1885' ..'\u1886'
	| '\u2118'
	| '\u212e'
	| '\u309b' ..'\u309c';

fragment UNICODE_OIDC:
	'\u00b7'
	| '\u0387'
	| '\u1369' ..'\u1371'
	| '\u19da';

/// id_start     ::=  <all characters in general categories Lu, Ll, Lt, Lm, Lo, Nl, the underscore, and characters with the Other_ID_Start property>
fragment ID_START:
	'_'
	| [\p{L}]
	| [\p{Nl}]
	//| [\p{Other_ID_Start}]
	| UNICODE_OIDS;

/// id_continue  ::=  <all characters in id_start, plus characters in the categories Mn, Mc, Nd, Pc and others with the Other_ID_Continue property>
fragment ID_CONTINUE:
	ID_START
	| [\p{Mn}]
	| [\p{Mc}]
	| [\p{Nd}]
	| [\p{Pc}]
	//| [\p{Other_ID_Continue}]
	| UNICODE_OIDC;<|MERGE_RESOLUTION|>--- conflicted
+++ resolved
@@ -49,12 +49,10 @@
 IS: 'is';
 PASS: 'pass';
 
-<<<<<<< HEAD
 TRAIT: 'trait';
-=======
+
 SPERM: '~>';
 WIRE: '~';
->>>>>>> 36acbbb0
 
 // Stuff from the Python3 grammer we based this on
 
