lexer grammar AtoLexer;

// All comments that start with "///" are copy-pasted from The Python Language Reference

tokens {
	INDENT,
	DEDENT
}

options {
	superClass = AtoLexerBase;
}

/*
 * lexer rules
 */

STRING: STRING_LITERAL | BYTES_LITERAL;

NUMBER: INTEGER | FLOAT_NUMBER | IMAG_NUMBER;

INTEGER:
	DECIMAL_INTEGER
	| OCT_INTEGER
	| HEX_INTEGER
	| BIN_INTEGER;

COMPONENT: 'component';
MODULE: 'module';
INTERFACE: 'interface';

PIN: 'pin';
SIGNAL: 'signal';

NEW: 'new';
FROM: 'from';
IMPORT: 'import';

ASSERT: 'assert';
TO: 'to';

TRUE: 'True';
FALSE: 'False';

WITHIN: 'within';
IS: 'is';
PASS: 'pass';

<<<<<<< HEAD
DIRECTED_CONNECT: '~>';
CONNECT: '~';

// Stuff from the Python3 grammar we based this on
=======
// Stuff from the Python3 grammer we based this on
>>>>>>> 89f009ba

/// identifier   ::=  id_start id_continue*
NAME: ID_START ID_CONTINUE*;

/// stringliteral ::= [stringprefix](shortstring | longstring) / stringprefix ::= "r" | "u" | "R" |
// "U" | "f" | "F" / | "fr" | "Fr" | "fR" | "FR" | "rf" | "rF" | "Rf" | "RF"
STRING_LITERAL: ([rR] | [uU] | [fF] | ( [fF] [rR]) | ( [rR] [fF]))? (
		SHORT_STRING
		| LONG_STRING
	);

/// bytesliteral ::= bytesprefix(shortbytes | longbytes) / bytesprefix ::= "b" | "B" | "br" | "Br" |
// "bR" | "BR" | "rb" | "rB" | "Rb" | "RB"
BYTES_LITERAL: ([bB] | ( [bB] [rR]) | ( [rR] [bB])) (
		SHORT_BYTES
		| LONG_BYTES
	);

/// decimalinteger ::=  nonzerodigit digit* | "0"+
DECIMAL_INTEGER: NON_ZERO_DIGIT DIGIT* | '0'+;

/// octinteger     ::=  "0" ("o" | "O") octdigit+
OCT_INTEGER: '0' [oO] OCT_DIGIT+;

/// hexinteger     ::=  "0" ("x" | "X") hexdigit+
HEX_INTEGER: '0' [xX] HEX_DIGIT+;

/// bininteger     ::=  "0" ("b" | "B") bindigit+
BIN_INTEGER: '0' [bB] BIN_DIGIT+;

/// floatnumber   ::=  pointfloat | exponentfloat
FLOAT_NUMBER: POINT_FLOAT | EXPONENT_FLOAT;

/// imagnumber ::=  (floatnumber | intpart) ("j" | "J")
IMAG_NUMBER: ( FLOAT_NUMBER | INT_PART) [jJ];

PLUS_OR_MINUS: PLUS_SLASH_MINUS | PLUS_MINUS_SIGN;
PLUS_SLASH_MINUS: '+/-';
PLUS_MINUS_SIGN: '\u00B1';

PERCENT: '%';
DOT: '.';
ELLIPSIS: '...';
STAR: '*';
OPEN_PAREN: '(';
CLOSE_PAREN: ')';
COMMA: ',';
COLON: ':';
SEMI_COLON: ';';
POWER: '**';
ASSIGN: '=';
OPEN_BRACK: '[';
CLOSE_BRACK: ']';
OR_OP: '|';
XOR: '^';
AND_OP: '&';
LEFT_SHIFT: '<<';
RIGHT_SHIFT: '>>';
ADD: '+';
MINUS: '-';
DIV: '/';
IDIV: '//';
// NOT_OP: '~';  // conflicts with connect
OPEN_BRACE: '{';
CLOSE_BRACE: '}';
LESS_THAN: '<';
GREATER_THAN: '>';
EQUALS: '==';
GT_EQ: '>=';
LT_EQ: '<=';
NOT_EQ_1: '<>';
NOT_EQ_2: '!=';
AT: '@';
ARROW: '->';
ADD_ASSIGN: '+=';
SUB_ASSIGN: '-=';
MULT_ASSIGN: '*=';
AT_ASSIGN: '@=';
DIV_ASSIGN: '/=';
AND_ASSIGN: '&=';
OR_ASSIGN: '|=';
XOR_ASSIGN: '^=';
LEFT_SHIFT_ASSIGN: '<<=';
RIGHT_SHIFT_ASSIGN: '>>=';
POWER_ASSIGN: '**=';
IDIV_ASSIGN: '//=';

// From Python3.12 lexer example credit Robert Einhorn (MIT License)
// https://github.com/antlr/grammars-v4/blob/6d13b1068d0fc9eba30a3f291fe62026fbc71c2f/python/python3_12/PythonLexer.g4#L169
// https://docs.python.org/3.12/reference/lexical_analysis.html#physical-lines
NEWLINE: '\r'? '\n'; // Unix, Windows

PRAGMA:
	'#pragma' ~[\r\n]*; // Keep on default channel (pre-comment)
// https://docs.python.org/3.12/reference/lexical_analysis.html#comments
COMMENT: '#' ~[\r\n]* -> channel(HIDDEN);

// https://docs.python.org/3.12/reference/lexical_analysis.html#whitespace-between-tokens
WS: [ \t\f]+ -> channel(HIDDEN);

// https://docs.python.org/3.12/reference/lexical_analysis.html#explicit-line-joining
EXPLICIT_LINE_JOINING: '\\' NEWLINE -> channel(HIDDEN);

ERRORTOKEN:
	.; // catch the unrecognized characters and redirect these errors to the parser

/*
 * fragments
 */

/// shortstring ::= "'" shortstringitem* "'" | '"' shortstringitem* '"' / shortstringitem ::=
// shortstringchar | stringescapeseq / shortstringchar ::= <any source character except "\" or
// newline or the quote>
fragment SHORT_STRING:
	'\'' (STRING_ESCAPE_SEQ | ~[\\\r\n\f'])* '\''
	| '"' ( STRING_ESCAPE_SEQ | ~[\\\r\n\f"])* '"';
/// longstring      ::=  "'''" longstringitem* "'''" | '"""' longstringitem* '"""'
fragment LONG_STRING:
	'\'\'\'' LONG_STRING_ITEM*? '\'\'\''
	| '"""' LONG_STRING_ITEM*? '"""';

/// longstringitem  ::=  longstringchar | stringescapeseq
fragment LONG_STRING_ITEM: LONG_STRING_CHAR | STRING_ESCAPE_SEQ;

/// longstringchar  ::=  <any source character except "\">
fragment LONG_STRING_CHAR: ~'\\';

/// stringescapeseq ::=  "\" <any source character>
fragment STRING_ESCAPE_SEQ: '\\' . | '\\' NEWLINE;

/// nonzerodigit   ::=  "1"..."9"
fragment NON_ZERO_DIGIT: [1-9];

/// digit          ::=  "0"..."9"
fragment DIGIT: [0-9];

/// octdigit       ::=  "0"..."7"
fragment OCT_DIGIT: [0-7];

/// hexdigit       ::=  digit | "a"..."f" | "A"..."F"
fragment HEX_DIGIT: [0-9a-fA-F];

/// bindigit       ::=  "0" | "1"
fragment BIN_DIGIT: [01];

/// pointfloat    ::=  [intpart] fraction | intpart "."
fragment POINT_FLOAT: INT_PART '.' INT_PART;

/// exponentfloat ::=  (intpart | pointfloat) exponent
fragment EXPONENT_FLOAT: ( INT_PART | POINT_FLOAT) EXPONENT;

/// intpart       ::=  digit+
fragment INT_PART: DIGIT+;

// /// fraction ::= "." digit+ fragment FRACTION : '.' DIGIT+ ;

/// exponent      ::=  ("e" | "E") ["+" | "-"] digit+
fragment EXPONENT: [eE] [+-]? DIGIT+;

/// shortbytes ::= "'" shortbytesitem* "'" | '"' shortbytesitem* '"' / shortbytesitem ::=
// shortbyteschar | bytesescapeseq
fragment SHORT_BYTES:
	'\'' (SHORT_BYTES_CHAR_NO_SINGLE_QUOTE | BYTES_ESCAPE_SEQ)* '\''
	| '"' (SHORT_BYTES_CHAR_NO_DOUBLE_QUOTE | BYTES_ESCAPE_SEQ)* '"';

/// longbytes      ::=  "'''" longbytesitem* "'''" | '"""' longbytesitem* '"""'
fragment LONG_BYTES:
	'\'\'\'' LONG_BYTES_ITEM*? '\'\'\''
	| '"""' LONG_BYTES_ITEM*? '"""';

/// longbytesitem  ::=  longbyteschar | bytesescapeseq
fragment LONG_BYTES_ITEM: LONG_BYTES_CHAR | BYTES_ESCAPE_SEQ;

/// shortbyteschar ::=  <any ASCII character except "\" or newline or the quote>
fragment SHORT_BYTES_CHAR_NO_SINGLE_QUOTE:
	[\u0000-\u0009]
	| [\u000B-\u000C]
	| [\u000E-\u0026]
	| [\u0028-\u005B]
	| [\u005D-\u007F];

fragment SHORT_BYTES_CHAR_NO_DOUBLE_QUOTE:
	[\u0000-\u0009]
	| [\u000B-\u000C]
	| [\u000E-\u0021]
	| [\u0023-\u005B]
	| [\u005D-\u007F];

/// longbyteschar  ::=  <any ASCII character except "\">
fragment LONG_BYTES_CHAR: [\u0000-\u005B] | [\u005D-\u007F];

/// bytesescapeseq ::=  "\" <any ASCII character>
fragment BYTES_ESCAPE_SEQ: '\\' [\u0000-\u007F];

fragment SPACES: [ \t]+;

fragment LINE_JOINING: '\\' SPACES? ( '\r'? '\n' | '\r' | '\f');

// TODO: ANTLR seems lack of some Unicode property support... $ curl
// https://www.unicode.org/Public/13.0.0/ucd/PropList.txt | grep Other_ID_ 1885..1886 ;
// Other_ID_Start # Mn [2] MONGOLIAN LETTER ALI GALI BALUDA..MONGOLIAN LETTER ALI GALI THREE BALUDA
// 2118 ; Other_ID_Start # Sm SCRIPT CAPITAL P 212E ; Other_ID_Start # So ESTIMATED SYMBOL
// 309B..309C ; Other_ID_Start # Sk [2] KATAKANA-HIRAGANA VOICED SOUND MARK..KATAKANA-HIRAGANA
// SEMI-VOICED SOUND MARK 00B7 ; Other_ID_Continue # Po MIDDLE DOT 0387 ; Other_ID_Continue # Po
// GREEK ANO TELEIA 1369..1371 ; Other_ID_Continue # No [9] ETHIOPIC DIGIT ONE..ETHIOPIC DIGIT NINE
// 19DA ; Other_ID_Continue # No NEW TAI LUE THAM DIGIT ONE

fragment UNICODE_OIDS:
	'\u1885' ..'\u1886'
	| '\u2118'
	| '\u212e'
	| '\u309b' ..'\u309c';

fragment UNICODE_OIDC:
	'\u00b7'
	| '\u0387'
	| '\u1369' ..'\u1371'
	| '\u19da';

/// id_start     ::=  <all characters in general categories Lu, Ll, Lt, Lm, Lo, Nl, the underscore, and characters with the Other_ID_Start property>
fragment ID_START:
	'_'
	| [\p{L}]
	| [\p{Nl}]
	//| [\p{Other_ID_Start}]
	| UNICODE_OIDS;

/// id_continue  ::=  <all characters in id_start, plus characters in the categories Mn, Mc, Nd, Pc and others with the Other_ID_Continue property>
fragment ID_CONTINUE:
	ID_START
	| [\p{Mn}]
	| [\p{Mc}]
	| [\p{Nd}]
	| [\p{Pc}]
	//| [\p{Other_ID_Continue}]
	| UNICODE_OIDC;<|MERGE_RESOLUTION|>--- conflicted
+++ resolved
@@ -46,14 +46,10 @@
 IS: 'is';
 PASS: 'pass';
 
-<<<<<<< HEAD
 DIRECTED_CONNECT: '~>';
 CONNECT: '~';
 
-// Stuff from the Python3 grammar we based this on
-=======
 // Stuff from the Python3 grammer we based this on
->>>>>>> 89f009ba
 
 /// identifier   ::=  id_start id_continue*
 NAME: ID_START ID_CONTINUE*;
