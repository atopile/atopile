--- conflicted
+++ resolved
@@ -14,11 +14,7 @@
 import faebryk.library._F as F
 import faebryk.libs.library.L as L
 from atopile import address
-<<<<<<< HEAD
-from faebryk.libs.library.L import Range
-=======
 from faebryk.libs.exceptions import DeprecatedException, downgrade
->>>>>>> 759737c8
 from faebryk.libs.picker.picker import DescriptiveProperties
 from faebryk.libs.util import has_attr_or_property, write_only_property
 
@@ -196,11 +192,11 @@
         super().__init__(*args, **kwargs)
 
     @property
-    def value(self) -> Range:
+    def value(self) -> L.Range:
         return self.resistance
 
     @value.setter
-    def value(self, value: Range):
+    def value(self, value: L.Range):
         _alias_is(self.resistance, value)
 
     @write_only_property
@@ -245,11 +241,11 @@
         power: F.ElectricPower
 
     @property
-    def value(self) -> Range:
+    def value(self) -> L.Range:
         return self.capacitance
 
     @value.setter
-    def value(self, value: Range):
+    def value(self, value: L.Range):
         _alias_is(self.capacitance, value)
 
     @write_only_property
