from typing import TYPE_CHECKING

import faebryk.core.node as fabll
from atopile.cli.logging_ import LoggingStage
from atopile.config import BuildType, config
from faebryk.library import _F as F

if TYPE_CHECKING:
    pass


def init_app() -> fabll.Module:
    with LoggingStage(name=f"init-{config.build.name}", description="Initializing app"):
        match config.build.build_type:
            case BuildType.ATO:
                return _init_ato_app()
            case BuildType.PYTHON:
                app = _init_python_app()
                app.add(F.is_app_root())
                return app
            case _:
                raise ValueError(f"Unknown build type: {config.build.build_type}")


def _init_python_app() -> fabll.Module:
    """Initialize a specific .py build."""

    from atopile import errors
    from faebryk.libs.util import import_from_path

    try:
        app_class = import_from_path(
            config.build.entry_file_path, config.build.entry_section
        )
    except FileNotFoundError as e:
        raise errors.UserFileNotFoundError(
            f"Cannot find build entry {config.build.address}"
        ) from e
    except Exception as e:
        raise errors.UserPythonModuleError(
            f"Cannot import build entry {config.build.address}"
        ) from e

    if not isinstance(app_class, type):
        raise errors.UserPythonLoadError(
            f"Build entry {config.build.address} is not a module we can instantiate"
        )

    try:
        app = app_class()
    except Exception as e:
        raise errors.UserPythonConstructionError(
            f"Cannot construct build entry {config.build.address}"
        ) from e

    return app


def _init_ato_app() -> fabll.Module:
    """Initialize a specific .ato build."""

<<<<<<< HEAD
    from atopile.compiler import front_end
    from atopile.compiler.datatypes import TypeRef
    from faebryk.libs.library import L
=======
    import faebryk.core.node as fabll
    from atopile import front_end
    from atopile.datatypes import TypeRef
>>>>>>> b6c86957

    node = front_end.bob.build_file(
        config.build.entry_file_path,
        TypeRef.from_path_str(config.build.entry_section),
    )
    assert isinstance(node, fabll.Module)
    return node<|MERGE_RESOLUTION|>--- conflicted
+++ resolved
@@ -59,15 +59,9 @@
 def _init_ato_app() -> fabll.Module:
     """Initialize a specific .ato build."""
 
-<<<<<<< HEAD
+    import faebryk.core.node as fabll
     from atopile.compiler import front_end
     from atopile.compiler.datatypes import TypeRef
-    from faebryk.libs.library import L
-=======
-    import faebryk.core.node as fabll
-    from atopile import front_end
-    from atopile.datatypes import TypeRef
->>>>>>> b6c86957
 
     node = front_end.bob.build_file(
         config.build.entry_file_path,
