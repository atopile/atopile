--- conflicted
+++ resolved
@@ -1,10 +1,7 @@
 import logging
 from functools import cache
 from pathlib import Path
-<<<<<<< HEAD
 from typing import Any, Optional
-=======
->>>>>>> cce83e56
 
 import pandas as pd
 import pint
@@ -97,7 +94,6 @@
     title = "No component matches parameters"
 
 
-<<<<<<< HEAD
 component_cache: dict[str, Any]
 cache_file_path: Path
 
@@ -166,15 +162,11 @@
     save_cache()
 
 
+@cache
 def _get_generic_from_db(component_addr: str) -> dict[str, Any]:
-=======
-@cache
-def _get_generic_from_db(component_addr: str) -> dict:
->>>>>>> cce83e56
     """
     Return the MPN for a component given its address
     """
-<<<<<<< HEAD
     log.debug("Fetching component for %s", component_addr)
 
     specd_data = instance_methods.get_data_dict(component_addr)
@@ -240,68 +232,6 @@
     update_cache(component_addr, best_component, specd_data_dict)
 
     return best_component
-=======
-    specd_mpn = _get_specd_mpn(component_addr)
-    specd_data = instance_methods.get_data_dict(component_addr)
-
-    df = _get_pandas_data()
-    filters = []
-
-    specd_type = _generic_to_type_map[specd_mpn]
-    filters.append(f"type == '{specd_type}'")
-
-    # Apply filters we know how to process
-    try:
-        value_range = specd_data["value"]
-    except KeyError as ex:
-        raise KeyError("Generics are missing data - internal error") from ex
-
-    if not isinstance(value_range, Physical):
-        raise errors.AtoTypeError(f"Value must be a Physical, not {type(value_range)} for $addr", addr=component_addr)
-
-    # Ensure the component's value is completely contained within the specd value
-    try:
-        generic_unit = _generic_to_unit_map[specd_mpn]
-        min_float_val = (value_range.min_val * value_range.unit).to(generic_unit).magnitude
-        max_float_val = (value_range.max_val * value_range.unit).to(generic_unit).magnitude
-    except pint.DimensionalityError as ex:
-        raise errors.AtoTypeError(
-            f"{value_range.unit} cannot be converted to {generic_unit} for $addr", addr = component_addr,
-            title="Invalid unit",
-        ) from ex
-
-    filters.append(f"min_value >= {min_float_val}")
-    filters.append(f"max_value <= {max_float_val}")
-
-    # Ensure the component's footprint is correct
-    try:
-        database_footprint = _generics_to_db_fp_map[specd_data['footprint']]
-    except KeyError as ex:
-        raise errors.AtoKeyError(f"Can't find generic part that matches'{specd_data['footprint']}' for $addr. Change the part's mpn or footprint.", addr=component_addr) from ex
-
-    filters.append(f"Package == '{database_footprint}'")
-
-    # Combine filters using reduce
-    combined_filter = " & ".join(filters)
-    filtered_df = df.query(combined_filter)
-    if filtered_df.empty:
-        msg = "No component matching spec for $addr \n"
-        msg += "\n & ".join(filters)
-        raise NoMatchingComponent(msg, addr=component_addr)
-
-    # FIXME: Currently our cost function is dumb - it only knows dollars
-    # In the future this cost function should incorporate other things the user is
-    # likely to care about
-    idx_min = filtered_df["Price (USD)"].idxmin(skipna=True)
-
-    # In this case we seem to hit NaN, which implies we don't have
-    # cost info - which is really a bug in the db, but for the users' sake
-    # we'll just return the first component
-    if pd.isna(idx_min):
-        return filtered_df.iloc[0].to_dict()
-
-    return filtered_df.loc[idx_min].to_dict()
->>>>>>> cce83e56
 
 
 class MissingData(errors.AtoError):
@@ -354,14 +284,10 @@
     """
     if _is_generic(addr):
         db_data = _get_generic_from_db(addr)
-<<<<<<< HEAD
         if db_data:
             return db_data.get("description", "")
         else:
             return "?"
-=======
-        return f"{db_data['value']} {db_data['unit']}"
->>>>>>> cce83e56
 
     comp_data = instance_methods.get_data_dict(addr)
     # The default is okay here, because we're only generics
@@ -369,7 +295,6 @@
     return str(comp_data.get("value", ""))
 
 
-<<<<<<< HEAD
 # FIXME: this function's requirements might cause a circular dependency
 def download_footprint(addr: AddrStr, footprint_dir: Path):
     """
@@ -405,15 +330,12 @@
         raise errors.AtoInfraError("Failed to write footprint file", addr=addr) from ex
 
 
-=======
->>>>>>> cce83e56
 # Footprints come from the users' code, so we reference that directly
 @cache
 def get_footprint(addr: AddrStr) -> str:
     """
     Return the footprint for a component
     """
-<<<<<<< HEAD
     if _is_generic(addr):
         db_data = _get_generic_from_db(addr)
 
@@ -426,8 +348,6 @@
             ) from ex
         return footprint
 
-=======
->>>>>>> cce83e56
     comp_data = instance_methods.get_data_dict(addr)
     try:
         return comp_data["footprint"]
@@ -437,7 +357,6 @@
         ) from ex
 
 
-<<<<<<< HEAD
 @cache
 def get_package(addr: AddrStr) -> str:
     """
@@ -454,8 +373,6 @@
         raise MissingData("$addr has no package", title="No Package", addr=addr) from ex
 
 
-=======
->>>>>>> cce83e56
 class DesignatorManager:
     """TODO:"""
 
