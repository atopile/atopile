--- conflicted
+++ resolved
@@ -150,6 +150,32 @@
         logger.info("No changes to layout. Not writing %s", config.build.paths.layout)
     else:
         logger.info(f"Updating layout {config.build.paths.layout}")
+        sync = LayoutSync(pcb_file.kicad_pcb)
+        original_fps = {
+            addr: fp
+            for fp in original_pcb_file.kicad_pcb.footprints
+            if (addr := fp.try_get_property("atopile_address"))
+        }
+        current_fps = {
+            addr: fp
+            for fp in pcb_file.kicad_pcb.footprints
+            if (addr := fp.try_get_property("atopile_address"))
+        }
+        new_fps = {k: v for k, v in current_fps.items() if k not in original_fps}
+        sync.sync_groups()
+        groups_to_update = {
+            gname
+            for gname, fps in sync.groups.items()
+            if {
+                addr
+                for fp, _ in fps
+                if (addr := fp.try_get_property("atopile_address"))
+            }.issubset(new_fps)
+        }
+
+        for group_name in groups_to_update:
+            sync.pull_group_layout(group_name)
+
         pcb_file.dumps(config.build.paths.layout)
 
 
@@ -268,77 +294,7 @@
         )
         logger.info(f"Backing up layout to {backup_file}")
         backup_file.write_bytes(config.build.paths.layout.read_bytes())
-<<<<<<< HEAD
-
-        if pcb.pcb_file == original_pcb:
-            if config.build.frozen:
-                logger.info("No changes to layout. Passed --frozen check.")
-            else:
-                logger.info(
-                    f"No changes to layout. Not writing {config.build.paths.layout}"
-                )
-        elif config.build.frozen:
-            original_path = config.build.paths.output_base.with_suffix(
-                ".original.kicad_pcb"
-            )
-            updated_path = config.build.paths.output_base.with_suffix(
-                ".updated.kicad_pcb"
-            )
-            original_pcb.dumps(original_path)
-            pcb.pcb_file.dumps(updated_path)
-
-            # TODO: make this a real util
-            def _try_relative(path: Path) -> Path:
-                try:
-                    return path.relative_to(Path.cwd(), walk_up=True)
-                except ValueError:
-                    return path
-
-            original_relative = _try_relative(original_path)
-            updated_relative = _try_relative(updated_path)
-
-            raise UserException(
-                "Built as frozen, but layout changed. \n"
-                f"Original layout: {original_relative}\n"
-                f"Updated layout: {updated_relative}\n"
-                "You can see the changes by running:\n"
-                f'`diff --color "{original_relative}" "{updated_relative}"`',
-                title="Frozen failed",
-                # No markdown=False here because we have both a command and paths
-            )
-        else:
-            logger.info(f"Updating layout {config.build.paths.layout}")
-            # sync layout
-            sync = LayoutSync(pcb.pcb_file.kicad_pcb)
-            original_fps = {
-                addr: fp
-                for fp in original_pcb.kicad_pcb.footprints
-                if (addr := fp.try_get_property("atopile_address"))
-            }
-            current_fps = {
-                addr: fp
-                for fp in pcb.pcb_file.kicad_pcb.footprints
-                if (addr := fp.try_get_property("atopile_address"))
-            }
-            new_fps = {k: v for k, v in current_fps.items() if k not in original_fps}
-            sync.sync_groups()
-            groups_to_update = {
-                gname
-                for gname, fps in sync.groups.items()
-                if {
-                    addr
-                    for fp, _ in fps
-                    if (addr := fp.try_get_property("atopile_address"))
-                }.issubset(new_fps)
-            }
-
-            for group_name in groups_to_update:
-                sync.pull_group_layout(group_name)
-
-            pcb.pcb_file.dumps(config.build.paths.layout)
-=======
         _update_layout(pcb.pcb_file, original_pcb)
->>>>>>> 4e0bc823
 
     # Figure out what targets to build
     if config.build.targets == ["__default__"]:
