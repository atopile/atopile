import json
import logging
import shutil
import time
from copy import deepcopy
from pathlib import Path
from typing import Callable, Optional

from more_itertools import first

from atopile import layout
from atopile.config import config
from atopile.errors import UserException, UserPickError
from atopile.front_end import DeprecatedException
from faebryk.core.graph import GraphFunctions
from faebryk.core.module import Module
from faebryk.core.parameter import Parameter
from faebryk.core.solver.defaultsolver import DefaultSolver
from faebryk.core.solver.solver import Solver
from faebryk.exporters.bom.jlcpcb import write_bom_jlcpcb
from faebryk.exporters.netlist.graph import attach_net_names, attach_nets_and_kicad_info
from faebryk.exporters.netlist.kicad.netlist_kicad import faebryk_netlist_to_kicad
from faebryk.exporters.netlist.netlist import make_fbrk_netlist_from_graph
from faebryk.exporters.parameters.parameters_to_file import export_parameters_to_file
from faebryk.exporters.pcb.kicad.artifacts import (
    export_dxf,
    export_gerber,
    export_glb,
    export_pick_and_place,
    export_step,
)
from faebryk.exporters.pcb.kicad.pcb import LibNotInTable, _get_footprint
from faebryk.exporters.pcb.kicad.transformer import PCB_Transformer
from faebryk.exporters.pcb.pick_and_place.jlcpcb import (
    convert_kicad_pick_and_place_to_jlcpcb,
)
from faebryk.library import _F as F
from faebryk.libs.app.checks import run_checks
from faebryk.libs.app.designators import (
    attach_random_designators,
    load_designators,
    override_names_with_designators,
)
from faebryk.libs.app.pcb import (
    apply_layouts,
    apply_netlist,
    apply_routing,
    create_footprint_library,
    ensure_footprint_lib,
    load_nets,
    open_pcb,
)
from faebryk.libs.app.picking import load_descriptive_properties
from faebryk.libs.exceptions import (
    UserResourceException,
    accumulate,
    downgrade,
    iter_through_errors,
)
from faebryk.libs.kicad.fileformats import (
    C_kicad_footprint_file,
    C_kicad_fp_lib_table_file,
    C_kicad_pcb_file,
)
from faebryk.libs.picker.picker import PickError, pick_part_recursively
<<<<<<< HEAD
from faebryk.libs.util import ConfigFlag, KeyErrorAmbiguous, cast_assert, once
=======
from faebryk.libs.util import KeyErrorAmbiguous
>>>>>>> 2488d200

logger = logging.getLogger(__name__)


def build(app: Module) -> None:
    """Build the project."""
    G = app.get_graph()
    solver = DefaultSolver()

    logger.info("Resolving bus parameters")
    try:
        F.is_bus_parameter.resolve_bus_parameters(G)
    # FIXME: this is a hack around a compiler bug
    except KeyErrorAmbiguous as ex:
        raise UserException(
            "Unfortunately, there's a compiler bug at the moment that means that "
            "this sometimes fails. Try again, and it'll probably work. "
            "See https://github.com/atopile/atopile/issues/807"
        ) from ex

    logger.info("Running checks")
    run_checks(app, G)

    # Pre-pick project checks - things to look at before time is spend ---------
    # Make sure the footprint libraries we're looking for exist
    consolidate_footprints(app)

    # Load PCB / cached --------------------------------------------------------
    pcb = C_kicad_pcb_file.loads(config.build.paths.layout)
    transformer = PCB_Transformer(pcb.kicad_pcb, G, app, cleanup=False)
    load_designators(G, attach=True)

    # Pre-run solver -----------------------------------------------------------
    parameters = app.get_children(False, types=Parameter)
    if parameters:
        logger.info("Simplifying parameter graph")
        solver.inspect_get_known_supersets(first(parameters), force_update=True)

    # Pickers ------------------------------------------------------------------
    if config.build.keep_picked_parts:
        load_descriptive_properties(G)
    try:
        pick_part_recursively(app, solver)
    except PickError as ex:
        raise UserPickError.from_pick_error(ex) from ex

    # fp-lib-table might need updating after footprints are downloaded during the
    # picking process
    ensure_footprint_lib(
        "lcsc",
        config.project.paths.component_lib
        / "footprints"
        / "lcsc.pretty",  # TODO: config property
    )

    # Re-attach because picking might have added new footprints
    # Many nodes gain their footprints from picking, meaning we'll gather more now
    transformer.attach(check_unattached=True)

    # Footprints ----------------------------------------------------------------
    # Use standard footprints for known packages regardless of
    # what's otherwise been specified.
    # FIXME: this currently includes explicitly set footprints, but shouldn't
    standardize_footprints(build_ctx, app, solver)
    create_footprint_library(build_ctx.paths, app)

    # Write Netlist ------------------------------------------------------------
    attach_random_designators(G)
    override_names_with_designators(G)
    nets = attach_nets_and_kicad_info(G)
    if config.build.keep_net_names:
        load_nets(G, attach=True)
    attach_net_names(nets)
    netlist = faebryk_netlist_to_kicad(make_fbrk_netlist_from_graph(G))

    # Update PCB --------------------------------------------------------------
    logger.info("Updating PCB")
    original_pcb = deepcopy(pcb)
    apply_netlist(files=(pcb, netlist))

    transformer.cleanup()

    if transform_trait := app.try_get_trait(F.has_layout_transform):
        logger.info("Transforming PCB")
        transform_trait.transform(transformer)

    # set layout
    apply_layouts(app)
    transformer.move_footprints()
    apply_routing(app, transformer)

    if pcb == original_pcb:
        if config.build.frozen:
            logger.info("No changes to layout. Passed --frozen check.")
        else:
            logger.info(
                f"No changes to layout. Not writing {config.build.paths.layout}"
            )
    elif config.build.frozen:
        original_path = config.build.paths.output_base.with_suffix(
            ".original.kicad_pcb"
        )
        updated_path = config.build.paths.output_base.with_suffix(".updated.kicad_pcb")
        original_pcb.dumps(original_path)
        pcb.dumps(updated_path)

        # TODO: make this a real util
        def _try_relative(path: Path) -> Path:
            try:
                return path.relative_to(Path.cwd(), walk_up=True)
            except ValueError:
                return path

        original_relative = _try_relative(original_path)
        updated_relative = _try_relative(updated_path)

        raise UserException(
            "Built as frozen, but layout changed. \n"
            f"Original layout: {original_relative}\n"
            f"Updated layout: {updated_relative}\n"
            "You can see the changes by running:\n"
            f'diff --color "{original_relative}" "{updated_relative}"',
            title="Frozen failed",
        )
    else:
        backup_file = config.build.paths.output_base.with_suffix(
            f".{time.strftime('%Y%m%d-%H%M%S')}.kicad_pcb"
        )
        logger.info(f"Backing up layout to {backup_file}")
        with config.build.paths.layout.open("rb") as f:
            backup_file.write_bytes(f.read())

        logger.info(f"Updating layout {config.build.paths.layout}")
        pcb.dumps(config.build.paths.layout)
        if config.project.pcbnew_auto:
            try:
                open_pcb(config.build.paths.layout)
            except FileNotFoundError:
                pass
            except RuntimeError as e:
                logger.info(
                    f"{e.args[0]}\nReload pcb manually by pressing Ctrl+O; Enter"
                )

    # Build targets -----------------------------------------------------------
    logger.info("Building targets")

    # Figure out what targets to build
    if config.build.targets == ["__default__"]:
        targets = muster.do_by_default
    elif config.build.targets == ["*"] or config.build.targets == ["all"]:
        targets = list(muster.targets.keys())
    else:
        targets = config.build.targets

    # Remove targets we don't know about, or are excluded
    excluded_targets = set(config.build.exclude_targets)
    known_targets = set(muster.targets.keys())
    targets = list(set(targets) - excluded_targets & known_targets)

    # Make the noise
    built_targets = []
    with accumulate() as accumulator:
        for target_name in targets:
            logger.info(f"Building '{target_name}' for '{config.build.name}' config")
            with accumulator.collect():
                muster.targets[target_name](app)
            built_targets.append(target_name)

    logger.info(
        f"Built {', '.join(f'\'{target}\'' for target in built_targets)} "
        f"for '{config.build.name}' config"
    )


TargetType = Callable[[Module], None]


class Muster:
    """A class to register targets to."""

    def __init__(self, logger: Optional[logging.Logger] = None) -> None:
        self.targets: dict[str, TargetType] = {}
        self.do_by_default: list[str] = []
        self.log = logger or logging.getLogger(__name__)

    def add_target(
        self, func: TargetType, name: Optional[str] = None, default: bool = True
    ):
        """Register a function as a target."""
        name = name or func.__name__
        self.targets[name] = func
        if default:
            self.do_by_default.append(name)
        return func

    def register(self, name: Optional[str] = None, default: bool = True):
        """Register a target under a given name."""

        def decorator(func: TargetType):
            self.add_target(func, name, default)
            return func

        return decorator


muster = Muster()


@muster.register("bom")
def generate_bom(app: Module) -> None:
    """Generate a BOM for the project."""
    write_bom_jlcpcb(
        app.get_children_modules(types=Module),
        config.build.paths.output_base.with_suffix(".bom.csv"),
    )


@muster.register("mfg-data", default=False)
def generate_manufacturing_data(app: Module) -> None:
    """Generate a designator map for the project."""
    export_step(
        config.build.paths.layout,
        step_file=config.build.paths.output_base.with_suffix(".pcba.step"),
    )
    export_glb(
        config.build.paths.layout,
        glb_file=config.build.paths.output_base.with_suffix(".pcba.glb"),
    )
    export_dxf(
        config.build.paths.layout,
        dxf_file=config.build.paths.output_base.with_suffix(".pcba.dxf"),
    )

    export_gerber(
        config.build.paths.layout,
        gerber_zip_file=config.build.paths.output_base.with_suffix(".gerber.zip"),
    )

    pnp_file = config.build.paths.output_base.with_suffix(".pick_and_place.csv")
    export_pick_and_place(config.build.paths.layout, pick_and_place_file=pnp_file)
    convert_kicad_pick_and_place_to_jlcpcb(
        pnp_file,
        config.build.paths.output_base.with_suffix(".jlcpcb_pick_and_place.csv"),
    )


@muster.register("manifest")
def generate_manifest(app: Module) -> None:
    """Generate a manifest for the project."""
    with accumulate() as accumulator:
        with accumulator.collect():
            manifest = {}
            manifest["version"] = "2.0"
            for build in config.builds:
                with build:
                    if config.build.paths.layout:
                        by_layout_manifest = manifest.setdefault(
                            "by-layout", {}
                        ).setdefault(str(config.build.paths.layout), {})
                        by_layout_manifest["layouts"] = str(
                            config.build.paths.output_base.with_suffix(".layouts.json")
                        )

            manifest_path = config.project.paths.manifest
            manifest_path.parent.mkdir(exist_ok=True, parents=True)
            with open(manifest_path, "w", encoding="utf-8") as f:
                json.dump(manifest, f)


@muster.register("layout-module-map")
def generate_module_map(app: Module) -> None:
    """Generate a designator map for the project."""
    layout.generate_module_map(app)


@muster.register("variable-report")
def generate_variable_report(app: Module) -> None:
    """Generate a report of all the variable values in the design."""
    export_parameters_to_file(
        app, config.build.paths.output_base.with_suffix(".variables.md")
    )


<<<<<<< HEAD
def standardize_footprints(
    build_ctx: BuildContext, app: Module, solver: Solver
) -> None:
    """
    Attach standard footprints for known packages

    This must be done before the create_footprint_library is run
    """
    from atopile.packages import KNOWN_PACKAGES_TO_FOOTPRINT

    gf = GraphFunctions(app.get_graph())

    # TODO: make this caching global. Shit takes time
    @once
    def _get_footprint(fp_path: Path) -> C_kicad_footprint_file:
        return C_kicad_footprint_file.loads(fp_path)

    for node, pkg_t in gf.nodes_with_trait(F.has_package):
        package_superset = solver.inspect_get_known_supersets(pkg_t.package)
        if package_superset.is_empty():
            logger.warning("%s has a package requirement but no candidates", node)
            continue
        elif not package_superset.is_single_element():
            logger.warning("%s has multiple package candidates", node)
            continue

        # Skip nodes with footprints already
        if node.has_trait(F.has_footprint):
            continue

        package = cast_assert(F.has_package.Package, package_superset.any())

        if fp_path := KNOWN_PACKAGES_TO_FOOTPRINT.get(package):
            if can_attach_t := node.try_get_trait(F.can_attach_to_footprint):
                fp = _get_footprint(fp_path)
                kicad_fp = F.KicadFootprint.from_file(fp)
                kicad_fp.add(F.KicadFootprint.has_file(fp_path))
                can_attach_t.attach(kicad_fp)


def consolidate_footprints(build_ctx: BuildContext, app: Module) -> None:
=======
def consolidate_footprints(app: Module) -> None:
>>>>>>> 2488d200
    """
    Consolidate all the project's footprints into a single directory.

    TODO: @v0.4 remove this, it's a fallback for v0.2 designs
    If there's an entry named "lib" pointing at "build/footprints/footprints.pretty"
    then copy all footprints we can find there
    """
    fp_ids_to_check = []
    for fp_t in app.get_children(False, types=(F.has_footprint)):
        fp = fp_t.get_footprint()
        if has_identifier_t := fp.try_get_trait(F.KicadFootprint.has_kicad_identifier):
            fp_ids_to_check.append(has_identifier_t.kicad_identifier)

    try:
        fptable = C_kicad_fp_lib_table_file.loads(config.build.paths.fp_lib_table)
    except FileNotFoundError:
        fptable = C_kicad_fp_lib_table_file.skeleton()

    # TODO: @windows might need to check backslashes
    lib_in_fptable = any(
        lib.name == "lib" and lib.uri.endswith("build/footprints/footprints.pretty")
        for lib in fptable.fp_lib_table.libs
    )
    lib_prefix_on_ids = any(fp_id.startswith("lib:") for fp_id in fp_ids_to_check)
    if not lib_in_fptable and not lib_prefix_on_ids:
        # no "lib" entry pointing to the footprints dir, this project isn't broken
        return
    elif lib_prefix_on_ids and not lib_in_fptable:
        # we need to add a lib entry pointing to the footprints dir
        ensure_footprint_lib(
            "lib",
            config.project.paths.build / "footprints" / "footprints.pretty",
            fptable,
        )
    elif lib_in_fptable and not lib_prefix_on_ids:
        # We could probably just remove the lib entry
        # but let's be conservative for now
        logger.info(
            "It seems like this project is using a legacy footprint consolidation "
            "unnecessarily. You can likely remove the 'lib' entry from the "
            "'fp-lib-table' file."
        )

    fp_target = config.project.paths.build / "footprints" / "footprints.pretty"
    fp_target_step = config.project.paths.build / "footprints" / "footprints.3dshapes"
    fp_target.mkdir(exist_ok=True, parents=True)

    if not config.project.paths.root:
        with downgrade(UserResourceException):
            raise UserResourceException(
                "No project root directory found. Cannot consolidate footprints."
            )
        return

    for fp in config.project.paths.root.glob("**/*.kicad_mod"):
        try:
            shutil.copy(fp, fp_target)
        except shutil.SameFileError:
            logger.debug("Footprint '%s' already exists in the target directory", fp)

    # Post-process all the footprints in the target directory
    for fp in fp_target.glob("**/*.kicad_mod"):
        with open(fp, "r+", encoding="utf-8") as file:
            content = file.read()
            content = content.replace("{build_dir}", str(fp_target_step))
            file.seek(0)
            file.write(content)
            file.truncate()

    # TODO: @v0.4 increase the level of this to WARNING
    # when there's an alternative
    with downgrade(DeprecatedException, to_level=logging.DEBUG):
        raise DeprecatedException(
            "This project uses a deprecated footprint consolidation mechanism."
        )

    # Finally, check that we have all the footprints we know we will need
    try:
        for err_collector, fp_id in iter_through_errors(fp_ids_to_check):
            with err_collector():
                _get_footprint(fp_id, config.build.paths.fp_lib_table)
    except* (FileNotFoundError, LibNotInTable) as ex:

        def _make_user_resource_exception(e: Exception) -> UserResourceException:
            if isinstance(e, FileNotFoundError):
                return UserResourceException(
                    f"Footprint library {e.filename} doesn't exist"
                )
            elif isinstance(e, LibNotInTable):
                return UserResourceException(
                    f"Footprint library {e.lib_id} not found in {e.lib_table_path}"
                )
            assert False, "How'd we get here?"

        raise ex.derive(
            [
                _make_user_resource_exception(e)
                for e in ex.exceptions
                if isinstance(e, (FileNotFoundError, LibNotInTable))
            ]
        ) from ex<|MERGE_RESOLUTION|>--- conflicted
+++ resolved
@@ -63,11 +63,7 @@
     C_kicad_pcb_file,
 )
 from faebryk.libs.picker.picker import PickError, pick_part_recursively
-<<<<<<< HEAD
-from faebryk.libs.util import ConfigFlag, KeyErrorAmbiguous, cast_assert, once
-=======
-from faebryk.libs.util import KeyErrorAmbiguous
->>>>>>> 2488d200
+from faebryk.libs.util import KeyErrorAmbiguous, cast_assert, once
 
 logger = logging.getLogger(__name__)
 
@@ -131,8 +127,8 @@
     # Use standard footprints for known packages regardless of
     # what's otherwise been specified.
     # FIXME: this currently includes explicitly set footprints, but shouldn't
-    standardize_footprints(build_ctx, app, solver)
-    create_footprint_library(build_ctx.paths, app)
+    standardize_footprints(app, solver)
+    create_footprint_library(app)
 
     # Write Netlist ------------------------------------------------------------
     attach_random_designators(G)
@@ -352,10 +348,7 @@
     )
 
 
-<<<<<<< HEAD
-def standardize_footprints(
-    build_ctx: BuildContext, app: Module, solver: Solver
-) -> None:
+def standardize_footprints(app: Module, solver: Solver) -> None:
     """
     Attach standard footprints for known packages
 
@@ -393,10 +386,7 @@
                 can_attach_t.attach(kicad_fp)
 
 
-def consolidate_footprints(build_ctx: BuildContext, app: Module) -> None:
-=======
 def consolidate_footprints(app: Module) -> None:
->>>>>>> 2488d200
     """
     Consolidate all the project's footprints into a single directory.
 
