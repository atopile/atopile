--- conflicted
+++ resolved
@@ -53,21 +53,11 @@
 def build(build_ctx: BuildContext, app: Module) -> None:
     """Build the project."""
     G = app.get_graph()
-<<<<<<< HEAD
-    build_ctx.ensure_paths()
-    build_paths = build_ctx.paths
-
-    # TODO: consider making each of these a configurable target
-    logger.info("Filling unspecified parameters")
-    replace_tbd_with_any(app, recursive=True)
-
-=======
     solver = DefaultSolver()
     build_ctx.ensure_paths()
     build_paths = build_ctx.paths
 
     logger.info("Resolving dynamic parameters")
->>>>>>> 8e588f2a
     resolve_dynamic_parameters(G)
 
     logger.info("Running checks")
@@ -99,11 +89,7 @@
             except FileNotFoundError:
                 logger.warning("JLCPCB database not found. Skipping JLCPCB pickers.")
 
-<<<<<<< HEAD
-    pick_part_recursively(app)
-=======
     pick_part_recursively(app, solver)
->>>>>>> 8e588f2a
 
     # Write Netlist ------------------------------------------------------------
     logger.info(f"Writing netlist to {build_paths.netlist}")
