--- conflicted
+++ resolved
@@ -44,11 +44,7 @@
 from faebryk.libs.kicad.fileformats import C_kicad_fp_lib_table_file, C_kicad_pcb_file
 from faebryk.libs.picker.api.api import ApiNotConfiguredError
 from faebryk.libs.picker.api.pickers import add_api_pickers
-<<<<<<< HEAD
-from faebryk.libs.picker.common import CachePicker
-=======
 from faebryk.libs.picker.common import DB_PICKER_BACKEND, CachePicker, PickerType
->>>>>>> b2393e51
 from faebryk.libs.picker.picker import pick_part_recursively
 
 logger = logging.getLogger(__name__)
@@ -57,33 +53,15 @@
 def build(build_ctx: BuildContext, app: Module) -> None:
     """Build the project."""
     G = app.get_graph()
-<<<<<<< HEAD
     solver = DefaultSolver()
+    build_ctx.ensure_paths()
+    build_paths = build_ctx.paths
 
     logger.info("Resolving dynamic parameters")
     resolve_dynamic_parameters(G)
-=======
-    build_ctx.ensure_paths()
-    build_paths = build_ctx.paths
->>>>>>> b2393e51
 
     logger.info("Running checks")
     run_checks(app, G)
-
-<<<<<<< HEAD
-    # Picking ------------------------------------------------------------------
-    logger.info("Picking parts")
-    modules = app.get_children_modules(types=Module)
-    CachePicker.add_to_modules(modules, prio=-20)
-    for n in modules:
-        # TODO: make configurable
-        add_api_pickers(n, base_prio=10)
-=======
-    resolve_dynamic_parameters(G)
->>>>>>> b2393e51
-
-    pick_part_recursively(app, solver)
-    solver.find_and_lock_solution(G)
 
     # Pickers ------------------------------------------------------------------
     logger.info("Picking parts")
@@ -111,19 +89,11 @@
             except FileNotFoundError:
                 logger.warning("JLCPCB database not found. Skipping JLCPCB pickers.")
 
-<<<<<<< HEAD
-    logger.info("Make netlist & pcb")
-    build_paths = build_ctx.paths
+    pick_part_recursively(app, solver)
 
     # Write Netlist ------------------------------------------------------------
     logger.info(f"Writing netlist to {build_paths.netlist}")
-=======
-    pick_part_recursively(app)
-
-    # Write Netlist ------------------------------------------------------------
-    logger.info(f"Writing netlist to {build_paths.netlist}")
-
->>>>>>> b2393e51
+
     netlist_path = build_paths.netlist
 
     pcb = C_kicad_pcb_file.loads(build_paths.layout)
