--- conflicted
+++ resolved
@@ -67,14 +67,10 @@
 from faebryk.libs.util import (
     ConfigFlag,
     KeyErrorAmbiguous,
-<<<<<<< HEAD
     compare_dataclasses,
     md_table,
     once,
     sort_dataclass,
-=======
-    once,
->>>>>>> ce300af6
 )
 
 logger = logging.getLogger(__name__)
