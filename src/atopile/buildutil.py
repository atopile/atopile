import json
import logging
import shutil
import time
from copy import deepcopy
from pathlib import Path
from typing import Callable, Optional

from atopile import layout
from atopile.cli.logging import LoggingStage
from atopile.config import config
from atopile.errors import UserContradictionException, UserException, UserPickError
from atopile.front_end import DeprecatedException
from faebryk.core.module import Module
from faebryk.core.parameter import Parameter
from faebryk.core.solver.defaultsolver import DefaultSolver
from faebryk.core.solver.nullsolver import NullSolver
from faebryk.core.solver.solver import Solver
from faebryk.core.solver.utils import Contradiction
from faebryk.exporters.bom.jlcpcb import write_bom_jlcpcb
from faebryk.exporters.netlist.graph import (
    attach_net_names,
    attach_nets,
)
from faebryk.exporters.parameters.parameters_to_file import export_parameters_to_file
from faebryk.exporters.pcb.kicad.artifacts import (
    export_dxf,
    export_gerber,
    export_glb,
    export_pick_and_place,
    export_step,
)
from faebryk.exporters.pcb.kicad.pcb import LibNotInTable, get_footprint
from faebryk.exporters.pcb.kicad.transformer import PCB_Transformer
from faebryk.exporters.pcb.pick_and_place.jlcpcb import (
    convert_kicad_pick_and_place_to_jlcpcb,
)
from faebryk.library import _F as F
from faebryk.libs.app.checks import run_checks
from faebryk.libs.app.designators import (
    attach_random_designators,
    load_designators,
)
from faebryk.libs.app.pcb import (
    apply_layouts,
    apply_routing,
    check_net_names,
    create_footprint_library,
    ensure_footprint_lib,
    load_net_names,
)
from faebryk.libs.app.picking import load_descriptive_properties
from faebryk.libs.exceptions import (
    UserResourceException,
    accumulate,
    downgrade,
    iter_leaf_exceptions,
    iter_through_errors,
)
from faebryk.libs.kicad.fileformats import (
    C_kicad_fp_lib_table_file,
    C_kicad_pcb_file,
)
from faebryk.libs.picker.picker import PickError, pick_part_recursively
from faebryk.libs.util import ConfigFlag, KeyErrorAmbiguous

logger = logging.getLogger(__name__)

SKIP_SOLVING = ConfigFlag("SKIP_SOLVING", default=False)


def _get_solver() -> Solver:
    if SKIP_SOLVING:
        logger.warning("Assertion checking is disabled")
        return NullSolver()
    else:
        return DefaultSolver()


def build(app: Module) -> None:
    """Build the project."""
    G = app.get_graph()
    solver = _get_solver()

    with LoggingStage("prebuild", "Running pre-build checks"):
        if not SKIP_SOLVING:
            logger.info("Resolving bus parameters")
            try:
                F.is_bus_parameter.resolve_bus_parameters(G)
            # FIXME: this is a hack around a compiler bug
            except KeyErrorAmbiguous as ex:
                raise UserException(
                    "Unfortunately, there's a compiler bug at the moment that means "
                    "that this sometimes fails. Try again, and it'll probably work. "
                    "See https://github.com/atopile/atopile/issues/807"
                ) from ex
        else:
            logger.warning("Skipping bus parameter resolution")

        logger.info("Running checks")
        run_checks(app, G)

        # Pre-pick project checks - things to look at before time is spend ---------
        # Make sure the footprint libraries we're looking for exist
        consolidate_footprints(app)

    with LoggingStage("load-pcb", "Loading PCB"):
        pcb = C_kicad_pcb_file.loads(config.build.paths.layout)
        transformer = PCB_Transformer(pcb.kicad_pcb, G, app)
        load_designators(G, attach=True, raise_duplicates=config.build.frozen)

<<<<<<< HEAD
    with LoggingStage("solver", "Solving for parameters"):
        parameters = app.get_children(False, types=Parameter)
        if parameters:
            logger.info("Simplifying parameter graph")
            solver.simplify(*parameters)
=======
    # Pre-run solver -----------------------------------------------------------
    parameters = app.get_children(False, types=Parameter)
    if parameters:
        logger.info("Simplifying parameter graph")
        try:
            solver.simplify(*parameters)
        except Contradiction as e:
            raise UserContradictionException(str(e)) from e
>>>>>>> 3ceffe75

    with LoggingStage("picker", "Picking components"):
        if config.build.keep_picked_parts:
            load_descriptive_properties(G)
        try:
            pick_part_recursively(app, solver)
        except* PickError as ex:
            raise ExceptionGroup(
                "Failed to pick parts for some modules",
                [UserPickError.from_pick_error(e) for e in iter_leaf_exceptions(ex)],
            ) from ex

    with LoggingStage("footprints", "Handling footprints"):
        # Use standard footprints for known packages regardless of
        # what's otherwise been specified.
        # FIXME: this currently includes explicitly set footprints, but shouldn't
        F.has_package.standardize_footprints(app, solver)
        create_footprint_library(app)

    with LoggingStage("nets", "Preparing nets"):
        attach_random_designators(G)
        nets = attach_nets(G)
        # We have to re-attach the footprints, and subsequently nets, because the first
        # attachment is typically done before the footprints have been created
        # and therefore many nets won't be re-attached properly. Also, we just created
        # and attached them to the design above, so they weren't even there to attach
        transformer.attach()
        if config.build.keep_net_names:
            load_net_names(G)
        attach_net_names(nets)
        check_net_names(G)

    with LoggingStage("update-pcb", "Updating PCB"):
        original_pcb = deepcopy(pcb)
        transformer.apply_design(config.build.paths.fp_lib_table)
        transformer.check_unattached_fps()

        if transform_trait := app.try_get_trait(F.has_layout_transform):
            logger.info("Transforming PCB")
            transform_trait.transform(transformer)

        # set layout
        apply_layouts(app)
        transformer.move_footprints()
        apply_routing(app, transformer)

        if pcb == original_pcb:
            if config.build.frozen:
                logger.info("No changes to layout. Passed --frozen check.")
            else:
                logger.info(
                    f"No changes to layout. Not writing {config.build.paths.layout}"
                )
        elif config.build.frozen:
            original_path = config.build.paths.output_base.with_suffix(
                ".original.kicad_pcb"
            )
            updated_path = config.build.paths.output_base.with_suffix(
                ".updated.kicad_pcb"
            )
            original_pcb.dumps(original_path)
            pcb.dumps(updated_path)

            # TODO: make this a real util
            def _try_relative(path: Path) -> Path:
                try:
                    return path.relative_to(Path.cwd(), walk_up=True)
                except ValueError:
                    return path

            original_relative = _try_relative(original_path)
            updated_relative = _try_relative(updated_path)

            raise UserException(
                "Built as frozen, but layout changed. \n"
                f"Original layout: {original_relative}\n"
                f"Updated layout: {updated_relative}\n"
                "You can see the changes by running:\n"
                f'`diff --color "{original_relative}" "{updated_relative}"`',
                title="Frozen failed",
                # No markdown=False here because we have both a command and paths
            )
        else:
            backup_file = config.build.paths.output_base.with_suffix(
                f".{time.strftime('%Y%m%d-%H%M%S')}.kicad_pcb"
            )
            logger.info(f"Backing up layout to {backup_file}")
            with config.build.paths.layout.open("rb") as f:
                backup_file.write_bytes(f.read())

            logger.info(f"Updating layout {config.build.paths.layout}")
            pcb.dumps(config.build.paths.layout)

    # Figure out what targets to build
    if config.build.targets == ["__default__"]:
        targets = muster.do_by_default
    elif config.build.targets == ["*"] or config.build.targets == ["all"]:
        targets = list(muster.targets.keys())
    else:
        targets = config.build.targets

    # Remove targets we don't know about, or are excluded
    excluded_targets = set(config.build.exclude_targets)
    known_targets = set(muster.targets.keys())
    targets = list(set(targets) - excluded_targets & known_targets)

    # Make the noise
    built_targets = []
    with accumulate() as accumulator:
        for target_name in targets:
            with LoggingStage(
                f"target-{target_name}", f"Building [green]'{target_name}'[/green]"
            ):
                with accumulator.collect():
                    muster.targets[target_name](app, solver)
                built_targets.append(target_name)


TargetType = Callable[[Module, Solver], None]


class Muster:
    """A class to register targets to."""

    def __init__(self, logger: Optional[logging.Logger] = None) -> None:
        self.targets: dict[str, TargetType] = {}
        self.do_by_default: list[str] = []
        self.log = logger or logging.getLogger(__name__)

    def add_target(
        self, func: TargetType, name: Optional[str] = None, default: bool = True
    ):
        """Register a function as a target."""
        name = name or func.__name__
        self.targets[name] = func
        if default:
            self.do_by_default.append(name)
        return func

    def register(self, name: Optional[str] = None, default: bool = True):
        """Register a target under a given name."""

        def decorator(func: TargetType):
            self.add_target(func, name, default)
            return func

        return decorator


muster = Muster()


@muster.register("bom")
def generate_bom(app: Module, solver: Solver) -> None:
    """Generate a BOM for the project."""
    write_bom_jlcpcb(
        app.get_children_modules(types=Module),
        config.build.paths.output_base.with_suffix(".bom.csv"),
    )


@muster.register("mfg-data", default=False)
def generate_manufacturing_data(app: Module, solver: Solver) -> None:
    """Generate a designator map for the project."""
    export_step(
        config.build.paths.layout,
        step_file=config.build.paths.output_base.with_suffix(".pcba.step"),
    )
    export_glb(
        config.build.paths.layout,
        glb_file=config.build.paths.output_base.with_suffix(".pcba.glb"),
    )
    export_dxf(
        config.build.paths.layout,
        dxf_file=config.build.paths.output_base.with_suffix(".pcba.dxf"),
    )

    export_gerber(
        config.build.paths.layout,
        gerber_zip_file=config.build.paths.output_base.with_suffix(".gerber.zip"),
    )

    pnp_file = config.build.paths.output_base.with_suffix(".pick_and_place.csv")
    export_pick_and_place(config.build.paths.layout, pick_and_place_file=pnp_file)
    convert_kicad_pick_and_place_to_jlcpcb(
        pnp_file,
        config.build.paths.output_base.with_suffix(".jlcpcb_pick_and_place.csv"),
    )


@muster.register("manifest")
def generate_manifest(app: Module, solver: Solver) -> None:
    """Generate a manifest for the project."""
    with accumulate() as accumulator:
        with accumulator.collect():
            manifest = {}
            manifest["version"] = "2.0"
            for build in config.builds:
                with build:
                    if config.build.paths.layout:
                        by_layout_manifest = manifest.setdefault(
                            "by-layout", {}
                        ).setdefault(str(config.build.paths.layout), {})
                        by_layout_manifest["layouts"] = str(
                            config.build.paths.output_base.with_suffix(".layouts.json")
                        )

            manifest_path = config.project.paths.manifest
            manifest_path.parent.mkdir(exist_ok=True, parents=True)
            with open(manifest_path, "w", encoding="utf-8") as f:
                json.dump(manifest, f, indent=4)


@muster.register("layout-module-map")
def generate_module_map(app: Module, solver: Solver) -> None:
    """Generate a designator map for the project."""
    layout.generate_module_map(app)


@muster.register("variable-report")
def generate_variable_report(app: Module, solver: Solver) -> None:
    """Generate a report of all the variable values in the design."""
    # TODO: support other file formats
    export_parameters_to_file(
        app, solver, config.build.paths.output_base.with_suffix(".variables.md")
    )


def consolidate_footprints(app: Module) -> None:
    """
    Consolidate all the project's footprints into a single directory.

    TODO: @v0.4 remove this, it's a fallback for v0.2 designs
    If there's an entry named "lib" pointing at "build/footprints/footprints.pretty"
    then copy all footprints we can find there
    """
    fp_ids_to_check = []
    for fp_t in app.get_children(False, types=(F.has_footprint)):
        fp = fp_t.get_footprint()
        if has_identifier_t := fp.try_get_trait(F.KicadFootprint.has_kicad_identifier):
            fp_ids_to_check.append(has_identifier_t.kicad_identifier)

    try:
        fptable = C_kicad_fp_lib_table_file.loads(config.build.paths.fp_lib_table)
    except FileNotFoundError:
        fptable = C_kicad_fp_lib_table_file.skeleton()

    # TODO: @windows might need to check backslashes
    lib_in_fptable = any(
        lib.name == "lib" and lib.uri.endswith("build/footprints/footprints.pretty")
        for lib in fptable.fp_lib_table.libs
    )
    lib_prefix_on_ids = any(fp_id.startswith("lib:") for fp_id in fp_ids_to_check)
    if not lib_in_fptable and not lib_prefix_on_ids:
        # no "lib" entry pointing to the footprints dir, this project isn't broken
        return
    elif lib_prefix_on_ids and not lib_in_fptable:
        # we need to add a lib entry pointing to the footprints dir
        ensure_footprint_lib(
            "lib",
            config.project.paths.build / "footprints" / "footprints.pretty",
            fptable,
        )
    elif lib_in_fptable and not lib_prefix_on_ids:
        # We could probably just remove the lib entry
        # but let's be conservative for now
        logger.info(
            "It seems like this project is using a legacy footprint consolidation "
            "unnecessarily. You can likely remove the 'lib' entry from the "
            "'fp-lib-table' file."
        )

    fp_target = config.project.paths.build / "footprints" / "footprints.pretty"
    fp_target_step = config.project.paths.build / "footprints" / "footprints.3dshapes"
    fp_target.mkdir(exist_ok=True, parents=True)

    if not config.project.paths.root:
        with downgrade(UserResourceException):
            raise UserResourceException(
                "No project root directory found. Cannot consolidate footprints."
            )
        return

    for fp in config.project.paths.root.glob("**/*.kicad_mod"):
        try:
            shutil.copy(fp, fp_target)
        except shutil.SameFileError:
            logger.debug("Footprint '%s' already exists in the target directory", fp)

    # Post-process all the footprints in the target directory
    for fp in fp_target.glob("**/*.kicad_mod"):
        with open(fp, "r+", encoding="utf-8") as file:
            content = file.read()
            content = content.replace("{build_dir}", str(fp_target_step))
            file.seek(0)
            file.write(content)
            file.truncate()

    # TODO: @v0.4 increase the level of this to WARNING
    # when there's an alternative
    with downgrade(DeprecatedException, to_level=logging.DEBUG):
        raise DeprecatedException(
            "This project uses a deprecated footprint consolidation mechanism."
        )

    # Finally, check that we have all the footprints we know we will need
    try:
        for err_collector, fp_id in iter_through_errors(fp_ids_to_check):
            with err_collector():
                get_footprint(fp_id, config.build.paths.fp_lib_table)
    except* (FileNotFoundError, LibNotInTable) as ex:

        def _make_user_resource_exception(e: Exception) -> UserResourceException:
            if isinstance(e, FileNotFoundError):
                return UserResourceException(
                    f"Footprint library {e.filename} doesn't exist"
                )
            elif isinstance(e, LibNotInTable):
                return UserResourceException(
                    f"Footprint library {e.lib_id} not found in {e.lib_table_path}"
                )
            assert False, "How'd we get here?"

        raise ex.derive(
            [_make_user_resource_exception(e) for e in iter_leaf_exceptions(ex)]
        ) from ex<|MERGE_RESOLUTION|>--- conflicted
+++ resolved
@@ -109,22 +109,14 @@
         transformer = PCB_Transformer(pcb.kicad_pcb, G, app)
         load_designators(G, attach=True, raise_duplicates=config.build.frozen)
 
-<<<<<<< HEAD
     with LoggingStage("solver", "Solving for parameters"):
         parameters = app.get_children(False, types=Parameter)
         if parameters:
             logger.info("Simplifying parameter graph")
-            solver.simplify(*parameters)
-=======
-    # Pre-run solver -----------------------------------------------------------
-    parameters = app.get_children(False, types=Parameter)
-    if parameters:
-        logger.info("Simplifying parameter graph")
-        try:
-            solver.simplify(*parameters)
-        except Contradiction as e:
-            raise UserContradictionException(str(e)) from e
->>>>>>> 3ceffe75
+            try:
+                solver.simplify(*parameters)
+            except Contradiction as e:
+                raise UserContradictionException(str(e)) from e
 
     with LoggingStage("picker", "Picking components"):
         if config.build.keep_picked_parts:
