import logging
import shutil
import time
from copy import deepcopy
from typing import Callable, Optional

from more_itertools import first

from atopile import layout
from atopile.config import BuildContext
from atopile.errors import UserException
from atopile.front_end import DeprecatedException
from faebryk.core.module import Module
from faebryk.core.parameter import Parameter
from faebryk.core.solver.defaultsolver import DefaultSolver
from faebryk.exporters.bom.jlcpcb import write_bom_jlcpcb
from faebryk.exporters.netlist.graph import attach_nets_and_kicad_info
from faebryk.exporters.netlist.kicad.netlist_kicad import from_faebryk_t2_netlist
from faebryk.exporters.netlist.netlist import make_t2_netlist_from_graph
from faebryk.exporters.parameters.parameters_to_file import export_parameters_to_file
from faebryk.exporters.pcb.kicad.artifacts import (
    export_dxf,
    export_gerber,
    export_glb,
    export_pick_and_place,
    export_step,
)
from faebryk.exporters.pcb.kicad.pcb import _get_footprint
from faebryk.exporters.pcb.kicad.transformer import PCB_Transformer
from faebryk.exporters.pcb.pick_and_place.jlcpcb import (
    convert_kicad_pick_and_place_to_jlcpcb,
)
from faebryk.library import _F as F
from faebryk.libs.app.checks import run_checks
from faebryk.libs.app.designators import (
    attach_designators,
    attach_random_designators,
    override_names_with_designators,
)
from faebryk.libs.app.parameters import resolve_dynamic_parameters
from faebryk.libs.app.pcb import (
    apply_layouts,
    apply_netlist,
    apply_routing,
    ensure_footprint_lib,
)
from faebryk.libs.exceptions import (
    UserResourceException,
    accumulate,
    downgrade,
    iter_through_errors,
)
from faebryk.libs.kicad.fileformats import C_kicad_fp_lib_table_file, C_kicad_pcb_file
from faebryk.libs.picker.api.api import ApiNotConfiguredError
from faebryk.libs.picker.api.pickers import add_api_pickers
from faebryk.libs.picker.picker import PickError, pick_part_recursively
from faebryk.libs.util import KeyErrorAmbiguous

logger = logging.getLogger(__name__)


def build(build_ctx: BuildContext, app: Module) -> None:
    """Build the project."""
    G = app.get_graph()
    solver = DefaultSolver()
    build_ctx.ensure_paths()
    build_paths = build_ctx.paths

    logger.info("Resolving dynamic parameters")
    try:
        resolve_dynamic_parameters(G)
    except KeyErrorAmbiguous:
        try:
            resolve_dynamic_parameters(G)
        except KeyErrorAmbiguous as ex:
            raise UserException(
                "Unfortunately, there's a compiler bug at the moment that means that "
                "this sometimes fails. Try again, and it'll probably work."
            ) from ex

    logger.info("Running checks")
    run_checks(app, G)

    # Pre-pick project checks - things to look at before time is spend ---------
    # Make sure the footprint libraries we're looking for exist
    consolidate_footprints(build_ctx, app)

    # Pickers ------------------------------------------------------------------
    modules = app.get_children_modules(types=Module)
    # TODO currently slow
    # CachePicker.add_to_modules(modules, prio=-20)

    try:
        for n in modules:
            add_api_pickers(n)
    except ApiNotConfiguredError:
        logger.warning("API not configured. Skipping API pickers.")

    # Included here for use on the examples

<<<<<<< HEAD
    pickable_modules = GraphFunctions(G).nodes_with_trait(F.has_picker)
    logger.info(f"Picking parts for {len(pickable_modules)} modules")
    try:
        pick_part_recursively(app, solver)
    except PickError as ex:
        raise UserException("Failed to pick all parts. Cannot continue.") from ex
=======
    pick_part_recursively(app, solver)
>>>>>>> d80f980c

    # Check all the solutions are valid ----------------------------------------
    # FIXME: this is a hack to force rechecking of the graph
    # after we've shoved in user data
    some_param = first(app.get_children(False, types=(Parameter)))
    solver.inspect_get_known_supersets(some_param)

    # Load PCB -----------------------------------------------------------------
    pcb = C_kicad_pcb_file.loads(build_paths.layout)
    original_pcb = deepcopy(pcb)

    # Write Netlist ------------------------------------------------------------
    logger.info(f"Writing netlist to {build_paths.netlist}")

    netlist_path = build_paths.netlist

    known_designators = PCB_Transformer.load_designators(G, pcb.kicad_pcb)
    attach_designators(known_designators)
    attach_random_designators(G)
    override_names_with_designators(G)

    logger.info("Creating Nets and attach kicad info")
    attach_nets_and_kicad_info(G)

    logger.info("Making faebryk netlist")
    t2 = make_t2_netlist_from_graph(G)
    logger.info("Making kicad netlist")
    netlist = from_faebryk_t2_netlist(t2).dumps()

    logger.info("Writing Experiment netlist to {}".format(netlist_path.resolve()))
    netlist_path.parent.mkdir(parents=True, exist_ok=True)
    netlist_path.write_text(netlist, encoding="utf-8")

    # Update PCB --------------------------------------------------------------
    logger.info("Updating PCB")
    apply_netlist(build_paths, False)

    # FIXME: we've got to reload the pcb after applying the netlist
    # because it mutates the file on disk
    pcb = C_kicad_pcb_file.loads(build_paths.layout)

    transformer = PCB_Transformer(pcb.kicad_pcb, G, app)

    if transform_trait := app.try_get_trait(F.has_layout_transform):
        logger.info("Transforming PCB")
        transform_trait.transform(transformer)

    # set layout
    apply_layouts(app)
    transformer.move_footprints()
    apply_routing(app, transformer)

    if pcb == original_pcb:
        logger.info(f"No changes to layout. Not writing {build_paths.layout}")
    else:
        backup_file = build_paths.output_base.with_suffix(
            f".{time.strftime('%Y%m%d-%H%M%S')}.kicad_pcb"
        )
        logger.info(f"Backing up layout to {backup_file}")
        with build_paths.layout.open("rb") as f:
            backup_file.write_bytes(f.read())

        logger.info(f"Updating layout {build_paths.layout}")
        pcb.dumps(build_paths.layout)

    # Build targets -----------------------------------------------------------
    logger.info("Building targets")

    # Figure out what targets to build
    if build_ctx.targets == ["__default__"]:
        targets = muster.do_by_default
    elif build_ctx.targets == ["*"] or build_ctx.targets == ["all"]:
        targets = list(muster.targets.keys())
    else:
        targets = build_ctx.targets

    # Remove targets we don't know about, or are excluded
    excluded_targets = set(build_ctx.exclude_targets)
    known_targets = set(muster.targets.keys())
    targets = list(set(targets) - excluded_targets & known_targets)

    # Make the noise
    built_targets = []
    with accumulate() as accumulator:
        for target_name in targets:
            logger.info(f"Building '{target_name}' for '{build_ctx.name}' config")
            with accumulator.collect():
                muster.targets[target_name](build_ctx, app)
            built_targets.append(target_name)

    logger.info(f"Built '{', '.join(built_targets)}' for '{build_ctx.name}' config")


TargetType = Callable[[BuildContext, Module], None]


class Muster:
    """A class to register targets to."""

    def __init__(self, logger: Optional[logging.Logger] = None) -> None:
        self.targets: dict[str, TargetType] = {}
        self.do_by_default: list[str] = []
        self.log = logger or logging.getLogger(__name__)

    def add_target(
        self, func: TargetType, name: Optional[str] = None, default: bool = True
    ):
        """Register a function as a target."""
        name = name or func.__name__
        self.targets[name] = func
        if default:
            self.do_by_default.append(name)
        return func

    def register(self, name: Optional[str] = None, default: bool = True):
        """Register a target under a given name."""

        def decorator(func: TargetType):
            self.add_target(func, name, default)
            return func

        return decorator


muster = Muster()


@muster.register("bom")
def generate_bom(build_ctx: BuildContext, app: Module) -> None:
    """Generate a BOM for the project."""
    write_bom_jlcpcb(
        app.get_children_modules(types=Module),
        build_ctx.paths.output_base.with_suffix(".bom.csv"),
    )


@muster.register("mfg-data", default=False)
def generate_manufacturing_data(build_ctx: BuildContext, app: Module) -> None:
    """Generate a designator map for the project."""
    export_step(
        build_ctx.paths.layout,
        step_file=build_ctx.paths.output_base.with_suffix(".pcba.step"),
    )
    export_glb(
        build_ctx.paths.layout,
        glb_file=build_ctx.paths.output_base.with_suffix(".pcba.glb"),
    )
    export_dxf(
        build_ctx.paths.layout,
        dxf_file=build_ctx.paths.output_base.with_suffix(".pcba.dxf"),
    )

    export_gerber(
        build_ctx.paths.layout,
        gerber_zip_file=build_ctx.paths.output_base.with_suffix(".gerber.zip"),
    )

    pnp_file = build_ctx.paths.output_base.with_suffix(".pick_and_place.csv")
    export_pick_and_place(build_ctx.paths.layout, pick_and_place_file=pnp_file)
    convert_kicad_pick_and_place_to_jlcpcb(
        pnp_file,
        build_ctx.paths.output_base.with_suffix(".jlcpcb_pick_and_place.csv"),
    )


@muster.register("layout-module-map")
def generate_module_map(build_ctx: BuildContext, app: Module) -> None:
    """Generate a designator map for the project."""
    layout.generate_module_map(build_ctx, app)


@muster.register("variable-report")
def generate_variable_report(build_ctx: BuildContext, app: Module) -> None:
    """Generate a report of all the variable values in the design."""
    export_parameters_to_file(app, build_ctx.paths.output_base / "variables.md")


def consolidate_footprints(build_ctx: BuildContext, app: Module) -> None:
    """
    Consolidate all the project's footprints into a single directory.

    TODO: @v0.4 remove this, it's a fallback for v0.2 designs
    If there's an entry named "lib" pointing at "build/footprints/footprints.pretty"
    then copy all footprints we can find there
    """
    fp_ids_to_check = []
    for fp_t in app.get_children(False, types=(F.has_footprint)):
        fp = fp_t.get_footprint()
        if isinstance(fp, F.KicadFootprint):
            fp_ids_to_check.append(fp.kicad_identifier)

    try:
        fptable = C_kicad_fp_lib_table_file.loads(build_ctx.paths.fp_lib_table)
    except FileNotFoundError:
        fptable = C_kicad_fp_lib_table_file.skeleton()

    # TODO: @windows might need to check backslashes
    lib_in_fptable = any(
        lib.name == "lib" and lib.uri.endswith("build/footprints/footprints.pretty")
        for lib in fptable.fp_lib_table.libs
    )
    lib_prefix_on_ids = any(fp_id.startswith("lib:") for fp_id in fp_ids_to_check)
    if not lib_in_fptable and not lib_prefix_on_ids:
        # no "lib" entry pointing to the footprints dir, this project isn't broken
        return
    elif lib_prefix_on_ids and not lib_in_fptable:
        # we need to add a lib entry pointing to the footprints dir
        ensure_footprint_lib(
            build_ctx.paths,
            "lib",
            build_ctx.paths.build / "footprints" / "footprints.pretty",
            fptable,
        )
    elif lib_in_fptable and not lib_prefix_on_ids:
        # We could probably just remove the lib entry
        # but let's be conservative for now
        logging.info(
            "It seems like this project is using a legacy footprint consolidation "
            "unnecessarily. You can likley remove the 'lib' entry from the "
            "fp-lib-table file."
        )

    fp_target = build_ctx.paths.build / "footprints" / "footprints.pretty"
    fp_target_step = build_ctx.paths.build / "footprints" / "footprints.3dshapes"
    fp_target.mkdir(exist_ok=True, parents=True)

    if not build_ctx.paths.root:
        with downgrade(UserResourceException):
            raise UserResourceException(
                "No project root directory found. Cannot consolidate footprints."
            )
        return

    for fp in build_ctx.paths.root.glob("**/*.kicad_mod"):
        try:
            shutil.copy(fp, fp_target)
        except shutil.SameFileError:
            logger.debug("Footprint %s already exists in the target directory", fp)

    # Post-process all the footprints in the target directory
    for fp in fp_target.glob("**/*.kicad_mod"):
        with open(fp, "r+", encoding="utf-8") as file:
            content = file.read()
            content = content.replace("{build_dir}", str(fp_target_step))
            file.seek(0)
            file.write(content)
            file.truncate()

    with downgrade(DeprecatedException):
        raise DeprecatedException(
            "This project uses a deprecated footprint consolidation mechanism."
        )

    # Finally, check that we have all the footprints we know we will need
    for err_collector, fp_id in iter_through_errors(fp_ids_to_check):
        with err_collector():
            _get_footprint(fp_id, build_ctx.paths.fp_lib_table)<|MERGE_RESOLUTION|>--- conflicted
+++ resolved
@@ -96,18 +96,10 @@
     except ApiNotConfiguredError:
         logger.warning("API not configured. Skipping API pickers.")
 
-    # Included here for use on the examples
-
-<<<<<<< HEAD
-    pickable_modules = GraphFunctions(G).nodes_with_trait(F.has_picker)
-    logger.info(f"Picking parts for {len(pickable_modules)} modules")
     try:
         pick_part_recursively(app, solver)
     except PickError as ex:
         raise UserException("Failed to pick all parts. Cannot continue.") from ex
-=======
-    pick_part_recursively(app, solver)
->>>>>>> d80f980c
 
     # Check all the solutions are valid ----------------------------------------
     # FIXME: this is a hack to force rechecking of the graph
