--- conflicted
+++ resolved
@@ -184,15 +184,10 @@
 
         # set layout
         apply_layouts(app)
-<<<<<<< HEAD
-        transformer.move_footprints()
-        apply_routing(app, transformer)
-        if config.build.hide_designators:
-            transformer.hide_all_designators()
-=======
         pcb.transformer.move_footprints()
         apply_routing(app, pcb.transformer)
->>>>>>> 61b588bc
+        if config.build.hide_designators:
+            pcb.transformer.hide_all_designators()
 
         if pcb.pcb_file == original_pcb:
             if config.build.frozen:
