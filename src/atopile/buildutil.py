--- conflicted
+++ resolved
@@ -34,15 +34,11 @@
     apply_netlist,
     apply_routing,
 )
-<<<<<<< HEAD
-from faebryk.libs.exceptions import ExceptionAccumulator, downgrade
-=======
 from faebryk.libs.exceptions import (
     ExceptionAccumulator,
     UserResourceException,
     downgrade,
 )
->>>>>>> 49ce0960
 from faebryk.libs.kicad.fileformats import C_kicad_fp_lib_table_file, C_kicad_pcb_file
 from faebryk.libs.picker.api.pickers import add_api_pickers
 from faebryk.libs.picker.picker import pick_part_recursively
@@ -257,8 +253,6 @@
     fp_target_step = build_ctx.paths.build / "footprints" / "footprints.3dshapes"
     fp_target.mkdir(exist_ok=True, parents=True)
 
-<<<<<<< HEAD
-=======
     if not build_ctx.paths.root:
         with downgrade(UserResourceException):
             raise UserResourceException(
@@ -266,7 +260,7 @@
             )
         return
 
->>>>>>> 49ce0960
+
     for fp in build_ctx.paths.root.glob("**/*.kicad_mod"):
         try:
             shutil.copy(fp, fp_target)
