import json
import logging
import shutil
import time
from copy import deepcopy
from pathlib import Path
from typing import Callable, Optional

from atopile import layout
from atopile.cli.logging import LoggingStage
from atopile.config import config
from atopile.errors import UserContradictionException, UserException, UserPickError
from atopile.front_end import DeprecatedException
from faebryk.core.cpp import set_max_paths
from faebryk.core.module import Module
from faebryk.core.parameter import Parameter
from faebryk.core.pathfinder import MAX_PATHS
from faebryk.core.solver.defaultsolver import DefaultSolver
from faebryk.core.solver.nullsolver import NullSolver
from faebryk.core.solver.solver import Solver
from faebryk.core.solver.utils import Contradiction
from faebryk.exporters.bom.jlcpcb import write_bom_jlcpcb
from faebryk.exporters.netlist.graph import (
    attach_net_names,
    attach_nets,
)
from faebryk.exporters.parameters.parameters_to_file import export_parameters_to_file
from faebryk.exporters.pcb.kicad.artifacts import (
    export_dxf,
    export_gerber,
    export_glb,
    export_pick_and_place,
    export_step,
)
from faebryk.exporters.pcb.kicad.pcb import LibNotInTable, get_footprint
from faebryk.exporters.pcb.kicad.transformer import PCB_Transformer
from faebryk.exporters.pcb.pick_and_place.jlcpcb import (
    convert_kicad_pick_and_place_to_jlcpcb,
)
from faebryk.library import _F as F
from faebryk.libs.app.checks import run_checks
from faebryk.libs.app.designators import (
    attach_random_designators,
    load_designators,
)
from faebryk.libs.app.pcb import (
    apply_layouts,
    apply_routing,
    check_net_names,
    create_footprint_library,
    ensure_footprint_lib,
    load_net_names,
)
from faebryk.libs.app.picking import load_descriptive_properties
from faebryk.libs.exceptions import (
    UserResourceException,
    accumulate,
    downgrade,
    iter_leaf_exceptions,
    iter_through_errors,
)
from faebryk.libs.kicad.fileformats import (
    C_kicad_fp_lib_table_file,
    C_kicad_pcb_file,
)
from faebryk.libs.picker.picker import PickError, pick_part_recursively
from faebryk.libs.util import ConfigFlag, KeyErrorAmbiguous

logger = logging.getLogger(__name__)

SKIP_SOLVING = ConfigFlag("SKIP_SOLVING", default=False)


def _get_solver() -> Solver:
    if SKIP_SOLVING:
        logger.warning("Assertion checking is disabled")
        return NullSolver()
    else:
        return DefaultSolver()


def build(app: Module) -> None:
    """Build the project."""
    G = app.get_graph()
    solver = _get_solver()

<<<<<<< HEAD
    # TODO remove hack
    # Disables children pathfinding
    # ```
    # power1.lv ~ power2.lv
    # power1.hv ~ power2.hv
    # -> power1 is not connected power2
    # ```
    set_max_paths(int(MAX_PATHS), 0, 0)

    if not SKIP_SOLVING:
        logger.info("Resolving bus parameters")
        try:
            F.is_bus_parameter.resolve_bus_parameters(G)
        # FIXME: this is a hack around a compiler bug
        except KeyErrorAmbiguous as ex:
            raise UserException(
                "Unfortunately, there's a compiler bug at the moment that means that "
                "this sometimes fails. Try again, and it'll probably work. "
                "See https://github.com/atopile/atopile/issues/807"
            ) from ex
    else:
        logger.warning("Skipping bus parameter resolution")
=======
    with LoggingStage("prebuild", "Running pre-build checks"):
        if not SKIP_SOLVING:
            logger.info("Resolving bus parameters")
            try:
                F.is_bus_parameter.resolve_bus_parameters(G)
            # FIXME: this is a hack around a compiler bug
            except KeyErrorAmbiguous as ex:
                raise UserException(
                    "Unfortunately, there's a compiler bug at the moment that means "
                    "that this sometimes fails. Try again, and it'll probably work. "
                    "See https://github.com/atopile/atopile/issues/807"
                ) from ex
        else:
            logger.warning("Skipping bus parameter resolution")
>>>>>>> cd26232a

        logger.info("Running checks")
        run_checks(app, G)

        # Pre-pick project checks - things to look at before time is spend ---------
        # Make sure the footprint libraries we're looking for exist
        consolidate_footprints(app)

    with LoggingStage("load-pcb", "Loading PCB"):
        pcb = C_kicad_pcb_file.loads(config.build.paths.layout)
        transformer = PCB_Transformer(pcb.kicad_pcb, G, app)
        load_designators(G, attach=True, raise_duplicates=config.build.frozen)

    with LoggingStage("solver", "Solving for parameters"):
        parameters = app.get_children(False, types=Parameter)
        if parameters:
            logger.info("Simplifying parameter graph")
            try:
                solver.simplify(*parameters)
            except Contradiction as e:
                raise UserContradictionException(str(e)) from e

    with LoggingStage("picker", "Picking components"):
        if config.build.keep_picked_parts:
            load_descriptive_properties(G)
        try:
            pick_part_recursively(app, solver)
        except* PickError as ex:
            raise ExceptionGroup(
                "Failed to pick parts for some modules",
                [UserPickError.from_pick_error(e) for e in iter_leaf_exceptions(ex)],
            ) from ex

    with LoggingStage("footprints", "Handling footprints"):
        # Use standard footprints for known packages regardless of
        # what's otherwise been specified.
        # FIXME: this currently includes explicitly set footprints, but shouldn't
        F.has_package.standardize_footprints(app, solver)
        create_footprint_library(app)

    with LoggingStage("nets", "Preparing nets"):
        attach_random_designators(G)
        nets = attach_nets(G)
        # We have to re-attach the footprints, and subsequently nets, because the first
        # attachment is typically done before the footprints have been created
        # and therefore many nets won't be re-attached properly. Also, we just created
        # and attached them to the design above, so they weren't even there to attach
        transformer.attach()
        if config.build.keep_net_names:
            load_net_names(G)
        attach_net_names(nets)
        check_net_names(G)

    with LoggingStage("update-pcb", "Updating PCB"):
        original_pcb = deepcopy(pcb)
        transformer.apply_design(config.build.paths.fp_lib_table)
        transformer.check_unattached_fps()

        if transform_trait := app.try_get_trait(F.has_layout_transform):
            logger.info("Transforming PCB")
            transform_trait.transform(transformer)

        # set layout
        apply_layouts(app)
        transformer.move_footprints()
        apply_routing(app, transformer)

        if pcb == original_pcb:
            if config.build.frozen:
                logger.info("No changes to layout. Passed --frozen check.")
            else:
                logger.info(
                    f"No changes to layout. Not writing {config.build.paths.layout}"
                )
        elif config.build.frozen:
            original_path = config.build.paths.output_base.with_suffix(
                ".original.kicad_pcb"
            )
            updated_path = config.build.paths.output_base.with_suffix(
                ".updated.kicad_pcb"
            )
            original_pcb.dumps(original_path)
            pcb.dumps(updated_path)

            # TODO: make this a real util
            def _try_relative(path: Path) -> Path:
                try:
                    return path.relative_to(Path.cwd(), walk_up=True)
                except ValueError:
                    return path

            original_relative = _try_relative(original_path)
            updated_relative = _try_relative(updated_path)

            raise UserException(
                "Built as frozen, but layout changed. \n"
                f"Original layout: {original_relative}\n"
                f"Updated layout: {updated_relative}\n"
                "You can see the changes by running:\n"
                f'`diff --color "{original_relative}" "{updated_relative}"`',
                title="Frozen failed",
                # No markdown=False here because we have both a command and paths
            )
        else:
            backup_file = config.build.paths.output_base.with_suffix(
                f".{time.strftime('%Y%m%d-%H%M%S')}.kicad_pcb"
            )
            logger.info(f"Backing up layout to {backup_file}")
            with config.build.paths.layout.open("rb") as f:
                backup_file.write_bytes(f.read())

            logger.info(f"Updating layout {config.build.paths.layout}")
            pcb.dumps(config.build.paths.layout)

    # Figure out what targets to build
    if config.build.targets == ["__default__"]:
        targets = muster.do_by_default
    elif config.build.targets == ["*"] or config.build.targets == ["all"]:
        targets = list(muster.targets.keys())
    else:
        targets = config.build.targets

    # Remove targets we don't know about, or are excluded
    excluded_targets = set(config.build.exclude_targets)
    known_targets = set(muster.targets.keys())
    targets = list(set(targets) - excluded_targets & known_targets)

    # Make the noise
    built_targets = []
    with accumulate() as accumulator:
        for target_name in targets:
            with LoggingStage(
                f"target-{target_name}", f"Building [green]'{target_name}'[/green]"
            ):
                with accumulator.collect():
                    muster.targets[target_name](app, solver)
                built_targets.append(target_name)


TargetType = Callable[[Module, Solver], None]


class Muster:
    """A class to register targets to."""

    def __init__(self, logger: Optional[logging.Logger] = None) -> None:
        self.targets: dict[str, TargetType] = {}
        self.do_by_default: list[str] = []
        self.log = logger or logging.getLogger(__name__)

    def add_target(
        self, func: TargetType, name: Optional[str] = None, default: bool = True
    ):
        """Register a function as a target."""
        name = name or func.__name__
        self.targets[name] = func
        if default:
            self.do_by_default.append(name)
        return func

    def register(self, name: Optional[str] = None, default: bool = True):
        """Register a target under a given name."""

        def decorator(func: TargetType):
            self.add_target(func, name, default)
            return func

        return decorator


muster = Muster()


@muster.register("bom")
def generate_bom(app: Module, solver: Solver) -> None:
    """Generate a BOM for the project."""
    write_bom_jlcpcb(
        app.get_children_modules(types=Module),
        config.build.paths.output_base.with_suffix(".bom.csv"),
    )


@muster.register("mfg-data", default=False)
def generate_manufacturing_data(app: Module, solver: Solver) -> None:
    """Generate a designator map for the project."""
    export_step(
        config.build.paths.layout,
        step_file=config.build.paths.output_base.with_suffix(".pcba.step"),
    )
    export_glb(
        config.build.paths.layout,
        glb_file=config.build.paths.output_base.with_suffix(".pcba.glb"),
    )
    export_dxf(
        config.build.paths.layout,
        dxf_file=config.build.paths.output_base.with_suffix(".pcba.dxf"),
    )

    export_gerber(
        config.build.paths.layout,
        gerber_zip_file=config.build.paths.output_base.with_suffix(".gerber.zip"),
    )

    pnp_file = config.build.paths.output_base.with_suffix(".pick_and_place.csv")
    export_pick_and_place(config.build.paths.layout, pick_and_place_file=pnp_file)
    convert_kicad_pick_and_place_to_jlcpcb(
        pnp_file,
        config.build.paths.output_base.with_suffix(".jlcpcb_pick_and_place.csv"),
    )


@muster.register("manifest")
def generate_manifest(app: Module, solver: Solver) -> None:
    """Generate a manifest for the project."""
    with accumulate() as accumulator:
        with accumulator.collect():
            manifest = {}
            manifest["version"] = "2.0"
            for build in config.builds:
                with build:
                    if config.build.paths.layout:
                        by_layout_manifest = manifest.setdefault(
                            "by-layout", {}
                        ).setdefault(str(config.build.paths.layout), {})
                        by_layout_manifest["layouts"] = str(
                            config.build.paths.output_base.with_suffix(".layouts.json")
                        )

            manifest_path = config.project.paths.manifest
            manifest_path.parent.mkdir(exist_ok=True, parents=True)
            with open(manifest_path, "w", encoding="utf-8") as f:
                json.dump(manifest, f, indent=4)


@muster.register("layout-module-map")
def generate_module_map(app: Module, solver: Solver) -> None:
    """Generate a designator map for the project."""
    layout.generate_module_map(app)


@muster.register("variable-report")
def generate_variable_report(app: Module, solver: Solver) -> None:
    """Generate a report of all the variable values in the design."""
    # TODO: support other file formats
    export_parameters_to_file(
        app, solver, config.build.paths.output_base.with_suffix(".variables.md")
    )


def consolidate_footprints(app: Module) -> None:
    """
    Consolidate all the project's footprints into a single directory.

    TODO: @v0.4 remove this, it's a fallback for v0.2 designs
    If there's an entry named "lib" pointing at "build/footprints/footprints.pretty"
    then copy all footprints we can find there
    """
    fp_ids_to_check = []
    for fp_t in app.get_children(False, types=(F.has_footprint)):
        fp = fp_t.get_footprint()
        if has_identifier_t := fp.try_get_trait(F.KicadFootprint.has_kicad_identifier):
            fp_ids_to_check.append(has_identifier_t.kicad_identifier)

    try:
        fptable = C_kicad_fp_lib_table_file.loads(config.build.paths.fp_lib_table)
    except FileNotFoundError:
        fptable = C_kicad_fp_lib_table_file.skeleton()

    # TODO: @windows might need to check backslashes
    lib_in_fptable = any(
        lib.name == "lib" and lib.uri.endswith("build/footprints/footprints.pretty")
        for lib in fptable.fp_lib_table.libs
    )
    lib_prefix_on_ids = any(fp_id.startswith("lib:") for fp_id in fp_ids_to_check)
    if not lib_in_fptable and not lib_prefix_on_ids:
        # no "lib" entry pointing to the footprints dir, this project isn't broken
        return
    elif lib_prefix_on_ids and not lib_in_fptable:
        # we need to add a lib entry pointing to the footprints dir
        ensure_footprint_lib(
            "lib",
            config.project.paths.build / "footprints" / "footprints.pretty",
            fptable,
        )
    elif lib_in_fptable and not lib_prefix_on_ids:
        # We could probably just remove the lib entry
        # but let's be conservative for now
        logger.info(
            "It seems like this project is using a legacy footprint consolidation "
            "unnecessarily. You can likely remove the 'lib' entry from the "
            "'fp-lib-table' file."
        )

    fp_target = config.project.paths.build / "footprints" / "footprints.pretty"
    fp_target_step = config.project.paths.build / "footprints" / "footprints.3dshapes"
    fp_target.mkdir(exist_ok=True, parents=True)

    if not config.project.paths.root:
        with downgrade(UserResourceException):
            raise UserResourceException(
                "No project root directory found. Cannot consolidate footprints."
            )
        return

    for fp in config.project.paths.root.glob("**/*.kicad_mod"):
        try:
            shutil.copy(fp, fp_target)
        except shutil.SameFileError:
            logger.debug("Footprint '%s' already exists in the target directory", fp)

    # Post-process all the footprints in the target directory
    for fp in fp_target.glob("**/*.kicad_mod"):
        with open(fp, "r+", encoding="utf-8") as file:
            content = file.read()
            content = content.replace("{build_dir}", str(fp_target_step))
            file.seek(0)
            file.write(content)
            file.truncate()

    # TODO: @v0.4 increase the level of this to WARNING
    # when there's an alternative
    with downgrade(DeprecatedException, to_level=logging.DEBUG):
        raise DeprecatedException(
            "This project uses a deprecated footprint consolidation mechanism."
        )

    # Finally, check that we have all the footprints we know we will need
    try:
        for err_collector, fp_id in iter_through_errors(fp_ids_to_check):
            with err_collector():
                get_footprint(fp_id, config.build.paths.fp_lib_table)
    except* (FileNotFoundError, LibNotInTable) as ex:

        def _make_user_resource_exception(e: Exception) -> UserResourceException:
            if isinstance(e, FileNotFoundError):
                return UserResourceException(
                    f"Footprint library {e.filename} doesn't exist"
                )
            elif isinstance(e, LibNotInTable):
                return UserResourceException(
                    f"Footprint library {e.lib_id} not found in {e.lib_table_path}"
                )
            assert False, "How'd we get here?"

        raise ex.derive(
            [_make_user_resource_exception(e) for e in iter_leaf_exceptions(ex)]
        ) from ex<|MERGE_RESOLUTION|>--- conflicted
+++ resolved
@@ -84,7 +84,6 @@
     G = app.get_graph()
     solver = _get_solver()
 
-<<<<<<< HEAD
     # TODO remove hack
     # Disables children pathfinding
     # ```
@@ -94,20 +93,6 @@
     # ```
     set_max_paths(int(MAX_PATHS), 0, 0)
 
-    if not SKIP_SOLVING:
-        logger.info("Resolving bus parameters")
-        try:
-            F.is_bus_parameter.resolve_bus_parameters(G)
-        # FIXME: this is a hack around a compiler bug
-        except KeyErrorAmbiguous as ex:
-            raise UserException(
-                "Unfortunately, there's a compiler bug at the moment that means that "
-                "this sometimes fails. Try again, and it'll probably work. "
-                "See https://github.com/atopile/atopile/issues/807"
-            ) from ex
-    else:
-        logger.warning("Skipping bus parameter resolution")
-=======
     with LoggingStage("prebuild", "Running pre-build checks"):
         if not SKIP_SOLVING:
             logger.info("Resolving bus parameters")
@@ -122,7 +107,6 @@
                 ) from ex
         else:
             logger.warning("Skipping bus parameter resolution")
->>>>>>> cd26232a
 
         logger.info("Running checks")
         run_checks(app, G)
