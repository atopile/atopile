--- conflicted
+++ resolved
@@ -54,16 +54,9 @@
     async def get_config(self, filename: str):
         # filename is expected to be ~/<project_root>/some_file.vis.json
         # to get the ato source file, let's strip the .json
-<<<<<<< HEAD
-        ato_filename = Path(filename).with_suffix("").with_suffix(".ato")
-        src_files = (await self.get_model()).src_files
-        if ato_filename not in src_files:
-            raise FileNotFoundError(f"{ato_filename} not in {src_files}")
-=======
         ato_filename = str(Path(filename).with_suffix("").with_suffix(".ato"))
         if not await self.file_in_model(ato_filename):
             raise FileNotFoundError
->>>>>>> 8b8c5447
 
         vis_file = self.project.root / Path(filename).with_suffix(".yaml")
 
