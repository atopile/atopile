--- conflicted
+++ resolved
@@ -329,12 +329,9 @@
 
         log.warning("Creating new layout at %s", layout_path)
         layout_path.parent.mkdir(parents=True, exist_ok=True)
-<<<<<<< HEAD
-=======
 
         # delayed import to improve startup time
         from faebryk.libs.kicad.fileformats import C_kicad_pcb_file
->>>>>>> 8e588f2a
 
         C_kicad_pcb_file.skeleton(
             generator=atopile.version.DISTRIBUTION_NAME,
