import logging
import textwrap
import traceback
from contextlib import contextmanager
from enum import Enum, auto, IntEnum
from pathlib import Path
from typing import Optional, Type
<<<<<<< HEAD
from .parse_utils import get_src_info_from_ctx
=======

from antlr4 import InputStream, Token, ParserRuleContext
>>>>>>> 86b16774

log = logging.getLogger(__name__)
log.setLevel(logging.INFO)

<<<<<<< HEAD
=======
# I think it'd make far more sense for this to exist in .parse
# however, it'd become a circular import
def get_src_info_from_token(token: Token) -> tuple[str, int, int]:
    """Get the source path, line, and column from a context"""
    input_stream: InputStream = token.getInputStream()
    return input_stream.name, token.line, token.column

def get_src_info_from_ctx(ctx: ParserRuleContext) -> tuple[str, int, int]:
    """Get the source path, line, and column from a context"""
    token: Token = ctx.start
    return get_src_info_from_token(token)

>>>>>>> 86b16774

class AtoError(Exception):
    """
    This exception is thrown when there's an error in the syntax of the language
    """

    def __init__(
        self,
        *args: object,
        message: str = "",
        src_path: Optional[str | Path] = None,
        src_line: Optional[int] = None,
        src_col: Optional[int] = None,
    ) -> None:
        super().__init__(message, *args)
        self.message = message
        self.src_path = src_path
        self.src_line = src_line
        self.src_col = src_col

    @classmethod
<<<<<<< HEAD
    def from_ctx(cls, message: str, ctx) -> "AtoError":
        """Create an AtoError from an ANTLR context."""
=======
    def from_token(cls, message: str, token: Token) -> "AtoError":
        src_path, src_line, src_col = get_src_info_from_token(token)
        return cls(message, src_path, src_line, src_col)

    @classmethod
    def from_ctx(cls, message: str, ctx: ParserRuleContext) -> "AtoError":
>>>>>>> 86b16774
        src_path, src_line, src_col = get_src_info_from_ctx(ctx)
        return cls(message, src_path, src_line, src_col)

    @property
    def user_facing_name(self):
        """Return the name of this error, without the "Ato" prefix."""
        error_name = self.__class__.__name__
        if error_name.startswith("Ato"):
            return error_name[3:]
        return error_name


class AtoSyntaxError(AtoError):
    """
    Raised when there's an error in the syntax of the language
    """


class AtoKeyError(AtoError, KeyError):
    """
    Raised if a name isn't found in the current scope.
    """


class AtoTypeError(AtoError):
    """
    Raised if something is the wrong type.
    """


class AtoNameConflictError(AtoError):
    """
    Raised if something has a conflicting name in the same scope.
    """


class AtoCircularDependencyError(AtoError):
    """
    Raised if something has a conflicting name in the same scope.
    """


class AtoImportNotFoundError(AtoError):
    """
    Raised if something has a conflicting name in the same scope.
    """


def get_locals_from_exception_in_class(ex: Exception, class_: Type) -> dict:
    """Return the locals from the first frame in the traceback that's in the given class."""
    for tb, _ in list(traceback.walk_tb(ex.__traceback__))[::-1]:
        if isinstance(tb.f_locals.get("self"), class_):
            return tb.f_locals
    return {}


def _process_error(
    ex: Exception | ExceptionGroup,
    visitor_type: Type,
    logger: logging.Logger,
):
    """Helper function to consistently write errors to the log"""
    if isinstance(ex, ExceptionGroup):
        for e in ex.exceptions:
            _process_error(e, visitor_type, logger)
        return

    src_path = None
    start_line = None
    start_column = None

    # if we catch an ato error, we can reliably get the line and column from the exception itself
    # if not, we need to get the error's line and column from the context, if possible
    if isinstance(ex, AtoError):
        message = ex.user_facing_name + ": " + ex.message
        src_path = ex.src_path
        start_line = ex.src_line
        start_column = ex.src_col
    else:
        message = f"Unprocessed '{repr(ex)}' occurred during compilation"
        if visitor_type is not None:
            if ctx := get_locals_from_exception_in_class(ex, visitor_type).get("ctx"):
                src_path, start_line, start_column = get_src_info_from_ctx(ctx)

    # ensure we have values for all the components on the error string
    if src_path is None:
        src_path = "<?>"
    if start_line is None:
        start_line = "<?>"
    if start_column is None:
        start_column = "<?>"

    indented_message = textwrap.indent(message, "--> ")

    logger.error(
        textwrap.dedent(
            f"""
            {src_path}:{start_line}:{start_column}:
            {indented_message}
            """
        ).strip()
    )
    if logger.isEnabledFor(logging.DEBUG):
        logger.debug("Error info:\n", exc_info=ex)



class ErrorHandlerMode(Enum):
    """The mode to use when an error occurs."""
    COLLECT_ALL = auto()
    RAISE_NON_ATO = auto()
    RAISE_ALL = auto()


class ErrorHandler:
    """Handles errors in the compiler."""
    def __init__(self, logger: logging.Logger, error_mode: ErrorHandlerMode = ErrorHandlerMode.COLLECT_ALL) -> None:
        self.logger = logger
        self.error_mode = error_mode
        self.errors: list[Exception] = []

    @property
    def exception_group(self) -> ExceptionGroup:
        """Return an exception group of all the errors."""
        return ExceptionGroup("Errors occurred during compilation", self.errors)

    def do_raise(self) -> None:
        """Raise an exception group of all the errors."""
        raise self.exception_group

    def do_raise_if_errors(self) -> None:
        """Raise an exception group of all the errors if there are any."""
        if len(self.errors) > 0:
            self.do_raise()

    def handle(self, error: Exception, from_: Exception) -> Exception:
        """
        Deal with an error, either by shoving it in the error list or raising it.
        """
        if self.error_mode == ErrorHandlerMode.RAISE_ALL:
            raise error from from_

        self.errors.append(error)
        _process_error(error, None, self.logger)

        if self.error_mode == ErrorHandlerMode.RAISE_NON_ATO:
            if not isinstance(error, AtoError):
                raise self.exception_group from from_

        return error


class ReraiseBehavior(IntEnum):
    IGNORE = 0
    RERAISE = 1
    RAISE_ATO_ERROR = 2


@contextmanager
def write_errors_to_log(
    visitor_type: Optional[Type] = None,
    logger: Optional[logging.Logger] = None,
    reraise: ReraiseBehavior = ReraiseBehavior.RERAISE,
) -> None:
    """
    This helper function catches all exception and attempts to add "best effort" source info to them.
    It's designed to be used on visitors that are the first stage of compilation after parsing.
    It detects if the exception came from inside the visitor, and if so, attempts to add source info from the ANTLR ctx.
    """
    if logger is None:
        logger = log

    try:
        yield
    except (Exception, ExceptionGroup) as ex:  # pylint: disable=broad-except
        _process_error(ex, visitor_type, logger)
        if reraise == ReraiseBehavior.RERAISE:
            raise
        elif reraise == ReraiseBehavior.RAISE_ATO_ERROR:
            raise AtoError from ex<|MERGE_RESOLUTION|>--- conflicted
+++ resolved
@@ -5,31 +5,12 @@
 from enum import Enum, auto, IntEnum
 from pathlib import Path
 from typing import Optional, Type
-<<<<<<< HEAD
-from .parse_utils import get_src_info_from_ctx
-=======
-
-from antlr4 import InputStream, Token, ParserRuleContext
->>>>>>> 86b16774
+from antlr4 import Token, ParserRuleContext
+from .parse_utils import get_src_info_from_ctx, get_src_info_from_token
 
 log = logging.getLogger(__name__)
 log.setLevel(logging.INFO)
 
-<<<<<<< HEAD
-=======
-# I think it'd make far more sense for this to exist in .parse
-# however, it'd become a circular import
-def get_src_info_from_token(token: Token) -> tuple[str, int, int]:
-    """Get the source path, line, and column from a context"""
-    input_stream: InputStream = token.getInputStream()
-    return input_stream.name, token.line, token.column
-
-def get_src_info_from_ctx(ctx: ParserRuleContext) -> tuple[str, int, int]:
-    """Get the source path, line, and column from a context"""
-    token: Token = ctx.start
-    return get_src_info_from_token(token)
-
->>>>>>> 86b16774
 
 class AtoError(Exception):
     """
@@ -51,17 +32,12 @@
         self.src_col = src_col
 
     @classmethod
-<<<<<<< HEAD
-    def from_ctx(cls, message: str, ctx) -> "AtoError":
-        """Create an AtoError from an ANTLR context."""
-=======
     def from_token(cls, message: str, token: Token) -> "AtoError":
         src_path, src_line, src_col = get_src_info_from_token(token)
         return cls(message, src_path, src_line, src_col)
 
     @classmethod
     def from_ctx(cls, message: str, ctx: ParserRuleContext) -> "AtoError":
->>>>>>> 86b16774
         src_path, src_line, src_col = get_src_info_from_ctx(ctx)
         return cls(message, src_path, src_line, src_col)
 
@@ -168,9 +144,9 @@
         logger.debug("Error info:\n", exc_info=ex)
 
 
-
 class ErrorHandlerMode(Enum):
     """The mode to use when an error occurs."""
+
     COLLECT_ALL = auto()
     RAISE_NON_ATO = auto()
     RAISE_ALL = auto()
@@ -178,7 +154,12 @@
 
 class ErrorHandler:
     """Handles errors in the compiler."""
-    def __init__(self, logger: logging.Logger, error_mode: ErrorHandlerMode = ErrorHandlerMode.COLLECT_ALL) -> None:
+
+    def __init__(
+        self,
+        logger: logging.Logger,
+        error_mode: ErrorHandlerMode = ErrorHandlerMode.COLLECT_ALL,
+    ) -> None:
         self.logger = logger
         self.error_mode = error_mode
         self.errors: list[Exception] = []
