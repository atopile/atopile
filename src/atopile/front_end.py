--- conflicted
+++ resolved
@@ -869,12 +869,8 @@
                 with downgrade(errors.UserException):
                     raise errors.UserException.from_ctx(
                         ctx,
-<<<<<<< HEAD
-                        f"Ignoring assignment of {value} to {assigned_name} on {target}",  # noqa: E501  # pre-existing
-=======
                         f'Ignoring assignment of "{value}" to "{assigned_name}" '
                         f'on "{target}"',
->>>>>>> becc77c0
                     )
 
         else:
