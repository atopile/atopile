--- conflicted
+++ resolved
@@ -36,11 +36,7 @@
     Arithmetic,
     ConstrainableExpression,
     GreaterOrEqual,
-<<<<<<< HEAD
-=======
-    GreaterThan,
     Is,
->>>>>>> f4f5948c
     IsSubset,
     LessOrEqual,
     Max,
