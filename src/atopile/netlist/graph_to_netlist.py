import igraph as ig
from atopile import model

<<<<<<< HEAD
import igraph as ig
from atopile import model

def generate_netlist_dict_from_graph(graph: ig) -> dict:
=======
def generate_nets_dict_from_graph(graph: ig) -> dict:
>>>>>>> fb8565f1
    # Generate the graph of electrical connectedness without removing other vertices
    electrial_g = graph.subgraph_edges(graph.es.select(type_eq='connects_to'), delete_vertices=False)

    # Find all the vertex indices in the main graph that are associated to a pin
    pins = graph.vs.select(type_in='pin').indices
    pin_set = set(pins)

    # Cluster the electrical graph into multiple nets
    clusters = electrial_g.connected_components(mode='weak')

    # Instantiate the net dictionary and net names
    nets = {}
    net_index = 0

    for cluster in clusters:
        cluster_set = set(cluster)

        # Intersect the pins from the main graph with the vertices in that cluster
        union_set = pin_set.intersection(cluster_set)

        if len(union_set) > 0:# If pins are found in that net
            nets[net_index] = {}

            for pin in union_set:
                pin_associated_package = model.whos_your_daddy(graph, pin)
                pin_associated_block = model.whos_your_daddy(graph, pin_associated_package.index)
<<<<<<< HEAD
                nets[net_index][pin_associated_block.index] = pin
            
            net_index += 1
            #TODO: find a better way to name nets
    
    return nets
=======
                block_path = model.get_vertex_path(graph, pin_associated_block.index)
                uid = model.generate_uid_from_path(block_path)
                # TODO: place uid into stamp
                nets[net_index][uid] = pin

            net_index += 1
            #TODO: find a better way to name nets
    
    return nets

def generate_component_list_from_graph(graph: ig) -> dict:
    # Select the component block in the graph
    component_blocks = model.find_blocks_associated_to_package(graph)

    component_block_indices = model.get_vertex_index(component_blocks)
    #TODO: make sure that I'm only getting child blocks and not parents

    components = []

    for comp_block_index in component_block_indices:
        block_path = model.get_vertex_path(graph, comp_block_index)
        print(block_path)
        components.append(model.generate_uid_from_path(block_path))

    return components
>>>>>>> fb8565f1
<|MERGE_RESOLUTION|>--- conflicted
+++ resolved
@@ -1,14 +1,7 @@
 import igraph as ig
 from atopile import model
 
-<<<<<<< HEAD
-import igraph as ig
-from atopile import model
-
-def generate_netlist_dict_from_graph(graph: ig) -> dict:
-=======
 def generate_nets_dict_from_graph(graph: ig) -> dict:
->>>>>>> fb8565f1
     # Generate the graph of electrical connectedness without removing other vertices
     electrial_g = graph.subgraph_edges(graph.es.select(type_eq='connects_to'), delete_vertices=False)
 
@@ -35,14 +28,6 @@
             for pin in union_set:
                 pin_associated_package = model.whos_your_daddy(graph, pin)
                 pin_associated_block = model.whos_your_daddy(graph, pin_associated_package.index)
-<<<<<<< HEAD
-                nets[net_index][pin_associated_block.index] = pin
-            
-            net_index += 1
-            #TODO: find a better way to name nets
-    
-    return nets
-=======
                 block_path = model.get_vertex_path(graph, pin_associated_block.index)
                 uid = model.generate_uid_from_path(block_path)
                 # TODO: place uid into stamp
@@ -67,5 +52,4 @@
         print(block_path)
         components.append(model.generate_uid_from_path(block_path))
 
-    return components
->>>>>>> fb8565f1
+    return components