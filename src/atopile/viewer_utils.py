<<<<<<< HEAD
from atopile.address import AddrStr, get_parent_instance_addr, get_name, get_instance_section, get_relative_addr_str
=======
from atopile.address import AddrStr, get_parent_instance_addr, get_name, get_instance_section, get_entry_section
>>>>>>> 5c90e189
from atopile.instance_methods import (
    get_children,
    get_links,
    get_supers_list,
    all_descendants,
    match_modules,
    match_components,
    match_interfaces,
    match_pins_and_signals,
)
<<<<<<< HEAD
import atopile.config
=======
from atopile.components import get_specd_value

import json
>>>>>>> 5c90e189
import networkx as nx

from collections import defaultdict
from typing import DefaultDict, Tuple


def get_parent(addr: AddrStr, build_ctx: atopile.config.BuildContext) -> AddrStr:
    """
    returns the parent of the given address or root if there is none
    """
    if addr == build_ctx.entry:
        return "null"
    elif get_parent_instance_addr(addr) == build_ctx.entry:
        return "root"

    return get_relative_addr_str(get_parent_instance_addr(addr), build_ctx.project_context.project_path)

def get_id(addr: AddrStr, build_ctx: atopile.config.BuildContext) -> AddrStr:
    """
    returns the parent of the given address or root if there is none
    """
    if addr == build_ctx.entry:
        return "root"

    return get_relative_addr_str(addr, build_ctx.project_context.project_path)

def get_blocks(addr, build_ctx: atopile.config.BuildContext) -> dict[str, dict[str, str]]:
    """
    returns a dictionary of blocks:
    {
        "block_name": {
            "instance_of": "instance_name",
            "type": "module/component/interface/signal/builtin",
            "address": "a.b.c",
            "value": "value"
        }, ...
    }
    """
    block_dict = {}
    for child in get_children(addr):
<<<<<<< HEAD
        if (
            match_modules(child) or
            match_components(child) or
            match_interfaces(child) or
            match_pins_and_signals(child)
        ):

=======
        if match_modules(child) or match_components(child) or match_interfaces(child) or match_pins_and_signals(child):
            value = "none"
            type = "module"
            lib_key = "none"
>>>>>>> 5c90e189
            if match_components(child):
                type = "component"
                if _is_builtin(child):
                    value = get_specd_value(child)
                    type = "builtin"
                    lib_key = _is_builtin(child)
            elif match_interfaces(child):
                type = "interface"
            elif match_pins_and_signals(child):
                type = "signal"
            else:
                type = "module"

            block_dict[get_name(child)] = {
                "instance_of": get_name(get_supers_list(child)[0].obj_def.address),
                "type": type,
<<<<<<< HEAD
                "address": get_relative_addr_str(child, build_ctx.project_context.project_path)}
=======
                "lib_key": lib_key,
                "address": get_instance_section(child),
                "value": value}
>>>>>>> 5c90e189

    return block_dict

def process_links(addr: AddrStr) -> list[dict]:
    """
    returns a list of links:
    [
        {
            "source": {
                "block": "block_name",
                "port": "port_name"
            },
            "target": {
                "block": "block_name",
                "port": "port_name"
            },
            "type": "interface/signal"
        }, ...
    ]
    """
    link_list = []
    links = get_links(addr)
    for link in links:
        # Type is either interface or signal
        if match_pins_and_signals(link.source.addr):
            type = "signal"
            instance_of = "signal"
        else:
            type = "interface"
            instance_of = get_name(get_supers_list(link.source.addr)[0].obj_def.address)
        source_block, source_port = split_list_at_n(get_current_depth(addr), split_addr(link.source.addr))
        target_block, target_port = split_list_at_n(get_current_depth(addr), split_addr(link.target.addr))

        _source = {"block": get_name(combine_addr(source_block)), "port": combine_addr(source_port)}
        _target = {"block": get_name(combine_addr(target_block)), "port": combine_addr(target_port)}
        link_list.append({"source": _source, "target": _target, "type": type, "instance_of": instance_of})

    return link_list


def is_path_without_end_nodes(G, blocks, source, target):
    """"
    Is there a direct path between two nodes? (allowed to go through chained signals and interfaces)
    """
    #TODO: Got tired of finding nets myself so started using networkx.
    # Probably going to have to cluster all those utils together somewhere
    if source == target or source not in G or target not in G:
        return False
    # Remove other end nodes from the graph temporarily
    G_temp = G.copy()
    for block in blocks:
        if block not in (source, target) and (blocks[block]['type'] == "module" or blocks[block]['type'] == "component") and block in G_temp.nodes:
            G_temp.remove_node(block)
    # Check if there's a path in the modified graph
    has_path = nx.has_path(G_temp, source, target)

    return has_path

# Deprecated but keeping here for reference
def get_block_to_block_links(addr: AddrStr) -> list[tuple[str, str]]:
    """
    returns a list of block to block links:
    [
        {'source': 'block_name', 'target': 'block_name'}, ...
    ]
    """
    blocks = get_blocks(addr)
    links = process_links(addr)

    # Create a graph with the blocks
    G = nx.Graph()
    #G.add_nodes_from(blocks)

    # Add the links to the graph
    for link in links:
        if link['type'] == "interface" and link['instance_of'] != "Power":
            G.add_edge(link['source']['block'], link['target']['block'])
        # G.add_edge(link['source']['block'], link['target']['block'])

    # Identify the block-to-block connections
    block_connections = set()
    for source in blocks:
        if blocks[source]['type'] == "module" or blocks[source]['type'] == "component":
            for target in blocks:
                if blocks[target]['type'] == "module" or blocks[target]['type'] == "component":
                    if source != target and is_path_without_end_nodes(G, blocks, source, target):
                        block_connections.add((source, target))

    unique_tuples_list = {tuple(sorted(t)) for t in block_connections}

    block_to_block_list = []
    for connection in unique_tuples_list:
        block_to_block_list.append({'source': connection[0], 'target': connection[1]})

    return block_to_block_list

# Bundled connections will be called harnesses
def get_harnesses(addr: AddrStr) -> list[dict]:
    """
    returns a list of bundled connections (harnesses):
    [
        {
            "source": "block_name",
            "target": "block_name",
            "name": "name_1/name_2/...",
            "preview_names": ["name_1", "name_2",...],
            "links": [
                {
                    "source": "port_name",
                    "target": "port_name",
                    "type": "interface/signal"
                    "instance_of": "instance_name"
                }
        }, ...
    ]
    """
    harness_list: DefaultDict[Tuple[str, str], list] = defaultdict(list)
    links = get_links(addr)
    for link in links:
        # Type is either interface or signal
        if match_pins_and_signals(link.source.addr):
            type = "signal"
            instance_of = "signal"
        else:
            type = "interface"
            instance_of = get_name(get_supers_list(link.source.addr)[0].obj_def.address)
        source_block, source_port = split_list_at_n(get_current_depth(addr), split_addr(link.source.addr))
        target_block, target_port = split_list_at_n(get_current_depth(addr), split_addr(link.target.addr))

        source_block = get_name(combine_addr(source_block))
        target_block = get_name(combine_addr(target_block))
        source_port = combine_addr(source_port)
        target_port = combine_addr(target_port)

        harness_list[(source_block, target_block)].append({
            "source": source_port,
            "target": target_port,
            "type": type,
            "instance_of": instance_of
        })

    harness_return_dict: DefaultDict[str, list] = defaultdict(list)

    for source_block, target_block in harness_list:
        preview_name_set = set()
        for link in harness_list[(source_block, target_block)]:
            if link['type'] == "signal":
                preview_name_set.add(f"{link['source']} ~ {link['target']}")
            # special case for pairs as they could be anything
            elif link['type'] == "interface" and link['instance_of'] == "Pair":
                preview_name_set.add(f"{link['source']} ~ {link['target']}")
            # for interfaces
            else:
                preview_name_set.add(link['instance_of'])

        preview_names = sorted(preview_name_set)
        name = "/".join(preview_names)
        key = f"{source_block}_{target_block}"
        harness_return_dict[key] = {
            "source": source_block,
            "target": target_block,
            "name": name,
            "preview_names": preview_names,
            "links": harness_list[(source_block, target_block)]
        }

    return harness_return_dict


def get_vis_dict(build_ctx: atopile.config.BuildContext) -> dict:
    return_json = {}
<<<<<<< HEAD
    # for addr in chain(root, all_descendants(root)):
    for addr in all_descendants(build_ctx.entry):
=======

    for addr in all_descendants(root):
>>>>>>> 5c90e189
        block_dict = {}
        link_list = []
        # we only create an entry for modules, not for components
        if match_modules(addr) and not match_components(addr):
<<<<<<< HEAD
            instance = get_id(addr, build_ctx)
            parent = get_parent(addr, build_ctx)
            block_dict = get_blocks(addr, build_ctx)
=======
            instance = get_instance_section(addr) or "root"
            parent = get_parent(addr, root)
            block_dict = get_blocks(addr)
>>>>>>> 5c90e189
            link_list = process_links(addr)
            harness_dict = get_harnesses(addr)

            return_json[instance] = {
                "parent": parent,
                "blocks": block_dict,
                "links": link_list,
                "harnesses": harness_dict,
            }

    return return_json

def get_current_depth(addr: AddrStr) -> int:
    instance_section = get_instance_section(addr)
    if instance_section is None or instance_section == "":
        return 0
    else:
        return len(instance_section.split("."))

def split_addr(addr: AddrStr) -> list[str]:
    return get_instance_section(addr).split(".")

def combine_addr(list: list[str]) -> str:
    return ".".join(list)

def split_list_at_n(n, list_of_strings):
    # Split the list
    first_part = list_of_strings[:n+1]
    second_part = list_of_strings[n+1:]

    return first_part, second_part

def _is_builtin(addr: AddrStr) -> bool|str:
    """
    Check if the given address is a builtin component, if so, return the builtin type (Resistor, Capacitor, etc.)
    """
    _supers_list = get_supers_list(addr)
    for duper in _supers_list:
        if get_entry_section(duper.address) == "Resistor":
            return "Resistor"
        elif get_entry_section(duper.address) == "Capacitor":
            return "Capacitor"
    return False<|MERGE_RESOLUTION|>--- conflicted
+++ resolved
@@ -1,8 +1,4 @@
-<<<<<<< HEAD
-from atopile.address import AddrStr, get_parent_instance_addr, get_name, get_instance_section, get_relative_addr_str
-=======
-from atopile.address import AddrStr, get_parent_instance_addr, get_name, get_instance_section, get_entry_section
->>>>>>> 5c90e189
+from atopile.address import AddrStr, get_parent_instance_addr, get_name, get_instance_section, get_relative_addr_str, get_entry_section
 from atopile.instance_methods import (
     get_children,
     get_links,
@@ -13,13 +9,10 @@
     match_interfaces,
     match_pins_and_signals,
 )
-<<<<<<< HEAD
 import atopile.config
-=======
 from atopile.components import get_specd_value
 
 import json
->>>>>>> 5c90e189
 import networkx as nx
 
 from collections import defaultdict
@@ -60,26 +53,10 @@
     """
     block_dict = {}
     for child in get_children(addr):
-<<<<<<< HEAD
-        if (
-            match_modules(child) or
-            match_components(child) or
-            match_interfaces(child) or
-            match_pins_and_signals(child)
-        ):
-
-=======
         if match_modules(child) or match_components(child) or match_interfaces(child) or match_pins_and_signals(child):
-            value = "none"
             type = "module"
-            lib_key = "none"
->>>>>>> 5c90e189
             if match_components(child):
                 type = "component"
-                if _is_builtin(child):
-                    value = get_specd_value(child)
-                    type = "builtin"
-                    lib_key = _is_builtin(child)
             elif match_interfaces(child):
                 type = "interface"
             elif match_pins_and_signals(child):
@@ -90,13 +67,7 @@
             block_dict[get_name(child)] = {
                 "instance_of": get_name(get_supers_list(child)[0].obj_def.address),
                 "type": type,
-<<<<<<< HEAD
                 "address": get_relative_addr_str(child, build_ctx.project_context.project_path)}
-=======
-                "lib_key": lib_key,
-                "address": get_instance_section(child),
-                "value": value}
->>>>>>> 5c90e189
 
     return block_dict
 
@@ -268,26 +239,15 @@
 
 def get_vis_dict(build_ctx: atopile.config.BuildContext) -> dict:
     return_json = {}
-<<<<<<< HEAD
     # for addr in chain(root, all_descendants(root)):
     for addr in all_descendants(build_ctx.entry):
-=======
-
-    for addr in all_descendants(root):
->>>>>>> 5c90e189
         block_dict = {}
         link_list = []
         # we only create an entry for modules, not for components
         if match_modules(addr) and not match_components(addr):
-<<<<<<< HEAD
             instance = get_id(addr, build_ctx)
             parent = get_parent(addr, build_ctx)
             block_dict = get_blocks(addr, build_ctx)
-=======
-            instance = get_instance_section(addr) or "root"
-            parent = get_parent(addr, root)
-            block_dict = get_blocks(addr)
->>>>>>> 5c90e189
             link_list = process_links(addr)
             harness_dict = get_harnesses(addr)
 
