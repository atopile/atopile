from enum import StrEnum, auto
import itertools
import logging
import re
import shutil
import sys
import tempfile
import textwrap
import webbrowser
from pathlib import Path
from typing import Annotated, Iterator, cast

import caseconverter
import click
import git
import jinja2
import questionary
import rich
import ruamel.yaml
import typer

from atopile import config, errors
from atopile.cli.common import configure_project_context
from atopile.cli.install import do_install
from atopile.utils import robustly_rm_dir
from faebryk.libs.exceptions import downgrade

# Set up logging
log = logging.getLogger(__name__)
log.setLevel(logging.INFO)


PROJECT_TEMPLATE = "https://github.com/atopile/project-template"

create_app = typer.Typer()


def check_name(name: str) -> bool:
    """
    Check if a name is valid.
    """
    if re.match(r"^[a-zA-Z][a-zA-Z0-9_-]*$", name):
        return True
    else:
        return False


def help(text: str) -> None:  # pylint: disable=redefined-builtin
    """Print help text."""
    rich.print("\n" + textwrap.dedent(text).strip() + "\n")


def _stuck_user_helper() -> Iterator[bool]:
    """Figure out if a user is stuck and help them exit."""
    threshold = 5
    for i in itertools.count():
        if i >= threshold:
            if questionary.confirm("Are you trying to exit?").ask():
                rich.print("No worries! Try Ctrl+C next time!")
                exit(0)
            threshold += 5
        yield True


stuck_user_helper_generator = _stuck_user_helper()


def _in_git_repo(path: Path) -> bool:
    """Check if the current directory is in a git repo."""
    try:
        git.Repo(path)
    except git.InvalidGitRepositoryError:
        return False
    return True


@create_app.command()
def project(
    name: Annotated[str | None, typer.Argument()] = None,
    repo: Annotated[str | None, typer.Option("--repo", "-r")] = None,
):  # pylint: disable=redefined-builtin
    """
    Create a new ato project.
    """

    # Get a project name
    kebab_name = None
    for _ in stuck_user_helper_generator:
        if not name:
            rich.print(":rocket: What's your project [cyan]name?[/]")
            name = questionary.text("").ask()

        if name is None:
            continue

        kebab_name = caseconverter.kebabcase(name)
        if name != kebab_name:
            help(
                f"""
                We recommend using kebab-case ([cyan]{kebab_name}[/])
                for your project name. It makes it easier to use your project
                with other tools (like git) and it embeds nicely into URLs.
                """
            )

            rich.print(f"Do you want to use [cyan]{kebab_name}[/] instead?")
            if questionary.confirm("").ask():
                name = kebab_name

        if check_name(name):
            break
        else:
            help(
                "[red]Project names must start with a letter and"
                " contain only letters, numbers, dashes and underscores.[/]"
            )
            name = None

    if (
        not repo
        and not questionary.confirm(
            "Would you like to create a new repo for this project?"
        ).ask()
    ):
        repo = PROJECT_TEMPLATE

    # Get a repo
    for _ in stuck_user_helper_generator:
        if not repo:
            make_repo_url = f"https://github.com/new?name={name}&template_owner=atopile&template_name=project-template"

            help(
                f"""
                We recommend you create a Github repo for your project.

                If you already have a repo, you can respond [yellow]n[/]
                to the next question and provide the URL to your repo.

                If you don't have one, you can respond yes to the next question
                or (Cmd/Ctrl +) click the link below to create one.

                Just select the template you want to use.

                {make_repo_url}
                """
            )

            rich.print(":rocket: Open browser to create Github repo?")
            if questionary.confirm("").ask():
                webbrowser.open(make_repo_url)

            rich.print(":rocket: What's the [cyan]repo's URL?[/]")
            repo = questionary.text("").ask()

        # Try download the repo from the user-provided URL
        if Path(name).exists():
            raise click.ClickException(
<<<<<<< HEAD
                f"Directory {name} already exists. Please put the repo elsewhere or"
                " choose a different name."
=======
                f"Directory {name} already exists. Please put the repo elsewhere or choose a different name."  # noqa: E501  # pre-existing
>>>>>>> becc77c0
            )

        try:
            repo_obj = git.Repo.clone_from(repo, name, depth=1)
            break
        except git.GitCommandError as ex:
            help(
                f"""
                [red]Failed to clone repo from {repo}[/]

                {ex.stdout}
                {ex.stderr}
                """
            )
            repo = None

    # Configure the project
    do_configure(name, repo_obj.working_tree_dir, debug=False)

    # Commit the configured project
    # force the add, because we're potentially
    # modifying things in gitignored locations
    if repo_obj.is_dirty():
        repo_obj.git.add(A=True, f=True)
        repo_obj.git.commit(m="Configure project")
    else:
        rich.print(
            "[yellow]No changes to commit! Seems like the"
            " template you used mightn't be configurable?[/]"
        )

    # If this repo's remote it PROJECT_TEMPLATE, cleanup the git history
    if repo_obj.remotes.origin.url == PROJECT_TEMPLATE:
        try:
            robustly_rm_dir(repo_obj.git_dir)
        except (PermissionError, OSError) as ex:
            with downgrade():
                raise errors.UserException(
                    f"Failed to remove .git directory: {repr(ex)}"
                ) from ex

        if not _in_git_repo(Path(repo_obj.working_dir).parent):
            # If we've created this project OUTSIDE an existing git repo
            # then re-init the repo so it has a clean history
            clean_repo = git.Repo.init(repo_obj.working_tree_dir)
            clean_repo.git.add(A=True)
            clean_repo.git.commit(m="Initial commit")

    # Install dependencies listed in the ato.yaml, typically just generics
    do_install(
        to_install=None,
        jlcpcb=False,
        link=True,
        upgrade=True,
        path=repo_obj.working_tree_dir,
    )

    # Wew! New repo created!
    rich.print(f':sparkles: [green]Created new project "{name}"![/] :sparkles:')


@create_app.command()
def build(
    name: Annotated[str | None, typer.Argument()] = None,
):
    """
    Create a new build configuration.
    - adds entry to ato.yaml
    - creates a new directory in layout
    """
    if not name:
        name = caseconverter.kebabcase(questionary.text("Enter the build name").ask())

    try:
        project_config = config.get_project_config_from_path(Path("."))
        project_context = config.ProjectContext.from_config(project_config)
        top_level_path = project_context.project_path
        layout_path = project_context.layout_path
        src_path = project_context.src_path
    except FileNotFoundError:
        raise errors.UserException(
            "Could not find the project directory, are you within an ato project?"
        )

    # Get user input for the entry file and module name
    rich.print("We will create a new ato file and add the entry to the ato.yaml")
    entry = questionary.text(
        "What would you like to call the entry file? (e.g., psuDebug)"
    ).ask()

    target_layout_path = layout_path / name
    with tempfile.TemporaryDirectory() as tmpdirname:
        try:
            git.Repo.clone_from(PROJECT_TEMPLATE, tmpdirname)
        except git.GitCommandError as ex:
            raise errors.UserException(
                f"Failed to clone layout template from {PROJECT_TEMPLATE}: {repr(ex)}"
            )
        source_layout_path = Path(tmpdirname) / "elec" / "layout" / "default"
        if not source_layout_path.exists():
            raise errors.UserException(
                f"The specified layout path {source_layout_path} does not exist."
            )
        else:
            target_layout_path.mkdir(parents=True, exist_ok=True)
            shutil.copytree(source_layout_path, target_layout_path, dirs_exist_ok=True)
            # Configure the files in the directory using the do_configure function
            do_configure(name, str(target_layout_path), debug=False)

        # Add the build to the ato.yaml file
        ato_yaml_path = top_level_path / config.CONFIG_FILENAME
        # Check if ato.yaml exists
        if not ato_yaml_path.exists():
            print(
<<<<<<< HEAD
                f"ato.yaml not found in {top_level_path}. Please ensure the file"
                " exists before proceeding."
=======
                f"ato.yaml not found in {top_level_path}. Please ensure the file exists before proceeding."  # noqa: E501  # pre-existing
>>>>>>> becc77c0
            )
        else:
            # Load the existing YAML configuration
            yaml = ruamel.yaml.YAML()
            with ato_yaml_path.open("r") as file:
                ato_config = yaml.load(file)

            entry_file = Path(caseconverter.kebabcase(entry)).with_suffix(".ato")
            entry_module = caseconverter.pascalcase(entry)

            # Update the ato_config with the new build information
            if "builds" not in ato_config:
                ato_config["builds"] = {}
            ato_config["builds"][name] = {
                "entry": f"elec/src/{entry_file}:{entry_module}"
            }

            # Write the updated configuration back to ato.yaml
            with ato_yaml_path.open("w") as file:
                yaml.dump(ato_config, file)

        # create a new ato file with the entry file and module
        ato_file = src_path / entry_file
        ato_file.write_text(f"module {entry_module}:\n \tsignal gnd\n")

        rich.print(
<<<<<<< HEAD
            f":sparkles: Successfully created a new build configuration for {name}!"
            " :sparkles:"
=======
            f":sparkles: Successfully created a new build configuration for {build_name}! :sparkles:"  # noqa: E501  # pre-existing
>>>>>>> becc77c0
        )


@create_app.command(hidden=True)
def configure(name: str, repo_path: str):
    """Command useful in developing templates."""
    do_configure(name, repo_path, debug=True)


def do_configure(name: str, _repo_path: str, debug: bool):
    """Configure the project."""
    repo_path = Path(_repo_path)
    try:
        author = git.Repo(repo_path).git.config("user.name")
    except (git.GitCommandError, git.InvalidGitRepositoryError):
        author = "Original Author"

    template_globals = {
        "name": name,
        "caseconverter": caseconverter,
        "repo_root": repo_path,
        "python_path": sys.executable,
        "author": author,
    }

    # Load templates
    env = jinja2.Environment(loader=jinja2.FileSystemLoader(str(repo_path)))

    for template_path in repo_path.glob("**/*.j2"):
        # Figure out the target path and variables and what not
        target_path = template_path.parent / template_path.name.replace(
            ".j2", ""
        ).replace("__name__", caseconverter.kebabcase(name))

        template_globals["rel_path"] = target_path

        template = env.get_template(
            str(template_path.relative_to(repo_path).as_posix()),
            globals=template_globals,
        )

        # Make the noise!
        with target_path.open("w") as f:
            for chunk in template.generate():
                f.write(chunk)

        # Remove the template
        if not debug:
            template_path.unlink()


class ComponentType(StrEnum):
    ato = auto()
    fab = auto()


@create_app.command()
def component(
    lcsc: Annotated[str | None, typer.Option("--lcsc", "-l")] = None,
    mfr: Annotated[str | None, typer.Option("--mfr", "-m")] = None,
    mfr_pn: Annotated[str | None, typer.Option("--mfr-pn", "-p")] = None,
    type_: Annotated[ComponentType | None, typer.Option("--type", "-t")] = None,
):
    """Create a new component."""
    from natsort import natsorted

    from faebryk.libs.picker.api.picker_lib import (
        find_component_by_lcsc_id,
        find_component_by_mfr,
    )

    from faebryk.libs.picker.lcsc import download_easyeda_info
    from faebryk.libs.pycodegen import (
        fix_indent,
        format_and_write,
        gen_block,
        gen_repeated_block,
        sanitize_name,
    )
    import faebryk.libs.picker.lcsc as lcsc_
    from faebryk.tools.libadd import Template, find_part

    project_ctx = configure_project_context(None)

    # TODO: make lcsc build context aware
    # TODO: get these paths from the build context
    lcsc_.BUILD_FOLDER = project_ctx.project_path / "build"
    lcsc_.LIB_FOLDER = lcsc_.LIB_FOLDER / "kicad" / "libs"
    lcsc_.MODEL_PATH = None

    if lcsc:
        try:
            part = find_component_by_lcsc_id(name)
        except ValueError as e:
            raise errors.UserException(f"Invalid LCSC part number {name}") from e
        traits.append(
            "lcsc_id = L.f_field(F.has_descriptive_properties_defined)"
            f"({{'LCSC': '{name}'}})"
        )

    elif mfr:
        if "," in name:
            mfr_, mfr_pn = name.split(",", maxsplit=1)
        else:
            mfr_, mfr_pn = "", name
        try:
            part = find_component_by_mfr(mfr_, mfr_pn)
        except KeyErrorAmbiguous as e:
            # try find exact match
            try:
                part = find(e.duplicates, lambda x: x.mfr == mfr_pn)
            except KeyErrorNotFound:
                print(
                    f"Error: Ambiguous mfr_pn({mfr_pn}):"
                    f" {[(x.mfr_name, x.mfr) for x in e.duplicates]}"
                )
                print("Tip: Specify the full mfr_pn of your choice")
                sys.exit(1)


@create_app.callback(invoke_without_command=True)
def main(ctx: typer.Context):
    """"""
    if ctx.resilient_parsing:
        return

    if not ctx.invoked_subcommand:
        commands = cast(dict, ctx.command.commands)  # type: ignore  # commands is an attribute of the context
        command_name = questionary.select(
            "What would you like to create?",
            choices=[n for n, c in commands.items() if not c.hidden],
        ).ask()

        assert command_name in commands

        # Run the command
        ctx.invoke(commands[command_name].callback)


if __name__ == "__main__":
    create_app()  # pylint: disable=no-value-for-parameter<|MERGE_RESOLUTION|>--- conflicted
+++ resolved
@@ -1,4 +1,3 @@
-from enum import StrEnum, auto
 import itertools
 import logging
 import re
@@ -7,9 +6,11 @@
 import tempfile
 import textwrap
 import webbrowser
+from enum import StrEnum, auto
 from pathlib import Path
 from typing import Annotated, Iterator, cast
 
+from rich.table import Table
 import caseconverter
 import click
 import git
@@ -24,6 +25,7 @@
 from atopile.cli.install import do_install
 from atopile.utils import robustly_rm_dir
 from faebryk.libs.exceptions import downgrade
+from faebryk.libs.util import KeyErrorAmbiguous, KeyErrorNotFound
 
 # Set up logging
 log = logging.getLogger(__name__)
@@ -155,12 +157,8 @@
         # Try download the repo from the user-provided URL
         if Path(name).exists():
             raise click.ClickException(
-<<<<<<< HEAD
                 f"Directory {name} already exists. Please put the repo elsewhere or"
                 " choose a different name."
-=======
-                f"Directory {name} already exists. Please put the repo elsewhere or choose a different name."  # noqa: E501  # pre-existing
->>>>>>> becc77c0
             )
 
         try:
@@ -275,12 +273,8 @@
         # Check if ato.yaml exists
         if not ato_yaml_path.exists():
             print(
-<<<<<<< HEAD
                 f"ato.yaml not found in {top_level_path}. Please ensure the file"
                 " exists before proceeding."
-=======
-                f"ato.yaml not found in {top_level_path}. Please ensure the file exists before proceeding."  # noqa: E501  # pre-existing
->>>>>>> becc77c0
             )
         else:
             # Load the existing YAML configuration
@@ -307,12 +301,8 @@
         ato_file.write_text(f"module {entry_module}:\n \tsignal gnd\n")
 
         rich.print(
-<<<<<<< HEAD
             f":sparkles: Successfully created a new build configuration for {name}!"
             " :sparkles:"
-=======
-            f":sparkles: Successfully created a new build configuration for {build_name}! :sparkles:"  # noqa: E501  # pre-existing
->>>>>>> becc77c0
         )
 
 
@@ -371,19 +361,20 @@
 
 @create_app.command()
 def component(
-    lcsc: Annotated[str | None, typer.Option("--lcsc", "-l")] = None,
-    mfr: Annotated[str | None, typer.Option("--mfr", "-m")] = None,
-    mfr_pn: Annotated[str | None, typer.Option("--mfr-pn", "-p")] = None,
-    type_: Annotated[ComponentType | None, typer.Option("--type", "-t")] = None,
+    name: Annotated[str | None, typer.Option("--name", "-n")] = None,
+    search_term: Annotated[str | None, typer.Option("--search", "-s")] = None,
 ):
     """Create a new component."""
     from natsort import natsorted
 
+    import faebryk.libs.picker.lcsc as lcsc_
     from faebryk.libs.picker.api.picker_lib import (
+        client,
+        extract_numeric_id,
         find_component_by_lcsc_id,
         find_component_by_mfr,
     )
-
+    from faebryk.libs.picker.jlcpcb.jlcpcb import Component
     from faebryk.libs.picker.lcsc import download_easyeda_info
     from faebryk.libs.pycodegen import (
         fix_indent,
@@ -392,45 +383,112 @@
         gen_repeated_block,
         sanitize_name,
     )
-    import faebryk.libs.picker.lcsc as lcsc_
     from faebryk.tools.libadd import Template, find_part
 
-    project_ctx = configure_project_context(None)
-
-    # TODO: make lcsc build context aware
-    # TODO: get these paths from the build context
-    lcsc_.BUILD_FOLDER = project_ctx.project_path / "build"
-    lcsc_.LIB_FOLDER = lcsc_.LIB_FOLDER / "kicad" / "libs"
+    try:
+        project_ctx = configure_project_context(None)
+    except FileNotFoundError:
+        lcsc_.BUILD_FOLDER = Path.cwd() / "build"
+    else:
+        # TODO: make lcsc build context aware
+        # TODO: get these paths from the build context
+        lcsc_.BUILD_FOLDER = project_ctx.project_path / "build"
+
+    lcsc_.LIB_FOLDER = lcsc_.BUILD_FOLDER / "kicad" / "libs"
     lcsc_.MODEL_PATH = None
 
-    if lcsc:
+    component: Component | None = None
+
+    for _ in stuck_user_helper_generator:
+        if not search_term:
+            search_term = questionary.text(
+                "Search for a component (Part Number or LCSC ID):"
+            ).ask()
+            assert search_term is not None
+
         try:
-            part = find_component_by_lcsc_id(name)
-        except ValueError as e:
-            raise errors.UserException(f"Invalid LCSC part number {name}") from e
-        traits.append(
-            "lcsc_id = L.f_field(F.has_descriptive_properties_defined)"
-            f"({{'LCSC': '{name}'}})"
-        )
-
-    elif mfr:
-        if "," in name:
-            mfr_, mfr_pn = name.split(",", maxsplit=1)
+            lcsc_id = extract_numeric_id(search_term)
+        except ValueError:
+            lcsc_id = None
+
+        if lcsc_id:
+            components = client.fetch_part_by_lcsc(lcsc_id)
         else:
-            mfr_, mfr_pn = "", name
-        try:
-            part = find_component_by_mfr(mfr_, mfr_pn)
-        except KeyErrorAmbiguous as e:
-            # try find exact match
-            try:
-                part = find(e.duplicates, lambda x: x.mfr == mfr_pn)
-            except KeyErrorNotFound:
-                print(
-                    f"Error: Ambiguous mfr_pn({mfr_pn}):"
-                    f" {[(x.mfr_name, x.mfr) for x in e.duplicates]}"
-                )
-                print("Tip: Specify the full mfr_pn of your choice")
-                sys.exit(1)
+            components = client.fetch_part_by_mfr("", search_term)
+
+        if len(components) == 0:
+            rich.print(f'No components found for "{search_term}"')
+            search_term = None
+            continue
+
+        component_table = Table()
+        component_table.add_column("Manufacturer")
+        component_table.add_column("Part Number")
+        component_table.add_column("Description")
+
+        for component in components:
+            component_table.add_row(
+                component.mfr, component.mfr_name, component.description
+            )
+
+        rich.print(component_table)
+
+        choices = [
+            {"name": f"{component.mfr} {component.mfr_name}", "value": component}
+            for component in components
+        ] + [{"name": "Search again...", "value": None}]
+
+        component = questionary.select("Select a component", choices=choices).ask()
+
+        if component is not None:
+            break
+
+        # Reset the input terms to start over if we didn't find what we're looking for
+        search_term = None
+
+    # template = Template(base="Module")
+
+    # if mfr and lcsc:
+    #     raise ValueError("Cannot use both mfr and lcsc")
+
+    # if mfr or lcsc:
+    #     import faebryk.libs.picker.lcsc as lcsc_
+
+    #     BUILD_DIR = Path("./build")
+    #     lcsc_.BUILD_FOLDER = BUILD_DIR
+    #     lcsc_.LIB_FOLDER = BUILD_DIR / Path("kicad/libs")
+    #     lcsc_.MODEL_PATH = None
+
+    # if lcsc:
+    #     template.add_part(find_part(lcsc_id=template.name, mfr=None, mfr_pn=None))
+    #     template.traits.append(
+    #         "lcsc_id = L.f_field(F.has_descriptive_properties_defined)"
+    #         f"({{'LCSC': '{template.name}'}})"
+    #     )
+
+    # elif mfr:
+    #     if "," in template.name:
+    #         mfr_, mfr_pn = template.name.split(",", maxsplit=1)
+    #     else:
+    #         mfr_, mfr_pn = "", template.name
+
+    #     try:
+    #         template.add_part(find_part(lcsc_id=None, mfr=mfr_, mfr_pn=mfr_pn))
+    #     except KeyErrorAmbiguous as e:
+    #         print(
+    #             f"Error: Ambiguous mfr_pn({mfr_pn}):"
+    #             f" {[(x.mfr_name, x.mfr) for x in e.duplicates]}"
+    #         )
+    #         print("Tip: Specify the full mfr_pn of your choice")
+    #         sys.exit(1)
+
+    #     except KeyErrorNotFound:
+    #         print(f"Error: Could not find {mfr_pn}")
+    #         sys.exit(1)
+
+    # out = template.dumps()
+
+    # write(ctx, out, filename=template.name)
 
 
 @create_app.callback(invoke_without_command=True)
