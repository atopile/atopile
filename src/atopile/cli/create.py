--- conflicted
+++ resolved
@@ -135,11 +135,7 @@
         def querier() -> bool:
             return questionary.confirm(
                 "",
-<<<<<<< HEAD
-                default=bool(default) or True,
-=======
                 default=default,  # type: ignore
->>>>>>> b03b096a
             ).unsafe_ask()
 
     else:
@@ -830,7 +826,6 @@
 
         # Collect and sort pins first
         unsorted_pins = []
-<<<<<<< HEAD
         for unit in symbol.symbols.values():
             for pin in unit.pins:
                 pin_num = pin.number.number
@@ -840,19 +835,6 @@
                         unsorted_pins.append((sanitize_name(pin_name), pin_num))
                     else:
                         unsorted_pins.append((None, pin_num))
-=======
-        if hasattr(easyeda_symbol, "units") and easyeda_symbol.units:
-            for unit in easyeda_symbol.units:
-                if hasattr(unit, "pins"):
-                    for pin in unit.pins:
-                        pin_num = pin.settings.spice_pin_number
-                        pin_name = pin.name.text
-                        if pin_name and pin_name not in ["NC", "nc"]:
-                            if re.match(r"^[0-9]+$", pin_name):
-                                unsorted_pins.append((None, pin_num))
-                            else:
-                                unsorted_pins.append((sanitize_name(pin_name), pin_num))
->>>>>>> b03b096a
 
         # Sort pins by name using natsort
         sorted_pins = natsorted(unsorted_pins, key=lambda x: x[0])
