"""CLI command definition for `ato create`."""

import logging
import os
import sys
from pathlib import Path

import click
import yaml
from git import Repo

log = logging.getLogger(__name__)
log.setLevel(logging.INFO)


@click.command()
@click.argument("name")
@click.option("--blank", is_flag=True)
def create(name: str, blank: bool):
    """
    Create a new project from the atopile project template. eg. `ato create my_project`
    """
    # Resolve the absolute path for the name argument
    project_path = Path(name).resolve()
    project_name = project_path.name
    project_dir = project_path.parent

    module_name = pascal_case(project_name)
    file_name = snake_case(project_name)

    log.info(f"Project name: {project_name}")
    log.info(f"Project directory: {project_dir}")

    if project_path.exists():
        log.error(f"Directory {project_path} already exists. Aborting.")
        sys.exit(1)

    # Clone the project template into the project directory
    project_template_url = (
        "https://gitlab.atopile.io/atopile/atopile-project-template.git"
    )
    log.info("Cloning project template from " + project_template_url)
    project_repo = Repo.clone_from(url=project_template_url, to_path=project_path)

    log.info("Updating component library submodules")
    for submodule in project_repo.submodules:
<<<<<<< HEAD
        submodule.update(init=True)
=======
        try:
            submodule.update(init=True)
            sub_repo = submodule.module()
            sub_repo.git.reset(hard=True)
            log.info(f"Submodule {submodule.name} updated successfully.")
        except Exception as e:
            log.error(f"Failed to update submodule {submodule.name}: {e}")

        log.info("Renaming files and updating ato.yaml")
>>>>>>> 1969b7d4

    # Rename files in the cloned project path
    rename_files(project_dir, module_name)

    # Update ato.yaml in the cloned project path
    ato_yaml_path = project_path / "elec/src/ato.yaml"

    with open(ato_yaml_path, "r") as stream:
        data = yaml.safe_load(stream)

    # Modify the 'root-file' and 'root-node' keys
    data["builds"]["default"]["root-file"] = f"{file_name}.ato"
    data["builds"]["default"]["root-node"] = f"{file_name}.ato:{module_name}"

    # Write the modified YAML file back
    with open(project_path / "elec/src/ato.yaml", "w") as stream:
        yaml.safe_dump(data, stream, default_flow_style=False)


    # If blank is True, update the content of the .ato file to a blank module
    if blank:
        log.info("Blank project selected. Removing template code.")
        with open(project_path / f"elec/src/{file_name}" , "w") as stream:
            stream.write(f"module {project_name}:\n")

    make_initial_commit(project_path)

    # After all changes are done locally, create a new repo on GitLab
    new_repo_url = (
        f"https://gitlab.atopile.io/atopile/{project_name}.git"
    )  # Placeholder URL
    try:
        # Now, change the remote URL to the new repository and push the changes
        push_to_new_repo(project_path, new_repo_url)
    except Exception as e:
        log.error(f"Failed to push to new repository: {e}")
        log.info(
            "We recommend you find a new home for your project and push it there manually."
        )


def pascal_case(name: str):
    # Split the name by spaces or underscores
    words = name.replace("_", " ").split()
    # Capitalize the first letter of each word and join them together
    return "".join(word.capitalize() for word in words)


def snake_case(name: str):
    # Split the name by spaces or underscores
    words = name.replace(" ", "_").split()
    # Lowercase the first letter of each word and join them together
    return "_".join(word.lower() for word in words)


def rename_files(project_dir, new_base_name):
    # Define the path to the directory containing the files
    repo_path = Path(project_dir)

    # Mapping of old file names to new file names
    files_to_rename = {
        "atopile-project-template.kicad_pcb": f"{new_base_name}.kicad_pcb",
        "atopile-project-template.kicad_prl": f"{new_base_name}.kicad_prl",
        "atopile-project-template.kicad_pro": f"{new_base_name}.kicad_pro",
        "template_code.ato": f"{new_base_name}.ato",
    }

    # Walk through all files in the directory and its subdirectories
    for dirpath, dirnames, filenames in os.walk(repo_path):
        for filename in filenames:
            if filename in files_to_rename:
                old_path = Path(dirpath) / filename
                new_name = files_to_rename[filename]
                new_path = Path(dirpath) / new_name
                old_path.rename(new_path)
                log.debug(f"Renamed {old_path} to {new_path}")


def push_to_new_repo(local_repo_path, new_repo_url):
    repo = Repo(local_repo_path)
    repo.git.remote("set-url", "origin", new_repo_url)

    # Check the current branch name instead of assuming it's 'master'
    current_branch = repo.active_branch.name

    # Push the current branch and set it to track the remote branch
    repo.git.push("origin", current_branch, "-u")
    log.info(f"Pushed to new repository: {new_repo_url}")


def make_initial_commit(repo_path, message="Initial commit"):
    repo = Repo(repo_path)
    repo.git.add(A=True)
    repo.git.commit("-m", message)
    log.info("Made initial commit")


# TODO: add sub module import git submodule add https://gitlab.atopile.io/atopile/modules.git elec/src/modules<|MERGE_RESOLUTION|>--- conflicted
+++ resolved
@@ -44,9 +44,6 @@
 
     log.info("Updating component library submodules")
     for submodule in project_repo.submodules:
-<<<<<<< HEAD
-        submodule.update(init=True)
-=======
         try:
             submodule.update(init=True)
             sub_repo = submodule.module()
@@ -56,7 +53,6 @@
             log.error(f"Failed to update submodule {submodule.name}: {e}")
 
         log.info("Renaming files and updating ato.yaml")
->>>>>>> 1969b7d4
 
     # Rename files in the cloned project path
     rename_files(project_dir, module_name)
