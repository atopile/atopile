--- conflicted
+++ resolved
@@ -134,8 +134,8 @@
 @muster.register("mfg-data", default=False)
 def generate_manufacturing_data(build_ctx: BuildContext) -> None:
     """Generate a designator map for the project."""
-<<<<<<< HEAD
     atopile.manufacturing_data.generate_manufacturing_data(build_ctx)
+
 
 @muster.register("clone-footprints")
 def clone_footprints(build_args: BuildContext) -> None:
@@ -144,7 +144,4 @@
 
     for component in all_components:
         log.debug("Cloning footprint for %s", component)
-        download_footprint(component, footprint_dir=build_args.build_path / "footprints/footprints.pretty")
-=======
-    atopile.manufacturing_data.generate_manufacturing_data(build_ctx)
->>>>>>> cce83e56
+        download_footprint(component, footprint_dir=build_args.build_path / "footprints/footprints.pretty")