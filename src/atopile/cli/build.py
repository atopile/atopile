--- conflicted
+++ resolved
@@ -29,9 +29,6 @@
     Optionally specify a different entrypoint with the argument ENTRY.
     eg. `ato build --target my_target path/to/source.ato:module.path`
     """
-<<<<<<< HEAD
-    build_ctxs = create_build_contexts(entry, build, target, option, no_project)
-=======
     import json
 
     import atopile.config
@@ -42,8 +39,7 @@
     from faebryk.libs.exceptions import ExceptionAccumulator, log_user_errors
     from faebryk.libs.picker import lcsc
 
-    build_ctxs = create_build_contexts(entry, build, target, option)
->>>>>>> 759737c8
+    build_ctxs = create_build_contexts(entry, build, target, option, no_project)
 
     with ExceptionAccumulator() as accumulator:
         for build_ctx in build_ctxs:
