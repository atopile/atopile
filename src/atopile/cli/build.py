"""CLI command definition for `ato build`."""

import logging
from typing import TYPE_CHECKING, Annotated

import typer

from atopile.config import BuildContext

if TYPE_CHECKING:
    from faebryk.core.module import Module

logger = logging.getLogger(__name__)


def build(
    entry: Annotated[str | None, typer.Argument()] = None,
    build: Annotated[list[str], typer.Option("--build", "-b", envvar="ATO_BUILD")] = [],
    target: Annotated[
        list[str], typer.Option("--target", "-t", envvar="ATO_TARGET")
    ] = [],
    option: Annotated[
        list[str], typer.Option("--option", "-o", envvar="ATO_OPTION")
    ] = [],
    standalone: Annotated[bool, typer.Option("--standalone", hidden=True)] = False,
):
    """
    Build the specified --target(s) or the targets specified by the build config.
    Optionally specify a different entrypoint with the argument ENTRY.
    eg. `ato build --target my_target path/to/source.ato:module.path`
    """
    import json

    import atopile.config
    from atopile import buildutil
    from atopile.cli.common import create_build_contexts
    from atopile.config import BuildType
    from faebryk.library import _F as F
    from faebryk.libs.exceptions import ExceptionAccumulator, log_user_errors
    from faebryk.libs.picker import lcsc

<<<<<<< HEAD
    build_ctxs = create_build_contexts(entry, build, target, option)
=======
    build_ctxs = create_build_contexts(entry, build, target, option, standalone)
>>>>>>> becc77c0

    with ExceptionAccumulator() as accumulator:
        for build_ctx in build_ctxs:
            logger.info("Building %s", build_ctx.name)
            with accumulator.collect(), log_user_errors(logger):
                match build_ctx.build_type:
                    case BuildType.ATO:
                        app = _init_ato_app(build_ctx)
                    case BuildType.PYTHON:
                        app = _init_python_app(build_ctx)
                    case _:
                        raise ValueError(f"Unknown build type: {build_ctx.build_type}")

                app.add(F.is_app_root())

                # TODO: these should be drawn from the buildcontext like everything else
                lcsc.BUILD_FOLDER = build_ctx.paths.build
                lcsc.LIB_FOLDER = build_ctx.paths.component_lib
                lcsc.LIB_FOLDER.mkdir(exist_ok=True, parents=True)
                # lcsc.MODEL_PATH = None  # TODO: assign to something to download the 3d models # noqa: E501  # pre-existing

                # TODO: add a mechanism to override the following with custom build machinery # noqa: E501  # pre-existing
                buildutil.build(build_ctx, app)

        with accumulator.collect():
            project_context = atopile.config.get_project_context()

            # FIXME: this should be done elsewhere, but there's no other "overview"
            # that can see all the builds simultaneously
            manifest = {}
            manifest["version"] = "2.0"
            for ctx in build_ctxs:
                if ctx.paths.layout:
                    by_layout_manifest = manifest.setdefault(
                        "by-layout", {}
                    ).setdefault(str(ctx.paths.layout), {})
                    by_layout_manifest["layouts"] = str(
                        ctx.paths.output_base.with_suffix(".layouts.json")
                    )

            manifest_path = project_context.project_path / "build" / "manifest.json"
            manifest_path.parent.mkdir(exist_ok=True, parents=True)
            with open(manifest_path, "w", encoding="utf-8") as f:
                json.dump(manifest, f)

    logger.info("Build successful! 🚀")


def _init_python_app(build_ctx: BuildContext) -> "Module":
    """Initialize a specific .py build."""

    from atopile import errors
    from faebryk.libs.util import import_from_path

    try:
        app_class = import_from_path(
            build_ctx.entry.file_path, build_ctx.entry.entry_section
        )
    except FileNotFoundError as e:
        raise errors.UserFileNotFoundError(
            f"Cannot find build entry {build_ctx.entry.file_path}"
        ) from e
    except Exception as e:
        raise errors.UserPythonModuleError(
            f"Cannot import build entry {build_ctx.entry.file_path}"
        ) from e

    if not isinstance(app_class, type):
        raise errors.UserPythonLoadError(
            f"Build entry {build_ctx.entry.file_path} is not a module we can instantiate"  # noqa: E501  # pre-existing
        )

    try:
        app = app_class()
    except Exception as e:
        raise errors.UserPythonConstructionError(
            f"Cannot construct build entry {build_ctx.entry.file_path}"
        ) from e

    return app


def _init_ato_app(build_ctx: BuildContext) -> "Module":
    """Initialize a specific .ato build."""

    from atopile import front_end
    from atopile.datatypes import Ref
    from faebryk.libs.library import L

    node = front_end.bob.build_file(
        build_ctx.entry.file_path, Ref(build_ctx.entry.entry_section.split("."))
    )
    assert isinstance(node, L.Module)
    return node<|MERGE_RESOLUTION|>--- conflicted
+++ resolved
@@ -39,11 +39,7 @@
     from faebryk.libs.exceptions import ExceptionAccumulator, log_user_errors
     from faebryk.libs.picker import lcsc
 
-<<<<<<< HEAD
-    build_ctxs = create_build_contexts(entry, build, target, option)
-=======
     build_ctxs = create_build_contexts(entry, build, target, option, standalone)
->>>>>>> becc77c0
 
     with ExceptionAccumulator() as accumulator:
         for build_ctx in build_ctxs:
