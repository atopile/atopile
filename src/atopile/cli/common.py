"""
Common CLI writing utilities.
"""

import itertools
import logging
from pathlib import Path
from typing import Iterable

import atopile.config
import faebryk.libs.exceptions
from atopile import address, errors, version
from atopile.address import AddrStr

log = logging.getLogger(__name__)


def get_entry_arg_file_path(entry: str | None) -> tuple[AddrStr | None, Path]:
    # basic the entry address if provided, otherwise leave it as None

    if entry is None:
        entry_arg_file_path = Path.cwd()
    else:
        entry = AddrStr(entry)

        if address.get_file(entry) is None:
            raise errors.UserBadParameterError(
                f"Invalid entry address {entry} - entry must specify a file.",
                title="Bad 'entry' parameter",
            )

        entry_arg_file_path = (
            Path(address.get_file(entry)).expanduser().resolve().absolute()
        )

    return entry, entry_arg_file_path


def get_project_config(entry_arg_file_path: Path) -> atopile.config.ProjectConfig:
    try:
        project_config = atopile.config.get_project_config_from_addr(
            str(entry_arg_file_path)
        )
    except FileNotFoundError as ex:
        # FIXME: this raises an exception when the entry is not in a project
        raise errors.UserBadParameterError(
            f"Could not find project from path {str(entry_arg_file_path)}. "
            "Is this file path within a project?"
        ) from ex

    return project_config


def check_entry_arg_file_path(
    entry: AddrStr | None, entry_arg_file_path: Path
) -> AddrStr | None:
    entry_addr_override = None

    if entry:
        if entry_arg_file_path.is_file():
            if entry_section := address.get_entry_section(entry):
                entry_addr_override = address.from_parts(
                    str(entry_arg_file_path.absolute()),
                    entry_section,
                )
            else:
                raise errors.UserBadParameterError(
                    "If an entry of a file is specified, you must specify"
                    " the node within it you want to build.",
                    title="Bad 'entry' parameter",
                )

        elif entry_arg_file_path.is_dir():
            pass

        elif not entry_arg_file_path.exists():
            raise errors.UserBadParameterError(
                "The entry you have specified does not exist.",
                title="Bad 'entry' parameter",
            )
        else:
            raise ValueError(
                f"Unexpected entry path type {entry_arg_file_path} - this should never happen!"  # noqa: E501  # pre-existing
            )

    return entry_addr_override


def check_compiler_versions(config: atopile.config.ProjectConfig):
    """
    Check that the compiler version is compatible with the version
    used to build the project.
    """
    assert config.location is not None
    dependency_cfgs = (
        faebryk.libs.exceptions.downgrade(FileNotFoundError)(
            atopile.config.get_project_config_from_path
        )(p)
        for p in config.location.glob(".ato/modules/**/ato.yaml")
    )

    for cltr, cfg in faebryk.libs.exceptions.iter_through_errors(
        itertools.chain([config], dependency_cfgs)
    ):
        if cfg is None:
            continue

        with cltr():
            semver_str = cfg.ato_version
            # FIXME: this is a hack to the moment to get around us breaking
            # the versioning scheme in the ato.yaml files
            for operator in version.OPERATORS:
                semver_str = semver_str.replace(operator, "")

            built_with_version = version.parse(semver_str)

            if not version.match_compiler_compatability(built_with_version):
                raise version.VersionMismatchError(
                    f"{cfg.location} ({cfg.ato_version}) can't be"
                    " built with this version of atopile "
                    f"({version.get_installed_atopile_version()})."
                )


def create_build_contexts(
    entry: str | None,
    build: Iterable[str],
    target: Iterable[str],
    option: Iterable[str],
<<<<<<< HEAD
    no_project: bool,
) -> list[atopile.config.BuildContext]:
    entry, entry_arg_file_path = get_entry_arg_file_path(entry)

    if no_project:
        if not entry:
            raise errors.UserBadParameterError(
                "You must specify an entry to build with the --no-project option"
=======
    standalone: bool,
) -> list[atopile.config.BuildContext]:
    entry, entry_arg_file_path = get_entry_arg_file_path(entry)

    if standalone:
        if not entry:
            raise errors.UserBadParameterError(
                "You must specify an entry to build with the --standalone option"
>>>>>>> 8e588f2a
            )
        if not entry_arg_file_path.exists():
            raise errors.UserBadParameterError(
                f"The file you have specified does not exist: {entry_arg_file_path}"
            )
        if not entry_arg_file_path.is_file():
            raise errors.UserBadParameterError(
<<<<<<< HEAD
                "The path you're building with the --no-project"
=======
                "The path you're building with the --standalone"
>>>>>>> 8e588f2a
                f" option must be a file {entry_arg_file_path}"
            )
        if not address.get_entry_section(entry):
            raise errors.UserBadParameterError(
                "You must specify what to build within a file to build with the"
<<<<<<< HEAD
                " --no-project option"
=======
                " --standalone option"
>>>>>>> 8e588f2a
            )

        project_config = atopile.config.ProjectConfig(
            location=Path.cwd(),
            ato_version=f"^{version.get_installed_atopile_version()}",
<<<<<<< HEAD
            paths=atopile.config.ProjectPaths(layout=Path.cwd() / "projectless"),
=======
            paths=atopile.config.ProjectPaths(layout=Path.cwd() / "standalone"),
>>>>>>> 8e588f2a
            builds={"default": atopile.config.ProjectBuildConfig(targets=[])},
        )
    else:
        project_config = get_project_config(entry_arg_file_path)

    # Make sure I an all my sub-configs have appropriate versions
    check_compiler_versions(project_config)

    log.info("Using project %s", project_config.location)

    # add custom config overrides
    if option:
        raise errors.UserNotImplementedError(
            "Custom config overrides have been removed in a refactor. "
            "It's planned to re-add them in a future release. "
            "If this is a blocker for you, please raise an issue. "
            "In the meantime, you can use the `ato.yaml` file to set these options."
        )
    else:
        config: atopile.config.ProjectConfig = project_config

    # if we set an entry-point, we now need to deal with that
    entry_addr_override = check_entry_arg_file_path(entry, entry_arg_file_path)

    # Configure project context
    project_ctx = atopile.config.ProjectContext.from_config(config)
    atopile.config.set_project_context(project_ctx)

    # Make build contexts
    if build_names := build or config.builds.keys():
        build_ctxs: list[atopile.config.BuildContext] = [
            atopile.config.BuildContext.from_config_name(config, build_name)
            for build_name in build_names
        ]
    else:
        build_ctxs = [
            atopile.config.BuildContext.from_config(
                "default", atopile.config.ProjectBuildConfig(), project_ctx
            )
        ]

    for build_ctx in build_ctxs:
        if entry_addr_override is not None:
            build_ctx.entry = entry_addr_override
        if target:
            build_ctx.targets = list(target)

    return build_ctxs<|MERGE_RESOLUTION|>--- conflicted
+++ resolved
@@ -127,16 +127,6 @@
     build: Iterable[str],
     target: Iterable[str],
     option: Iterable[str],
-<<<<<<< HEAD
-    no_project: bool,
-) -> list[atopile.config.BuildContext]:
-    entry, entry_arg_file_path = get_entry_arg_file_path(entry)
-
-    if no_project:
-        if not entry:
-            raise errors.UserBadParameterError(
-                "You must specify an entry to build with the --no-project option"
-=======
     standalone: bool,
 ) -> list[atopile.config.BuildContext]:
     entry, entry_arg_file_path = get_entry_arg_file_path(entry)
@@ -145,7 +135,6 @@
         if not entry:
             raise errors.UserBadParameterError(
                 "You must specify an entry to build with the --standalone option"
->>>>>>> 8e588f2a
             )
         if not entry_arg_file_path.exists():
             raise errors.UserBadParameterError(
@@ -153,31 +142,19 @@
             )
         if not entry_arg_file_path.is_file():
             raise errors.UserBadParameterError(
-<<<<<<< HEAD
-                "The path you're building with the --no-project"
-=======
                 "The path you're building with the --standalone"
->>>>>>> 8e588f2a
                 f" option must be a file {entry_arg_file_path}"
             )
         if not address.get_entry_section(entry):
             raise errors.UserBadParameterError(
                 "You must specify what to build within a file to build with the"
-<<<<<<< HEAD
-                " --no-project option"
-=======
                 " --standalone option"
->>>>>>> 8e588f2a
             )
 
         project_config = atopile.config.ProjectConfig(
             location=Path.cwd(),
             ato_version=f"^{version.get_installed_atopile_version()}",
-<<<<<<< HEAD
-            paths=atopile.config.ProjectPaths(layout=Path.cwd() / "projectless"),
-=======
             paths=atopile.config.ProjectPaths(layout=Path.cwd() / "standalone"),
->>>>>>> 8e588f2a
             builds={"default": atopile.config.ProjectBuildConfig(targets=[])},
         )
     else:
