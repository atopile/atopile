from pathlib import Path
from typing import Sequence

from antlr4 import CommonTokenStream, ParserRuleContext, Token
from rich.console import Console, ConsoleOptions, ConsoleRenderable
from rich.highlighter import ReprHighlighter
from rich.markdown import Markdown
from rich.syntax import Syntax
from rich.text import Text

from atopile.parse_utils import (
    PygmentsLexerReconstructor,
    get_src_info_from_token,
)
from faebryk.core.node import NodeException
from faebryk.libs.exceptions import UserException as _BaseBaseUserException


def _render_tokens(
    token_stream: CommonTokenStream, start_token: Token, stop_token: Token
) -> list[ConsoleRenderable]:
    lexer = PygmentsLexerReconstructor.from_tokens(
        token_stream, start_token, stop_token, 1, 1
    )
    src_path, src_line, src_col = get_src_info_from_token(start_token)

    # Make the path relative to the current working directory, if possible
    try:
        src_path = Path(src_path).relative_to(Path.cwd())
    except ValueError:
        pass
    source_info = str(src_path)
    if src_line := src_line:
        source_info += f":{src_line}"
    if src_col := src_col:
        source_info += f":{src_col}"

    highlight_lines = set(range(start_token.line, stop_token.line + 1))

    return [
        Text("Source: ", style="bold") + Text(source_info, style="magenta"),
        Syntax(
            lexer.get_code(),
            lexer,
            line_numbers=True,
            start_line=lexer.start_line,
            indent_guides=True,
            highlight_lines=highlight_lines,
        ),
    ]


class _BaseUserException(_BaseBaseUserException):
    """
    This exception is thrown when there's an error in the syntax of the language
    """

    def __init__(
        self,
        msg: str,
        *args,
        token_stream: CommonTokenStream | None = None,
        origin_start: Token | None = None,
        origin_stop: Token | None = None,
        traceback: Sequence[ParserRuleContext | None] | None = None,
        markdown: bool = True,
        **kwargs,
    ):
        super().__init__(msg, *args, **kwargs)

        self.token_stream = token_stream
        self.origin_start = origin_start
        self.origin_stop = origin_stop
        self.traceback = traceback
        self.markdown = markdown

        if self.token_stream is None and (
            self.origin_start is not None or self.origin_stop is not None
        ):
            raise ValueError(
                "token_stream is required if origin_start or origin_stop is provided"
            )

    def attach_origin_from_ctx(self, ctx: ParserRuleContext) -> None:
        self.origin_start = ctx.start
        self.origin_stop = ctx.stop
        self.token_stream = ctx.parser.getInputStream()  # type: ignore

    @classmethod
    def from_ctx[T: _BaseUserException](
        cls: type[T],
        origin: ParserRuleContext | None,
        message: str,
        *args,
        traceback: Sequence[ParserRuleContext | None] | None = None,
        **kwargs,
    ) -> T:
        """Create an error from a context."""

        instance = cls(message, *args, traceback=traceback, **kwargs)

        if origin is not None:
            instance.attach_origin_from_ctx(origin)

        return instance

    @classmethod
    def from_tokens[T: _BaseUserException](
        cls: type[T],
        token_stream: CommonTokenStream,
        origin_start: Token,
        origin_stop: Token | None,
        message: str,
        *args,
        traceback: Sequence[ParserRuleContext | None] | None = None,
        **kwargs,
    ) -> T:
        """Create an error from a context."""

        instance = cls(
            message,
            *args,
            token_stream=token_stream,
            origin_start=origin_start,
            origin_stop=origin_stop,
            traceback=traceback,
            **kwargs,
        )
        return instance

    def get_frozen(self) -> tuple:
        if self.origin_start and self.origin_stop:
            return (
                super().get_frozen()
                + get_src_info_from_token(self.origin_start)
                + get_src_info_from_token(self.origin_stop)
            )
        return super().get_frozen()

    def __rich_console__(
        self, console: Console, options: ConsoleOptions
    ) -> list[ConsoleRenderable]:
        renderables: list[ConsoleRenderable] = []

        if self.title:
            renderables += [Text(self.title, style="bold")]

        renderables += [
            Markdown(self.message)
            if self.markdown
            else ReprHighlighter()(Text(self.message))
        ]

        for ctx in self.traceback or []:
            if ctx is not None:
                assert self.token_stream is not None
                renderables += _render_tokens(self.token_stream, ctx.start, ctx.stop)

        if self.origin_start:
            assert self.token_stream is not None

            if self.origin_stop is None:
                origin_stop = self.origin_start
            else:
                origin_stop = self.origin_stop

            renderables += [Text("Code causing the error: ", style="bold")]
            renderables += _render_tokens(
                self.token_stream, self.origin_start, origin_stop
            )

        return renderables


class UserFatalException(_BaseUserException):
    """
    Something in the user's code meant we weren't able to continue.
    Don't display a traceback on these because we'll have already printed one.
    """


class UserException(_BaseUserException):
    """
    This exception is thrown when there's an error in ato code
    """


class UserSyntaxError(UserException):
    """
    Raised when there's an error in the syntax of the language
    """


class UserKeyError(UserException, KeyError):
    """
    Raised if a name isn't found in the current scope.
    """


class UserTypeError(UserException):
    """
    Raised if something is the wrong type.
    """


class UserValueError(UserException):
    """
    Raised if something is the correct type but an invalid value.
    """


class UserImportNotFoundError(UserException):
    """
    Raised if something has a conflicting name in the same scope.
    """


class UserAmbiguousReferenceError(UserException):
    """
    Raised if something has a conflicting name in the same scope.
    """


class UserFileNotFoundError(UserException, FileNotFoundError):
    """
    Raised if a file couldn't be found.
    """


class UserUnknownUnitError(UserException):
    """
    Raised if a unit couldn't be interpreted.
    """


class UserIncompatibleUnitError(UserException):
    """
    Raised if a unit couldn't be interpreted.
    """


class UserInfraError(UserException):
    """
    Raised when there's an issue contacting atopile
    infrastructure needed for an operation.
    """

    title = "Infrastructure Error"


class UserNotImplementedError(UserException):
    """
    Raised when a feature is not yet implemented.
    """


class UserBadParameterError(UserException):
    """
    Raised when a bad CLI param is given
    """


class UserPythonLoadError(UserException):
    """
    Raised when a Python module couldn't be loaded.
    """


class UserPythonModuleError(UserException):
    """
    Raised when a user-provided Python module is faulty.
    """


class UserPythonConstructionError(UserPythonModuleError):
    """
    Raised when a Python module couldn't be constructed.
    """


class UserAssertionError(UserException):
    """
    Raised when an assertion fails.
    """


class UserContradictionException(UserException):
    """
    Raised when user-provided constraints contradict.
    """


class UserPickError(UserException):
    """
    Raised when there's an error in the picker.
    """


class UserActionWithoutEffectError(UserException):
    """
    Raised when an action is performed but has no effect.
    """


class UserAlreadyExistsError(UserException):
    """
    Raised when something already exists.
    """


<<<<<<< HEAD
class UserNodeException(UserException):
    """
    Raised when there's an error with a node operation.
    """

    @classmethod
    def from_node_exception(
        cls,
        node_ex: NodeException,
        origin: ParserRuleContext,
        traceback: Sequence[ParserRuleContext | None] | None,
        *args,
        **kwargs,
    ) -> "UserNodeException":
        return cls.from_ctx(
            origin,
            node_ex.message,
            *args,
            traceback=traceback,
            **kwargs,
        )
=======
class UserNoProjectException(UserException):
    """
    Raised when the project directory is not found.
    """

    def __init__(
        self,
        msg: str = (
            "Could not find the project directory, are you within an ato project?"
        ),
        *args,
        **kwargs,
    ):
        super().__init__(msg, *args, **kwargs)
>>>>>>> ca8bb0c7
<|MERGE_RESOLUTION|>--- conflicted
+++ resolved
@@ -308,7 +308,7 @@
     """
 
 
-<<<<<<< HEAD
+
 class UserNodeException(UserException):
     """
     Raised when there's an error with a node operation.
@@ -330,7 +330,7 @@
             traceback=traceback,
             **kwargs,
         )
-=======
+
 class UserNoProjectException(UserException):
     """
     Raised when the project directory is not found.
@@ -345,4 +345,3 @@
         **kwargs,
     ):
         super().__init__(msg, *args, **kwargs)
->>>>>>> ca8bb0c7
