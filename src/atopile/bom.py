--- conflicted
+++ resolved
@@ -91,7 +91,7 @@
         return None
 
 # Example usage
-current_path = os.getcwd() 
+current_path = os.getcwd()
 
 def generate_designator_map(entry_addr: address.AddrStr) -> str:
     """Generate a map between the designator and the component name"""
@@ -100,10 +100,10 @@
         raise ValueError("Cannot generate a BoM for an instance address.")
 
     all_components = list(filter(match_components, all_descendants(entry_addr)))
-    
+
     ## Layout Reuse
     all_modules = list(filter(match_modules, all_descendants(entry_addr)))
-    
+
     csv_table = StringIO()
     writer = csv.DictWriter(csv_table, fieldnames=['Package','PackageInstance','Name','Designator'])
     writer.writeheader()
@@ -133,10 +133,6 @@
     sorted_des_table.add_column("Name", justify="left")
     sorted_name_table.add_column("Name ↓", justify="left")
     sorted_name_table.add_column("Designator", justify="left")
-<<<<<<< HEAD
-=======
-
->>>>>>> 6ea31a16
 
     # Populate the tables
     sorted_designator_dict = {}
@@ -162,15 +158,10 @@
         )
 
     # Print the table
-<<<<<<< HEAD
-    rich.print(sorted_des_table)
-    rich.print(sorted_name_table)
-=======
     # rich.print(sorted_des_table)
     # rich.print(sorted_name_table)
 
     return csv_table.getvalue()
->>>>>>> 6ea31a16
 
 
 def generate_bom(entry_addr: address.AddrStr) -> str:
