--- conflicted
+++ resolved
@@ -307,13 +307,10 @@
     const out = if (value == null) py.Py_None() else if (value.?) py.Py_True() else py.Py_False();
     py.Py_INCREF(out);
     return out;
-<<<<<<< HEAD
-=======
 }
 
 pub fn unwrap_bool(obj: ?*py.PyObject) bool {
     return py.PyObject_IsTrue(obj) == 1;
->>>>>>> 2b86b756
 }
 
 pub fn wrap_str(value: ?[]const u8) ?*py.PyObject {
