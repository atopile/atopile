// TypeGraph owns the structural description of types, including pointer
// sequences. All path lookups (e.g. "items[0].connection") must flow through
// this file so the semantics of mounts and pointer-sequence indices stay
// consistent across language bindings. The AST visitor performs lexical checks
// only; the logic below is the single source of truth for mapping hierarchical
// field references onto MakeChild nodes.

const graph_mod = @import("graph");
const std = @import("std");
const node_type_mod = @import("node_type.zig");
const composition_mod = @import("composition.zig");
const next_mod = @import("next.zig");
const pointer_mod = @import("pointer.zig");
const edgebuilder_mod = @import("edgebuilder.zig");
const nodebuilder_mod = @import("nodebuilder.zig");
const linker_mod = @import("linker.zig");
const ascii = std.ascii;
const trait_mod = @import("trait.zig");
const graph = graph_mod.graph;
const visitor = graph_mod.visitor;

const NodeReference = graph.NodeReference;
const EdgeReference = graph.EdgeReference;
const Edge = graph.Edge;
const Node = graph.Node;
const GraphView = graph.GraphView;
const BoundNodeReference = graph.BoundNodeReference;
const str = graph.str;
const EdgeType = node_type_mod.EdgeType;
const EdgeComposition = composition_mod.EdgeComposition;
const EdgePointer = pointer_mod.EdgePointer;
const EdgeNext = next_mod.EdgeNext;
const EdgeCreationAttributes = edgebuilder_mod.EdgeCreationAttributes;
const NodeCreationAttributes = nodebuilder_mod.NodeCreationAttributes;
const Linker = linker_mod.Linker;
const EdgeTrait = trait_mod.EdgeTrait;
const return_first = visitor.return_first;
// TODO: BoundNodeReference and NodeReference used mixed all over the place
// TODO: move add/create functions into respective structs

pub const TypeGraph = struct {
    self_node: BoundNodeReference,

    pub const PathErrorKind = enum {
        missing_parent,
        missing_child,
        invalid_index,
    };

    pub const PathResolutionFailure = struct {
        kind: PathErrorKind,
        /// Index of the segment that could not be resolved (0-based).
        failing_segment_index: usize,
        failing_segment: []const u8,
        has_index_value: bool = false,
        index_value: usize = 0,
    };

    pub const MakeChildInfo = struct {
        identifier: ?[]const u8,
        make_child: BoundNodeReference,
    };

    pub const MakeLinkInfo = struct {
        make_link: BoundNodeReference,
        lhs_path: []const []const u8,
        rhs_path: []const []const u8,
    };

    const TypeNodeAttributes = struct {
        node: NodeReference,

        pub fn of(node: NodeReference) @This() {
            return .{ .node = node };
        }

        pub const type_identifier = "type_identifier";

        pub fn set_type_name(self: @This(), name: str) void {
            // TODO consider making a put_string that copies the string instead and deallocates it again
            self.node.attributes.dynamic.values.put(type_identifier, .{ .String = name }) catch unreachable;
        }
        pub fn get_type_name(self: @This()) str {
            return self.node.attributes.dynamic.values.get(type_identifier).?.String;
        }
    };

    // Bootstrap helpers
    pub const TypeNode = struct {
        pub fn create_and_insert(tg: *TypeGraph, type_identifier: str) BoundNodeReference {
            const implements_type_type_node = tg.self_node.g.create_and_insert_node();
            TypeNodeAttributes.of(implements_type_type_node.node).set_type_name(type_identifier);
            _ = EdgeComposition.add_child(tg.self_node, implements_type_type_node.node, type_identifier);
            return implements_type_type_node;
        }

        pub fn spawn_instance(bound_type_node: BoundNodeReference) BoundNodeReference {
            const instance_node = bound_type_node.g.create_and_insert_node();
            _ = EdgeType.add_instance(bound_type_node, instance_node);
            return instance_node;
        }
    };

    pub const TraitNode = struct {
        pub fn add_trait_as_child_to(target: BoundNodeReference, trait_type: BoundNodeReference) BoundNodeReference {
            const trait_instance = TypeNode.spawn_instance(trait_type);
            _ = EdgeComposition.add_child(target, trait_instance.node, null);
            _ = EdgeTrait.add_trait_instance(target, trait_instance.node);
            return trait_instance;
        }
    };

    pub const MakeChildNode = struct {
        pub const Attributes = struct {
            node: BoundNodeReference,

            pub fn of(node: BoundNodeReference) @This() {
                return .{ .node = node };
            }

            pub const child_identifier = "child_identifier";
            pub const child_literal_value = "child_literal_value";

            pub fn set_child_identifier(self: @This(), identifier: ?str) void {
                if (identifier) |_identifier| {
                    self.node.node.attributes.dynamic.values.put(child_identifier, .{ .String = _identifier }) catch unreachable;
                }
            }

            pub fn get_child_identifier(self: @This()) ?str {
                if (self.node.node.attributes.dynamic.values.get(child_identifier)) |value| {
                    return value.String;
                }
                return null;
            }

            pub fn set_node_attributes(self: @This(), attributes: NodeCreationAttributes) void {
                if (attributes.dynamic) |d| {
                    d.copy_into(&self.node.node.attributes.dynamic);
                }
            }

            pub fn get_node_attributes(self: @This()) NodeCreationAttributes {
                var dynamic = graph.DynamicAttributes.init(self.node.g.allocator);

                var it = self.node.node.attributes.dynamic.values.iterator();
                while (it.next()) |e| {
                    const key = e.key_ptr.*;
                    if (std.mem.eql(u8, key, "child_identifier")) {
                        continue;
                    }
                    dynamic.values.put(key, e.value_ptr.*) catch unreachable;
                }

                return .{ .dynamic = if (dynamic.values.count() > 0) dynamic else null };
            }
        };

        pub fn get_child_type(node: BoundNodeReference) ?BoundNodeReference {
            if (get_type_reference(node)) |type_ref| {
                return TypeReferenceNode.get_resolved_type(type_ref);
            }
            return null;
        }

        pub fn build(allocator: std.mem.Allocator, value: ?str) NodeCreationAttributes {
            var dynamic: ?graph.DynamicAttributes = null;
            if (value) |v| {
                dynamic = graph.DynamicAttributes.init(allocator);
                dynamic.?.values.put("value", .{ .String = v }) catch unreachable;
            }
            return .{
                .dynamic = if (dynamic) |d| d else null,
            };
        }

        pub fn get_type_reference(node: BoundNodeReference) ?BoundNodeReference {
            return EdgeComposition.get_child_by_identifier(node, "type_ref");
        }

        pub fn get_mount_reference(node: BoundNodeReference) ?BoundNodeReference {
            return EdgeComposition.get_child_by_identifier(node, "mount");
        }
    };

    pub const UnresolvedTypeReference = struct {
        type_node: BoundNodeReference,
        type_reference: BoundNodeReference,
    };

    pub fn collect_unresolved_type_references(
        self: *@This(),
        allocator: std.mem.Allocator,
    ) ![]UnresolvedTypeReference {
        var list = std.ArrayList(UnresolvedTypeReference).init(allocator);
        errdefer list.deinit();

        const VisitMakeChildren = struct {
            type_graph: *TypeGraph,
            type_node: BoundNodeReference,
            list: *std.ArrayList(UnresolvedTypeReference),

            pub fn visit(self_ptr: *anyopaque, edge: graph.BoundEdgeReference) visitor.VisitResult(void) {
                const ctx: *@This() = @ptrCast(@alignCast(self_ptr));
                const make_child = edge.g.bind(EdgeComposition.get_child_node(edge.edge));
                const type_reference = MakeChildNode.get_type_reference(make_child) orelse {
                    return visitor.VisitResult(void){ .CONTINUE = {} };
                };

                if (EdgePointer.get_pointed_node_by_identifier(type_reference, "resolved") == null) {
                    ctx.list.append(.{ .type_node = ctx.type_node, .type_reference = type_reference }) catch {
                        return visitor.VisitResult(void){ .ERROR = error.OutOfMemory };
                    };
                }

                return visitor.VisitResult(void){ .CONTINUE = {} };
            }
        };

        const VisitTypes = struct {
            type_graph: *TypeGraph,
            list: *std.ArrayList(UnresolvedTypeReference),

            pub fn visit(self_ptr: *anyopaque, edge: graph.BoundEdgeReference) visitor.VisitResult(void) {
                const ctx: *@This() = @ptrCast(@alignCast(self_ptr));
                const type_node = edge.g.bind(EdgeComposition.get_child_node(edge.edge));

                var make_children_ctx = VisitMakeChildren{
                    .type_graph = ctx.type_graph,
                    .type_node = type_node,
                    .list = ctx.list,
                };

                const result = EdgeComposition.visit_children_of_type(
                    type_node,
                    ctx.type_graph.get_MakeChild().node,
                    void,
                    &make_children_ctx,
                    VisitMakeChildren.visit,
                );

                switch (result) {
                    .ERROR => |err| return visitor.VisitResult(void){ .ERROR = err },
                    else => return visitor.VisitResult(void){ .CONTINUE = {} },
                }
            }
        };

        var visit_ctx = VisitTypes{ .type_graph = self, .list = &list };
        const visit_result = EdgeComposition.visit_children_edges(
            self.self_node,
            void,
            &visit_ctx,
            VisitTypes.visit,
        );

        switch (visit_result) {
            .ERROR => |err| switch (err) {
                error.OutOfMemory => return error.OutOfMemory,
                else => return err,
            },
            else => {},
        }

        return list.toOwnedSlice();
    }

    pub const TypeReferenceNode = struct {
        pub const Attributes = struct {
            node: NodeReference,

            pub fn of(node: NodeReference) @This() {
                return .{ .node = node };
            }

            pub const type_identifier = "type_identifier";

            pub fn set_type_identifier(self: @This(), identifier: str) void {
                self.node.attributes.dynamic.values.put(type_identifier, .{ .String = identifier }) catch unreachable;
            }

            pub fn get_type_identifier(self: @This()) str {
                return self.node.attributes.dynamic.values.get(type_identifier).?.String;
            }
        };

        pub fn create_and_insert(tg: *TypeGraph, type_identifier: str) !BoundNodeReference {
            const reference = try tg.instantiate_node(tg.get_TypeReference());
            TypeReferenceNode.Attributes.of(reference.node).set_type_identifier(type_identifier);
            return reference;
        }

        pub fn get_resolved_type(reference: BoundNodeReference) ?BoundNodeReference {
            return EdgePointer.get_pointed_node_by_identifier(reference, "resolved");
        }

        pub fn build(allocator: std.mem.Allocator, value: ?str) NodeCreationAttributes {
            var dynamic: ?graph.DynamicAttributes = null;
            if (value) |v| {
                dynamic = graph.DynamicAttributes.init(allocator);
                dynamic.?.values.put("value", .{ .String = v }) catch unreachable;
            }
            return .{
                .dynamic = if (dynamic) |d| d else null,
            };
        }
    };

    pub const ChildReferenceNode = struct {
        pub const Attributes = struct {
            node: NodeReference,

            pub fn of(node: NodeReference) @This() {
                return .{ .node = node };
            }

            pub const child_identifier = "child_identifier";

            pub fn set_child_identifier(self: @This(), identifier: str) void {
                self.node.attributes.dynamic.values.put(child_identifier, .{ .String = identifier }) catch unreachable;
            }

            pub fn get_child_identifier(self: @This()) str {
                return self.node.attributes.dynamic.values.get(child_identifier).?.String;
            }
        };

        pub fn create_and_insert(tg: *TypeGraph, path: []const str) !BoundNodeReference {
            var root: ?BoundNodeReference = null;
            var current_node: ?BoundNodeReference = null;
            for (path) |segment| {
                const reference = try tg.instantiate_node(tg.get_Reference());
                if (current_node) |_current_node| {
                    _ = EdgeNext.add_next(_current_node, reference);
                } else {
                    root = reference;
                }
                ChildReferenceNode.Attributes.of(reference.node).set_child_identifier(segment);
                current_node = reference;
            }

            return root.?;
        }

        pub fn get_make_child_node_by_child_identifier(bound_node: BoundNodeReference, child_identifier: str) ?BoundNodeReference {
            const Finder = struct {
                identifier: str,

                pub fn visit(self_ptr: *anyopaque, bound_edge: graph.BoundEdgeReference) visitor.VisitResult(graph.BoundNodeReference) {
                    const self: *@This() = @ptrCast(@alignCast(self_ptr));
                    const make_child = EdgeComposition.get_child_node(bound_edge.edge);
                    const make_child_child_identifier = TypeGraph.MakeChildNode.Attributes.of(make_child).get_child_identifier();
                    if (make_child_child_identifier) |_make_child_child_identifier| {
                        if (std.mem.eql(u8, _make_child_child_identifier, self.identifier)) {
                            return visitor.VisitResult(graph.BoundNodeReference){ .OK = bound_edge };
                        }
                    }
                    return visitor.VisitResult(graph.BoundNodeReference){ .CONTINUE = {} };
                }
            };

            const tg = TypeGraph.of_type_or_instance(bound_node).?;
            const make_child_type_node = tg.get_MakeChild();
            var finder = Finder{ .identifier = child_identifier };
            const result = EdgeComposition.visit_children_of_type(bound_node, make_child_type_node.node, graph.BoundEdgeReference, &finder, return_first(graph.BoundEdgeReference).visit);
            switch (result) {
                .OK => |found| return found.g.bind(EdgeComposition.get_child_node(found.edge)),
                .CONTINUE => unreachable,
                .STOP => unreachable,
                .ERROR => return null, // Convert error to null since function returns optional
                .EXHAUSTED => return null,
            }
        }

        pub fn resolve(reference: BoundNodeReference, instance: BoundNodeReference) ?graph.BoundNodeReference {
            // TODO iterate instead of recursion
            var target = instance;
            const child_identifier = ChildReferenceNode.Attributes.of(reference.node).get_child_identifier();
            const tg = TypeGraph.of_instance(reference).?;

            // TODO: Implement typesafe alternative, escape character just proof of concept
            if (std.mem.startsWith(u8, child_identifier, "<<")) {
                // Parse N after "<<"
                const up_str = child_identifier[2..];
                const type_node = tg.get_type_by_name(up_str);
                if (type_node) |_type_node| {
                    target = _type_node;
                } else {
                    @panic("Type Node not found for enum type");
                }
            } else {
                // if (EdgeTrait.try_get_trait_instance_of_type(instance, tg.get_ImplementsType().node)) |_| {
                //     const make_child = TypeGraph.ChildReferenceNode.get_make_child_node_by_child_identifier(instance, child_identifier);
                //     if (make_child) |_make_child| {
                //         target = _make_child;
                //     }
                // } else {
                const child = EdgeComposition.get_child_by_identifier(instance, child_identifier);
                if (child) |_child| {
                    target = _child;
                }
            }

            const next_reference = EdgeNext.get_next_node_from_node(reference);
            if (next_reference) |_next_reference| {
                const next_ref = reference.g.bind(_next_reference);
                target = ChildReferenceNode.resolve(next_ref, target).?;
            }
            return target;
        }
    };

    pub const MakeLinkNode = struct {
        pub const Attributes = struct {
            node: BoundNodeReference,

            pub fn of(node: BoundNodeReference) @This() {
                return .{ .node = node };
            }

            pub fn set_edge_attributes(self: @This(), attributes: EdgeCreationAttributes) void {
                self.node.node.attributes.dynamic.values.put("edge_type", .{ .Int = attributes.edge_type }) catch unreachable;
                if (attributes.directional) |d| {
                    self.node.node.attributes.dynamic.values.put("directional", .{ .Bool = d }) catch unreachable;
                }
                if (attributes.name) |n| {
                    self.node.node.attributes.dynamic.values.put("name", .{ .String = n }) catch unreachable;
                }
                if (attributes.dynamic) |d| {
                    d.copy_into(&self.node.node.attributes.dynamic);
                }
            }

            pub fn get_edge_attributes(self: @This()) EdgeCreationAttributes {
                const directional = self.node.node.attributes.dynamic.values.get("directional");
                const name = self.node.node.attributes.dynamic.values.get("name");
                var dynamic = graph.DynamicAttributes.init(self.node.g.allocator);

                var it = self.node.node.attributes.dynamic.values.iterator();
                while (it.next()) |e| {
                    const key = e.key_ptr.*;
                    if (std.mem.eql(u8, key, "edge_type") or std.mem.eql(u8, key, "directional") or std.mem.eql(u8, key, "name")) {
                        continue;
                    }
                    dynamic.values.put(key, e.value_ptr.*) catch unreachable;
                }

                const attributes: EdgeCreationAttributes = .{
                    .edge_type = self.node.node.attributes.dynamic.values.get("edge_type").?.Int,
                    .directional = if (directional) |d| d.Bool else null,
                    .name = if (name) |n| n.String else null,
                    .dynamic = if (dynamic.values.count() > 0) dynamic else null,
                };
                return attributes;
            }
        };
    };

    const initialized_identifier = "initialized";

    fn get_initialized(self: *const @This()) bool {
        return self.self_node.node.attributes.dynamic.values.get(initialized_identifier).?.Bool;
    }

    fn set_initialized(self: *@This(), initialized: bool) void {
        self.self_node.node.attributes.put(initialized_identifier, .{ .Bool = initialized });
    }

    // TODO make cache for all these
    fn get_Reference(self: *const @This()) BoundNodeReference {
        return EdgeComposition.get_child_by_identifier(self.self_node, "Reference").?;
    }

<<<<<<< HEAD
    fn get_TypeReference(self: *@This()) BoundNodeReference {
        return EdgeComposition.get_child_by_identifier(self.self_node, "TypeReference").?;
    }

    fn get_MakeChild(self: *@This()) BoundNodeReference {
=======
    fn get_MakeChild(self: *const @This()) BoundNodeReference {
>>>>>>> e6c76285
        return EdgeComposition.get_child_by_identifier(self.self_node, "MakeChild").?;
    }

    fn get_MakeLink(self: *const @This()) BoundNodeReference {
        return EdgeComposition.get_child_by_identifier(self.self_node, "MakeLink").?;
    }

    pub fn get_ImplementsType(self: *const @This()) BoundNodeReference {
        return EdgeComposition.get_child_by_identifier(self.self_node, "ImplementsType").?;
    }

    pub fn get_ImplementsTrait(self: *const @This()) BoundNodeReference {
        return EdgeComposition.get_child_by_identifier(self.self_node, "ImplementsTrait").?;
    }

    pub fn get_g(self: *const @This()) *GraphView {
        return self.self_node.g;
    }

    pub fn get_self_node(self: *const @This()) BoundNodeReference {
        return self.self_node;
    }

    pub fn of(self_node: BoundNodeReference) @This() {
        return .{ .self_node = self_node };
    }

    pub fn of_type(type_node: BoundNodeReference) ?@This() {
        const g = type_node.g;
        const typegraph_edge = EdgeComposition.get_parent_edge(type_node);
        if (typegraph_edge == null) {
            return null;
        }
        const typegraph_node = g.bind(EdgeComposition.get_parent_node(typegraph_edge.?.edge));
        return TypeGraph.of(typegraph_node);
    }

    pub fn of_instance(instance: BoundNodeReference) ?@This() {
        const g = instance.g;

        const type_edge = EdgeType.get_type_edge(instance);
        if (type_edge == null) {
            return null;
        }
        const type_node = g.bind(EdgeType.get_type_node(type_edge.?.edge));

        return TypeGraph.of_type(type_node);
    }

    pub fn of_type_or_instance(node: BoundNodeReference) ?@This() {
        if (TypeGraph.of_instance(node)) |tg| {
            return tg;
        }
        // TODO: check it's actually a type node
        return TypeGraph.of_type(node);
    }

    pub fn init(g: *GraphView) TypeGraph {
        const self_node = g.create_and_insert_node();
        var self = TypeGraph.of(self_node);
        self.set_initialized(false);

        // Bootstrap first type and trait type-nodes and instance-nodes
        const implements_type_type = TypeNode.create_and_insert(&self, "ImplementsType");
        const implements_trait_type = TypeNode.create_and_insert(&self, "ImplementsTrait");

        // Assign the traits to the type-nodes
        _ = TraitNode.add_trait_as_child_to(implements_type_type, implements_type_type);
        _ = TraitNode.add_trait_as_child_to(implements_type_type, implements_trait_type);
        _ = TraitNode.add_trait_as_child_to(implements_trait_type, implements_type_type);
        _ = TraitNode.add_trait_as_child_to(implements_trait_type, implements_trait_type);

        const make_child_type = TypeNode.create_and_insert(&self, "MakeChild");

        _ = TraitNode.add_trait_as_child_to(make_child_type, implements_type_type);

        _ = TypeNode.create_and_insert(&self, "MakeLink");
        _ = TypeNode.create_and_insert(&self, "Reference");
        _ = TypeNode.create_and_insert(&self, "TypeReference");

        // Mark as fully initialized
        self.set_initialized(true);

        return self;
    }

    pub fn add_type(self: *@This(), identifier: str) !BoundNodeReference {
        const type_node = TypeNode.create_and_insert(self, identifier);

        // Add type trait
        const trait_implements_type_instance = try self.instantiate_node(self.get_ImplementsType());
        _ = EdgeTrait.add_trait_instance(type_node, trait_implements_type_instance.node);
        _ = EdgeComposition.add_child(type_node, trait_implements_type_instance.node, null);

        return type_node;
    }

    // TODO this should live in zig fabll
    //pub fn add_trait_type(self: *@This(), identifier: str) !BoundNodeReference {
    //    const trait_type = try self.add_type(identifier);

    //    // Add trait trait
    //    const implements_trait_instance_node = try self.instantiate_node(self.get_ImplementsTrait());
    //    _ = EdgeType.add_instance(trait_type, implements_trait_instance_node);

    //    return trait_type;
    //}

    pub fn add_make_child(
        self: *@This(),
        target_type: BoundNodeReference,
        child_type_identifier: str,
        identifier: ?str,
        node_attributes: ?*NodeCreationAttributes,
        mount_reference: ?BoundNodeReference,
    ) !BoundNodeReference {
        const make_child = try self.instantiate_node(self.get_MakeChild());
        MakeChildNode.Attributes.of(make_child).set_child_identifier(identifier);
        if (node_attributes) |_node_attributes| {
            MakeChildNode.Attributes.of(make_child).set_node_attributes(_node_attributes.*);
            if (_node_attributes.dynamic) |*d| {
                d.*.deinit();
            }
        }

<<<<<<< HEAD
        const type_reference = try TypeReferenceNode.create_and_insert(self, child_type_identifier);
        _ = EdgeComposition.add_child(make_child, type_reference.node, "type_ref");
        if (mount_reference) |_mount_reference| {
            _ = EdgeComposition.add_child(make_child, _mount_reference.node, "mount");
        }
        _ = EdgeComposition.add_child(target_type, make_child.node, null);
=======
        _ = EdgePointer.point_to(make_child, child_type.node, identifier, null);
        _ = EdgeComposition.add_child(target_type, make_child.node, identifier);
>>>>>>> e6c76285

        return make_child;
    }

    pub fn add_make_link(
        self: *@This(),
        target_type: BoundNodeReference,
        lhs_reference: BoundNodeReference,
        rhs_reference: BoundNodeReference,
        edge_attributes: EdgeCreationAttributes,
    ) !BoundNodeReference {
        var attrs = edge_attributes;

        const make_link = try self.instantiate_node(self.get_MakeLink());
        MakeLinkNode.Attributes.of(make_link).set_edge_attributes(attrs);

        // Cleanup dynamic attributes after copying (like add_make_child does)
        if (attrs.dynamic) |*d| {
            d.deinit();
        }

        _ = EdgeComposition.add_child(make_link, lhs_reference.node, "lhs");
        _ = EdgeComposition.add_child(make_link, rhs_reference.node, "rhs");
        _ = EdgeComposition.add_child(target_type, make_link.node, null);

        return make_link;
    }

    fn find_make_child_node(
        self: *@This(),
        type_node: BoundNodeReference,
        identifier: []const u8,
    ) error{ ChildNotFound, OutOfMemory }!BoundNodeReference {
        const FindCtx = struct {
            target: []const u8,

            pub fn visit(
                self_ptr: *anyopaque,
                edge: graph.BoundEdgeReference,
            ) visitor.VisitResult(BoundNodeReference) {
                const ctx: *@This() = @ptrCast(@alignCast(self_ptr));
                const make_child = edge.g.bind(EdgeComposition.get_child_node(edge.edge));
                const child_identifier = MakeChildNode.Attributes.of(make_child).get_child_identifier() orelse {
                    return visitor.VisitResult(BoundNodeReference){ .CONTINUE = {} };
                };

                if (std.mem.eql(u8, child_identifier, ctx.target)) {
                    return visitor.VisitResult(BoundNodeReference){ .OK = make_child };
                }

                return visitor.VisitResult(BoundNodeReference){ .CONTINUE = {} };
            }
        };

        var ctx = FindCtx{ .target = identifier };
        const visit_result = EdgeComposition.visit_children_of_type(
            type_node,
            self.get_MakeChild().node,
            BoundNodeReference,
            &ctx,
            FindCtx.visit,
        );

        switch (visit_result) {
            .OK => |make_child| return make_child,
            .ERROR => |err| switch (err) {
                error.OutOfMemory => return error.OutOfMemory,
                else => unreachable,
            },
            else => return error.ChildNotFound,
        }
    }

    fn reference_matches_path(
        self: *@This(),
        reference: BoundNodeReference,
        expected_path: []const []const u8,
    ) bool {
        _ = self;
        if (expected_path.len == 0) {
            return false;
        }

        var current = reference;
        var index: usize = 0;

        while (true) {
            if (index >= expected_path.len) {
                return false;
            }

            const identifier = ChildReferenceNode.Attributes.of(current.node).get_child_identifier();
            if (!std.mem.eql(u8, identifier, expected_path[index])) {
                return false;
            }

            index += 1;

            const next_node = EdgeNext.get_next_node_from_node(current);
            if (next_node) |_next_node| {
                current = reference.g.bind(_next_node);
            } else {
                break;
            }
        }

        return index == expected_path.len;
    }

    /// MakeChild nodes can be mounted under an arbitrary path. Pointer-sequence
    /// elements mount under their container (e.g. `items`), and are identified
    /// by index strings. This helper finds the matching make-child by verifying
    /// the mount path as well as the identifier.
    fn find_make_child_node_with_mount(
        self: *@This(),
        root_type: BoundNodeReference,
        identifier: []const u8,
        parent_path: []const []const u8,
    ) error{ ChildNotFound, OutOfMemory }!BoundNodeReference {
        const FindCtx = struct {
            identifier: []const u8,
            parent_path: []const []const u8,
            type_graph: *TypeGraph,

            pub fn visit(
                self_ptr: *anyopaque,
                edge: graph.BoundEdgeReference,
            ) visitor.VisitResult(BoundNodeReference) {
                const ctx: *@This() = @ptrCast(@alignCast(self_ptr));
                const make_child = edge.g.bind(EdgeComposition.get_child_node(edge.edge));

                const child_identifier = MakeChildNode.Attributes.of(make_child).get_child_identifier() orelse {
                    return visitor.VisitResult(BoundNodeReference){ .CONTINUE = {} };
                };

                if (!std.mem.eql(u8, child_identifier, ctx.identifier)) {
                    return visitor.VisitResult(BoundNodeReference){ .CONTINUE = {} };
                }

                if (ctx.parent_path.len == 0) {
                    return visitor.VisitResult(BoundNodeReference){ .OK = make_child };
                }

                if (MakeChildNode.get_mount_reference(make_child)) |mount_reference| {
                    if (ctx.type_graph.reference_matches_path(mount_reference, ctx.parent_path)) {
                        return visitor.VisitResult(BoundNodeReference){ .OK = make_child };
                    }
                }

                return visitor.VisitResult(BoundNodeReference){ .CONTINUE = {} };
            }
        };

        var ctx = FindCtx{
            .identifier = identifier,
            .parent_path = parent_path,
            .type_graph = self,
        };

        const visit_result = EdgeComposition.visit_children_of_type(
            root_type,
            self.get_MakeChild().node,
            BoundNodeReference,
            &ctx,
            FindCtx.visit,
        );

        switch (visit_result) {
            .OK => |make_child| return make_child,
            .ERROR => |err| switch (err) {
                error.OutOfMemory => return error.OutOfMemory,
                else => unreachable,
            },
            else => return error.ChildNotFound,
        }
    }

    const ResolveResult = struct {
        last_make_child: BoundNodeReference,
        last_child_type: BoundNodeReference,
    };

    /// Resolve `path` against `type_node`, following mounts for pointer-sequence
    /// indices. Returns the final make-child and its child type. Centralising
    /// this logic avoids duplicating mount semantics in higher layers.
    fn resolve_path_segments(
        self: *@This(),
        type_node: BoundNodeReference,
        path: []const []const u8,
        failure: ?*?PathResolutionFailure,
    ) error{ ChildNotFound, OutOfMemory, UnresolvedTypeReference }!ResolveResult {
        if (failure) |f| f.* = null;
        if (path.len == 0) {
            if (failure) |f| {
                f.* = PathResolutionFailure{
                    .kind = PathErrorKind.missing_child,
                    .failing_segment_index = 0,
                    .failing_segment = &.{},
                };
            }
            return error.ChildNotFound;
        }

        var current_type = type_node;
        var make_child: BoundNodeReference = undefined;

        for (path, 0..) |segment, idx| {
            make_child = self.find_make_child_node(current_type, segment) catch |err| switch (err) {
                error.ChildNotFound => blk: {
                    const parent_path = path[0..idx];
                    break :blk self.find_make_child_node_with_mount(
                        type_node,
                        segment,
                        parent_path,
                    ) catch |fallback_err| switch (fallback_err) {
                        error.ChildNotFound => {
                            if (failure) |f| {
                                const is_index = segment.len > 0 and ascii.isDigit(segment[0]);
                                f.* = PathResolutionFailure{
                                    .kind = if (is_index and parent_path.len > 0)
                                        PathErrorKind.invalid_index
                                    else
                                        PathErrorKind.missing_child,
                                    .failing_segment_index = idx,
                                    .failing_segment = segment,
                                    .has_index_value = false,
                                };
                            }
                            return error.ChildNotFound;
                        },
                        else => return fallback_err,
                    };
                },
                else => return err,
            };

            const child_type = MakeChildNode.get_child_type(make_child) orelse {
                if (failure) |f| {
                    f.* = PathResolutionFailure{
                        .kind = PathErrorKind.missing_child,
                        .failing_segment_index = idx,
                        .failing_segment = segment,
                        .has_index_value = false,
                    };
                }
                return error.UnresolvedTypeReference;
            };

            current_type = child_type;
        }

        return ResolveResult{ .last_make_child = make_child, .last_child_type = current_type };
    }

    /// Resolve `path` and return the child type node. Pointer-sequence indices
    /// are matched via mount references so callers do not need to duplicate the
    /// pointer semantics on the Python side.
    pub fn resolve_child_type(
        self: *@This(),
        type_node: BoundNodeReference,
        path: []const []const u8,
    ) !BoundNodeReference {
        const result = try self.resolve_path_segments(type_node, path, null);
        return result.last_child_type;
    }

    /// Create or fetch a child reference for `path`, validating via the
    /// mount-aware resolver when requested. This is the public entry point used
    /// by the Python visitor; callers never iterate MakeChild nodes manually.
    pub fn ensure_child_reference(
        self: *@This(),
        type_node: BoundNodeReference,
        path: []const str,
        validate: bool,
    ) !BoundNodeReference {
        return self.ensure_path_reference_mountaware(type_node, path, validate, null);
    }

    /// As above but accepts a slice of `[]const []const u8` so the caller can
    /// pass the exact segments used by `resolve_path_segments` without copying.
    pub fn ensure_path_reference_mountaware(
        self: *@This(),
        type_node: BoundNodeReference,
        path: []const []const u8,
        validate: bool,
        failure: ?*?PathResolutionFailure,
    ) !BoundNodeReference {
        if (path.len == 0) {
            if (failure) |f| {
                f.* = PathResolutionFailure{
                    .kind = PathErrorKind.missing_child,
                    .failing_segment_index = 0,
                    .failing_segment = &.{},
                    .has_index_value = false,
                };
            }
            return error.ChildNotFound;
        }

        var local_failure: ?PathResolutionFailure = null;
        if (validate) {
            _ = self.resolve_path_segments(type_node, path, &local_failure) catch {
                if (failure) |f| f.* = local_failure;
                return error.ChildNotFound;
            };
        }

        const str_path: []const str = path;
        return ChildReferenceNode.create_and_insert(self, str_path) catch |err| switch (err) {
            error.ChildNotFound => {
                if (failure) |f| f.* = local_failure;
                return err;
            },
            else => return err,
        };
    }

    /// Resolve the make-child that represents `container_path[index]` in a
    /// pointer sequence. This ensures the AST visitor does not need to search
    /// through MakeChild nodes or replicate mount matching.
    pub fn resolve_pointer_member(
        self: *@This(),
        type_node: BoundNodeReference,
        container_path: []const []const u8,
        index: usize,
        failure: ?*?PathResolutionFailure,
    ) error{ ChildNotFound, OutOfMemory, UnresolvedTypeReference }!BoundNodeReference {
        var local_failure: ?PathResolutionFailure = null;
        const container_result = self.resolve_path_segments(type_node, container_path, &local_failure) catch |err| switch (err) {
            error.ChildNotFound => {
                if (failure) |f| f.* = local_failure;
                return error.ChildNotFound;
            },
            else => return err,
        };
        _ = container_result;

        var buf: [32]u8 = undefined;
        const identifier = std.fmt.bufPrint(&buf, "{d}", .{index}) catch {
            return error.OutOfMemory;
        };

        return self.find_make_child_node_with_mount(
            type_node,
            identifier,
            container_path,
        ) catch |err| switch (err) {
            error.ChildNotFound => {
                if (failure) |f| {
                    f.* = PathResolutionFailure{
                        .kind = PathErrorKind.invalid_index,
                        .failing_segment_index = container_path.len,
                        .failing_segment = &.{},
                        .has_index_value = true,
                        .index_value = index,
                    };
                }
                return err;
            },
            else => return err,
        };
    }

    /// Return every MakeChild belonging to `type_node` without filtering or
    /// reordering. Python tests consume this instead of manually walking
    /// EdgeComposition edges so Zig stays the single source of truth for which
    /// children exist.
    pub fn iter_make_children(
        self: *@This(),
        allocator: std.mem.Allocator,
        type_node: BoundNodeReference,
    ) error{OutOfMemory}![]MakeChildInfo {
        var list = std.ArrayList(MakeChildInfo).init(allocator);
        errdefer list.deinit();

        const Ctx = struct {
            list: *std.ArrayList(MakeChildInfo),
        };

        var ctx = Ctx{ .list = &list };

        const result = EdgeComposition.visit_children_of_type(
            type_node,
            self.get_MakeChild().node,
            void,
            &ctx,
            struct {
                pub fn visit(self_ptr: *anyopaque, edge: graph.BoundEdgeReference) visitor.VisitResult(void) {
                    const ctx_ptr: *Ctx = @ptrCast(@alignCast(self_ptr));
                    const make_child = edge.g.bind(EdgeComposition.get_child_node(edge.edge));
                    const identifier = MakeChildNode.Attributes.of(make_child).get_child_identifier();
                    ctx_ptr.list.append(MakeChildInfo{
                        .identifier = identifier,
                        .make_child = make_child,
                    }) catch return visitor.VisitResult(void){ .ERROR = error.OutOfMemory };
                    return visitor.VisitResult(void){ .CONTINUE = {} };
                }
            }.visit,
        );

        switch (result) {
            .ERROR => return error.OutOfMemory,
            else => {},
        }

        return list.toOwnedSlice();
    }

    /// Enumerate MakeLink nodes attached to `type_node`. Tests use this to
    /// inspect user-visible connections without reimplementing traversal
    /// against EdgeComposition directly.
    pub fn iter_make_links(
        self: *@This(),
        allocator: std.mem.Allocator,
        type_node: BoundNodeReference,
    ) error{OutOfMemory}![]BoundNodeReference {
        var list = std.ArrayList(BoundNodeReference).init(allocator);
        errdefer list.deinit();

        const VisitCtx = struct {
            list: *std.ArrayList(BoundNodeReference),
        };

        var ctx = VisitCtx{ .list = &list };

        const result = EdgeComposition.visit_children_of_type(
            type_node,
            self.get_MakeLink().node,
            void,
            &ctx,
            struct {
                pub fn visit(self_ptr: *anyopaque, edge: graph.BoundEdgeReference) visitor.VisitResult(void) {
                    const ctx_ptr: *VisitCtx = @ptrCast(@alignCast(self_ptr));
                    const make_link = edge.g.bind(EdgeComposition.get_child_node(edge.edge));
                    ctx_ptr.list.append(make_link) catch return visitor.VisitResult(void){ .ERROR = error.OutOfMemory };
                    return visitor.VisitResult(void){ .CONTINUE = {} };
                }
            }.visit,
        );

        switch (result) {
            .ERROR => return error.OutOfMemory,
            else => {},
        }

        return list.toOwnedSlice();
    }

    /// Walk a Reference chain and return the individual identifiers. Reference
    /// nodes are linked together via EdgeNext; higher layers should not need to
    /// reason about the internals of that representation.
    pub fn get_reference_path(
        self: *@This(),
        allocator: std.mem.Allocator,
        reference: BoundNodeReference,
    ) error{ OutOfMemory, InvalidReference }![]const []const u8 {
        _ = self;

        var segments = std.ArrayList([]const u8).init(allocator);
        errdefer segments.deinit();

        var current = reference;
        while (true) {
            const identifier = ChildReferenceNode.Attributes.of(current.node).get_child_identifier();
            if (identifier.len == 0) {
                return error.InvalidReference;
            }
            try segments.append(identifier);

            const next_node = EdgeNext.get_next_node_from_node(current);
            if (next_node) |_next| {
                current = reference.g.bind(_next);
            } else {
                break;
            }
        }

        if (segments.items.len == 0) {
            return error.InvalidReference;
        }

        return segments.toOwnedSlice();
    }

    fn free_link_paths(allocator: std.mem.Allocator, info: MakeLinkInfo) void {
        allocator.free(info.lhs_path);
        allocator.free(info.rhs_path);
    }

    /// Enumerate MakeLink nodes together with their resolved reference paths so
    /// callers do not need to expand the `lhs`/`rhs` chains manually.
    pub fn iter_make_links_detailed(
        self: *@This(),
        allocator: std.mem.Allocator,
        type_node: BoundNodeReference,
    ) error{ OutOfMemory, InvalidReference }![]MakeLinkInfo {
        var list = std.ArrayList(MakeLinkInfo).init(allocator);
        errdefer {
            for (list.items) |info| {
                free_link_paths(allocator, info);
            }
            list.deinit();
        }

        const VisitCtx = struct {
            type_graph: *TypeGraph,
            allocator: std.mem.Allocator,
            list: *std.ArrayList(MakeLinkInfo),
        };

        var ctx = VisitCtx{
            .type_graph = self,
            .allocator = allocator,
            .list = &list,
        };

        const visit_result = EdgeComposition.visit_children_of_type(
            type_node,
            self.get_MakeLink().node,
            void,
            &ctx,
            struct {
                pub fn visit(self_ptr: *anyopaque, edge: graph.BoundEdgeReference) visitor.VisitResult(void) {
                    const ctx_ptr: *VisitCtx = @ptrCast(@alignCast(self_ptr));
                    const make_link = edge.g.bind(EdgeComposition.get_child_node(edge.edge));

                    const lhs_ref = EdgeComposition.get_child_by_identifier(make_link, "lhs");
                    const rhs_ref = EdgeComposition.get_child_by_identifier(make_link, "rhs");
                    if (lhs_ref == null or rhs_ref == null) {
                        return visitor.VisitResult(void){ .CONTINUE = {} };
                    }

                    const lhs_path = ctx_ptr.type_graph.get_reference_path(ctx_ptr.allocator, lhs_ref.?) catch |err| {
                        return visitor.VisitResult(void){ .ERROR = err };
                    };
                    var lhs_keep = true;
                    defer if (lhs_keep) ctx_ptr.allocator.free(lhs_path);

                    const rhs_path = ctx_ptr.type_graph.get_reference_path(ctx_ptr.allocator, rhs_ref.?) catch |err| {
                        if (lhs_keep) ctx_ptr.allocator.free(lhs_path);
                        return visitor.VisitResult(void){ .ERROR = err };
                    };
                    var rhs_keep = true;
                    defer if (rhs_keep) ctx_ptr.allocator.free(rhs_path);

                    ctx_ptr.list.append(MakeLinkInfo{
                        .make_link = make_link,
                        .lhs_path = lhs_path,
                        .rhs_path = rhs_path,
                    }) catch |append_err| {
                        return visitor.VisitResult(void){ .ERROR = append_err };
                    };

                    lhs_keep = false;
                    rhs_keep = false;
                    return visitor.VisitResult(void){ .CONTINUE = {} };
                }
            }.visit,
        );

        switch (visit_result) {
            .ERROR => |err| switch (err) {
                error.OutOfMemory => return error.OutOfMemory,
                error.InvalidReference => return error.InvalidReference,
                else => unreachable,
            },
            else => {},
        }

        return list.toOwnedSlice();
    }

    /// Enumerate pointer-sequence elements mounted under `container_path`. This
    /// keeps mount-matching inside the TypeGraph so higher layers can treat
    /// pointer sequences like ordinary lists of children.
    pub fn iter_pointer_members(
        self: *@This(),
        allocator: std.mem.Allocator,
        type_node: BoundNodeReference,
        container_path: []const []const u8,
        failure: ?*?PathResolutionFailure,
    ) error{ OutOfMemory, UnresolvedTypeReference, ChildNotFound }![]MakeChildInfo {
        var local_failure: ?PathResolutionFailure = null;
        _ = self.resolve_path_segments(type_node, container_path, &local_failure) catch |err| switch (err) {
            error.ChildNotFound => {
                if (failure) |f| f.* = local_failure;
                return err;
            },
            error.UnresolvedTypeReference => {},
            else => return err,
        };

        var list = std.ArrayList(MakeChildInfo).init(allocator);
        errdefer list.deinit();

        const VisitCtx = struct {
            type_graph: *TypeGraph,
            container_path: []const []const u8,
            list: *std.ArrayList(MakeChildInfo),
        };

        var ctx = VisitCtx{
            .type_graph = self,
            .container_path = container_path,
            .list = &list,
        };

        const visit_result = EdgeComposition.visit_children_of_type(
            type_node,
            self.get_MakeChild().node,
            void,
            &ctx,
            struct {
                pub fn visit(self_ptr: *anyopaque, edge: graph.BoundEdgeReference) visitor.VisitResult(void) {
                    const ctx_ptr: *VisitCtx = @ptrCast(@alignCast(self_ptr));
                    const make_child = edge.g.bind(EdgeComposition.get_child_node(edge.edge));

                    const identifier = MakeChildNode.Attributes.of(make_child).get_child_identifier() orelse {
                        return visitor.VisitResult(void){ .CONTINUE = {} };
                    };

                    if (MakeChildNode.get_mount_reference(make_child)) |mount_reference| {
                        if (!ctx_ptr.type_graph.reference_matches_path(mount_reference, ctx_ptr.container_path)) {
                            return visitor.VisitResult(void){ .CONTINUE = {} };
                        }

                        ctx_ptr.list.append(MakeChildInfo{
                            .identifier = identifier,
                            .make_child = make_child,
                        }) catch |append_err| {
                            return visitor.VisitResult(void){ .ERROR = append_err };
                        };
                    }

                    return visitor.VisitResult(void){ .CONTINUE = {} };
                }
            }.visit,
        );

        switch (visit_result) {
            .ERROR => |err| switch (err) {
                error.OutOfMemory => return error.OutOfMemory,
                else => unreachable,
            },
            else => {},
        }

        return list.toOwnedSlice();
    }

    /// Return the mount-reference chain for `make_child` as ordered child
    /// identifiers. Pointer-sequence elements mount under their container and
    /// nested make-children mount under the parent they attach to, so this is
    /// the canonical way to recover "mounts" for debugging and tests.
    pub fn get_mount_chain(
        self: *@This(),
        allocator: std.mem.Allocator,
        make_child: BoundNodeReference,
    ) error{OutOfMemory}![]const []const u8 {
        _ = self;
        var chain = std.ArrayList([]const u8).init(allocator);
        errdefer chain.deinit();

        if (MakeChildNode.get_mount_reference(make_child)) |mount_ref| {
            var current = mount_ref;
            while (true) {
                const identifier = ChildReferenceNode.Attributes.of(current.node).get_child_identifier();
                try chain.append(identifier);

                const next_node = EdgeNext.get_next_node_from_node(current);
                if (next_node) |_next| {
                    current = current.g.bind(_next);
                } else {
                    break;
                }
            }

            if (chain.items.len > 0) {
                if (MakeChildNode.Attributes.of(make_child).get_child_identifier()) |leaf_identifier| {
                    var is_numeric = leaf_identifier.len > 0;
                    var i: usize = 0;
                    while (i < leaf_identifier.len) : (i += 1) {
                        if (!ascii.isDigit(leaf_identifier[i])) {
                            is_numeric = false;
                            break;
                        }
                    }

                    if (!is_numeric) {
                        try chain.append(leaf_identifier);
                    }
                }
            }
        }

        return chain.toOwnedSlice();
    }

    pub fn instantiate_node(tg: *@This(), type_node: BoundNodeReference) !graph.BoundNodeReference {
        // 1) Create instance and connect it to its type
        const new_instance = type_node.g.insert_node(Node.init(type_node.g.allocator));
        _ = EdgeType.add_instance(type_node, new_instance);

        // 2) Visit MakeChild nodes of type_node
        const VisitMakeChildren = struct {
            type_graph: *TypeGraph,
            parent_instance: graph.BoundNodeReference,

            pub fn visit(self_ptr: *anyopaque, edge: graph.BoundEdgeReference) visitor.VisitResult(void) {
                const self: *@This() = @ptrCast(@alignCast(self_ptr));

                const make_child = edge.g.bind(EdgeComposition.get_child_node(edge.edge));

                // 2.1) Resolve child instructions (identifier and type)
                const child_identifier = MakeChildNode.Attributes.of(make_child).get_child_identifier();
                const referenced_type = MakeChildNode.get_child_type(make_child) orelse {
                    return visitor.VisitResult(void){ .ERROR = error.UnresolvedTypeReference };
                };

                var attachment_parent = self.parent_instance;
                if (MakeChildNode.get_mount_reference(make_child)) |mount_reference| {
                    attachment_parent = ChildReferenceNode.resolve(mount_reference, attachment_parent);
                }

                // 2.2) Instantiate child
                const child = self.type_graph.instantiate_node(referenced_type) catch |e| {
                    return visitor.VisitResult(void){ .ERROR = e };
                };

                // 2.3) Attach child instance to parent instance with the reference name
                _ = EdgeComposition.add_child(attachment_parent, child.node, child_identifier);

                // 2.4) Copy node attributes from MakeChild node to child instance
                var node_attributes = MakeChildNode.Attributes.of(make_child).get_node_attributes();
                if (node_attributes.dynamic) |d| {
                    d.copy_into(&child.node.attributes.dynamic);
                    node_attributes.dynamic.?.deinit();
                }

                return visitor.VisitResult(void){ .CONTINUE = {} };
            }
        };

        var make_child_visitor = VisitMakeChildren{
            .type_graph = tg,
            .parent_instance = new_instance,
        };
        _ = EdgeComposition.visit_children_of_type(type_node, tg.get_MakeChild().node, void, &make_child_visitor, VisitMakeChildren.visit);

        // 3) Visit MakeLink nodes of type_node
        const VisitMakeLinks = struct {
            type_graph: *TypeGraph,
            parent_instance: graph.BoundNodeReference,

            pub fn visit(self_ptr: *anyopaque, edge: graph.BoundEdgeReference) visitor.VisitResult(void) {
                const self: *@This() = @ptrCast(@alignCast(self_ptr));

                const make_link = edge.g.bind(EdgeComposition.get_child_node(edge.edge));

                // 3.1) Get operand references (lhs and rhs)
                const lhs_reference_node = EdgeComposition.get_child_by_identifier(make_link, "lhs");
                const rhs_reference_node = EdgeComposition.get_child_by_identifier(make_link, "rhs");

                if (lhs_reference_node == null or rhs_reference_node == null) {
                    // TODO: proper error handling - missing operand references
                    return visitor.VisitResult(void){ .CONTINUE = {} };
                }

                // 3.2) Resolve operand references to actual instance nodes
                const lhs_resolved = ChildReferenceNode.resolve(lhs_reference_node.?, self.parent_instance).?;
                const rhs_resolved = ChildReferenceNode.resolve(rhs_reference_node.?, self.parent_instance).?;

                // 3.3) Create link between resolved nodes
                const edge_attributes = MakeLinkNode.Attributes.of(make_link).get_edge_attributes();

                // Use the appropriate edge creation function based on link_type
                const link_edge = Edge.init(self.parent_instance.g.allocator, lhs_resolved.node, rhs_resolved.node, edge_attributes.edge_type);
                link_edge.attributes.directional = edge_attributes.directional;
                link_edge.attributes.name = edge_attributes.name;
                if (edge_attributes.dynamic) |d| {
                    d.copy_into(&link_edge.attributes.dynamic);
                }

                _ = self.parent_instance.g.insert_edge(link_edge);

                return visitor.VisitResult(void){ .CONTINUE = {} };
            }
        };

        // Only visit make_link children if TypeGraph is fully initialized
        // This avoids circular dependency during TypeGraph initialization
        if (tg.get_initialized()) {
            var make_link_visitor = VisitMakeLinks{
                .type_graph = tg,
                .parent_instance = new_instance,
            };
            const make_link_result = EdgeComposition.visit_children_of_type(type_node, tg.get_MakeLink().node, void, &make_link_visitor, VisitMakeLinks.visit);
            switch (make_link_result) {
                .ERROR => |err| return err,
                else => {},
            }
        }

        return new_instance;
    }

    pub fn get_type_by_name(self: *const @This(), type_identifier: str) ?BoundNodeReference {
        // TODO make trait.zig
        const FindTypeByName = struct {
            self: *const TypeGraph,
            type_identifier: str,

            pub fn visitTypeEdge(ctx_ptr: *anyopaque, type_edge: graph.BoundEdgeReference) visitor.VisitResult(NodeReference) {
                const ctx: *@This() = @ptrCast(@alignCast(ctx_ptr));
                const edge = type_edge.edge;

                const implements_type_instance = ctx.self.get_g().bind(EdgeType.get_instance_node(edge).?);
                const owner_type_edge = EdgeTrait.get_owner_edge(implements_type_instance);
                const owner_type_node = EdgeTrait.get_owner_node(owner_type_edge.?.edge);
                const type_node_name = TypeNodeAttributes.of(owner_type_node).get_type_name();
                if (std.mem.eql(u8, type_node_name, ctx.type_identifier)) {
                    return visitor.VisitResult(NodeReference){ .OK = owner_type_node };
                }
                return visitor.VisitResult(NodeReference){ .CONTINUE = {} };
            }
        };

        var finder = FindTypeByName{ .self = self, .type_identifier = type_identifier };
        const result = self.get_ImplementsType().visit_edges_of_type(
            EdgeType.tid,
            NodeReference,
            &finder,
            FindTypeByName.visitTypeEdge,
            null,
        );
        switch (result) {
            .OK => |parent_type_node| {
                return self.get_g().bind(parent_type_node);
            },
            .ERROR => unreachable,
            .CONTINUE => unreachable,
            .STOP => unreachable,
            .EXHAUSTED => return null,
        }
    }

    pub fn instantiate(self: *@This(), type_identifier: str) !BoundNodeReference {
        const parent_type_node = self.get_type_by_name(type_identifier) orelse {
            return error.InvalidArgument;
        };
        return try self.instantiate_node(parent_type_node);
    }

    pub fn get_or_create_type(self: *@This(), type_identifier: str) !BoundNodeReference {
        if (self.get_type_by_name(type_identifier)) |type_node| {
            return type_node;
        }
        return try self.add_type(type_identifier);
    }

    pub fn get_graph_view(self: *@This()) *GraphView {
        return self.self_node.g;
    }

    pub const TypeInstanceCount = struct {
        type_name: str,
        instance_count: usize,
    };

    pub fn get_type_instance_overview(self: *const @This(), allocator: std.mem.Allocator) std.ArrayList(TypeInstanceCount) {
        var result = std.ArrayList(TypeInstanceCount).init(allocator);

        // Visit all children of self_node (these are type nodes)
        const Counter = struct {
            counts: *std.ArrayList(TypeInstanceCount),

            pub fn visit(self_ptr: *anyopaque, bound_edge: graph.BoundEdgeReference) visitor.VisitResult(void) {
                const ctx: *@This() = @ptrCast(@alignCast(self_ptr));
                const type_node = bound_edge.g.bind(EdgeComposition.get_child_node(bound_edge.edge));

                // Get type name
                const type_name = TypeNodeAttributes.of(type_node.node).get_type_name();

                // Count instances of this type
                var count: usize = 0;
                const InstanceCounter = struct {
                    count_ptr: *usize,

                    pub fn count_instance(counter_ptr: *anyopaque, _: graph.BoundEdgeReference) visitor.VisitResult(void) {
                        const counter: *@This() = @ptrCast(@alignCast(counter_ptr));
                        counter.count_ptr.* += 1;
                        return visitor.VisitResult(void){ .CONTINUE = {} };
                    }
                };
                var instance_counter = InstanceCounter{ .count_ptr = &count };
                _ = EdgeType.visit_instance_edges(type_node, &instance_counter, InstanceCounter.count_instance);

                ctx.counts.append(.{ .type_name = type_name, .instance_count = count }) catch |e| {
                    return visitor.VisitResult(void){ .ERROR = e };
                };

                return visitor.VisitResult(void){ .CONTINUE = {} };
            }
        };

        var counter = Counter{ .counts = &result };
        _ = EdgeComposition.visit_children_edges(self.self_node, void, &counter, Counter.visit);

        return result;
    }

    pub fn get_type_subgraph(self: *@This()) GraphView {
        return get_subgraph_of_node(self.self_node.g.allocator, self.self_node);
    }

    fn _get_bootstrapped_nodes(self: *const @This(), allocator: std.mem.Allocator) std.ArrayList(NodeReference) {
        var result = std.ArrayList(NodeReference).init(allocator);

        result.append(self.get_ImplementsTrait().node) catch @panic("OOM");
        result.append(self.get_ImplementsType().node) catch @panic("OOM");
        result.append(self.get_MakeChild().node) catch @panic("OOM");
        result.append(self.get_MakeLink().node) catch @panic("OOM");
        result.append(self.get_Reference().node) catch @panic("OOM");
        return result;
    }

    pub fn get_subgraph_of_node(allocator: std.mem.Allocator, start_node: BoundNodeReference) GraphView {
        const g = start_node.g;

        var collected_nodes = std.ArrayList(NodeReference).init(allocator);
        defer collected_nodes.deinit();

        // Use a set to track visited nodes
        var visited = graph.NodeRefMap.T(void).init(allocator);
        defer visited.deinit();

        var dont_visit = graph.NodeRefMap.T(void).init(allocator);
        defer dont_visit.deinit();

        // Helper struct with functions to collect nodes
        const Collector = struct {
            nodes: *std.ArrayList(NodeReference),
            visited_set: *graph.NodeRefMap.T(void),
            dont_visit: *graph.NodeRefMap.T(void),

            fn try_add(ctx: *@This(), node: NodeReference) bool {
                if (!ctx.visited_set.contains(node)) {
                    ctx.visited_set.put(node, {}) catch @panic("OOM");
                    ctx.nodes.append(node) catch @panic("OOM");
                    return true;
                }
                return false;
            }

            fn skip_visit(ctx: *@This(), node: NodeReference) void {
                ctx.dont_visit.put(node, {}) catch @panic("OOM");
            }

            // Visitor for EdgeComposition children
            fn visit_composition(ctx_ptr: *anyopaque, bound_edge: graph.BoundEdgeReference) visitor.VisitResult(void) {
                const ctx: *@This() = @ptrCast(@alignCast(ctx_ptr));
                const child = EdgeComposition.get_child_node(bound_edge.edge);
                _ = ctx.try_add(child);
                return visitor.VisitResult(void){ .CONTINUE = {} };
            }

            // Visitor for EdgePointer references
            fn visit_pointer(ctx_ptr: *anyopaque, bound_edge: graph.BoundEdgeReference) visitor.VisitResult(void) {
                const ctx: *@This() = @ptrCast(@alignCast(ctx_ptr));
                if (EdgePointer.get_referenced_node(bound_edge.edge)) |target| {
                    _ = ctx.try_add(target);
                }
                return visitor.VisitResult(void){ .CONTINUE = {} };
            }

            // Visitor for EdgeTrait instances
            fn visit_trait(ctx_ptr: *anyopaque, bound_edge: graph.BoundEdgeReference) visitor.VisitResult(void) {
                const ctx: *@This() = @ptrCast(@alignCast(ctx_ptr));
                const trait_instance = EdgeTrait.get_trait_instance_node(bound_edge.edge);
                _ = ctx.try_add(trait_instance);
                return visitor.VisitResult(void){ .CONTINUE = {} };
            }
        };

        var collector = Collector{
            .nodes = &collected_nodes,
            .visited_set = &visited,
            .dont_visit = &dont_visit,
        };

        // Start with self_node
        _ = collector.try_add(start_node.node);

        // Process all nodes (queue-style BFS iteration over collected nodes)
        var i: usize = 0;
        while (i < collected_nodes.items.len) : (i += 1) {
            const current = collected_nodes.items[i];
            if (collector.dont_visit.contains(current)) {
                continue;
            }
            const bound_current = g.bind(current);

            // Follow type
            if (EdgeType.get_type_edge(bound_current)) |type_edge| {
                const type_node = EdgeType.get_type_node(type_edge.edge);
                _ = collector.try_add(type_node);

                // Add typegraph core nodes
                const tg = TypeGraph.of_type(g.bind(type_node)).?;
                if (collector.try_add(tg.self_node.node)) {
                    collector.skip_visit(tg.self_node.node);
                    const tg_bootstrap_nodes = tg._get_bootstrapped_nodes(g.allocator);
                    defer tg_bootstrap_nodes.deinit();
                    for (tg_bootstrap_nodes.items) |node| {
                        _ = collector.try_add(node);
                    }
                }
            }

            // Follow children
            _ = EdgeComposition.visit_children_edges(bound_current, void, &collector, Collector.visit_composition);

            // Follow point targets
            _ = EdgePointer.visit_pointed_edges(bound_current, void, &collector, Collector.visit_pointer);

            // Follow to next items in list
            if (EdgeNext.get_next_node_from_node(bound_current)) |next_node| {
                _ = collector.try_add(next_node);
            }

            // Follow owned traits
            _ = EdgeTrait.visit_trait_instance_edges(bound_current, void, &collector, Collector.visit_trait);
        }

        return g.get_subgraph_from_nodes(collected_nodes);
    }
};

test "basic typegraph" {
    const a = std.testing.allocator;
    var g = graph.GraphView.init(a);
    var tg = TypeGraph.init(&g);

    defer g.deinit();

    const Example = try tg.add_type("Example");
    var children = std.ArrayList(graph.BoundEdgeReference).init(a);
    defer children.deinit();
    const visit_result = EdgeComposition.visit_children_edges(Example, void, &children, visitor.collect(graph.BoundEdgeReference).collect_into_list);
    switch (visit_result) {
        .ERROR => |err| @panic(@errorName(err)),
        else => {},
    }
    std.debug.print("TYPE collected children: {d}\n", .{children.items.len});
}

//zig test --dep graph -Mroot=src/faebryk/typegraph.zig -Mgraph=src/graph/lib.zig
test "basic instantiation" {
    const a = std.testing.allocator;
    var g = graph.GraphView.init(a);
    defer g.deinit();
    var tg = TypeGraph.init(&g);

    // Build type graph
    const Electrical = try tg.add_type("Electrical");
    const Capacitor = try tg.add_type("Capacitor");
    const capacitor_p1 = try tg.add_make_child(Capacitor, "Electrical", "p1", null, null);
    const capacitor_p2 = try tg.add_make_child(Capacitor, "Electrical", "p2", null, null);
    const Resistor = try tg.add_type("Resistor");
<<<<<<< HEAD

    const resistor_p1 = try tg.add_make_child(Resistor, "Electrical", "p1", null, null);
    const resistor_p2 = try tg.add_make_child(Resistor, "Electrical", "p2", null, null);
    const resistor_cap1 = try tg.add_make_child(Resistor, "Capacitor", "cap1", null, null);
=======
    const res_p1_makechild = try tg.add_make_child(Resistor, Electrical, "p1", null);
    std.debug.print("RES_P1_MAKECHILD: {s}\n", .{try EdgeComposition.get_name(EdgeComposition.get_parent_edge(res_p1_makechild).?.edge)});
    _ = try tg.add_make_child(Resistor, Electrical, "p2", null);
    _ = try tg.add_make_child(Resistor, Capacitor, "cap1", null);
>>>>>>> e6c76285

    var node_attrs = TypeGraph.MakeChildNode.build(a, "test_string");
    const capacitor_tp = try tg.add_make_child(
        Capacitor,
        "Electrical",
        "tp",
        &node_attrs,
        null,
    );

    try Linker.link_type_reference(&g, TypeGraph.MakeChildNode.get_type_reference(capacitor_p1).?, Electrical);
    try Linker.link_type_reference(&g, TypeGraph.MakeChildNode.get_type_reference(capacitor_p2).?, Electrical);
    try Linker.link_type_reference(&g, TypeGraph.MakeChildNode.get_type_reference(capacitor_tp).?, Electrical);
    try Linker.link_type_reference(&g, TypeGraph.MakeChildNode.get_type_reference(resistor_p1).?, Electrical);
    try Linker.link_type_reference(&g, TypeGraph.MakeChildNode.get_type_reference(resistor_p2).?, Electrical);
    try Linker.link_type_reference(&g, TypeGraph.MakeChildNode.get_type_reference(resistor_cap1).?, Capacitor);

    // Build instance graph
    const resistor = try tg.instantiate_node(Resistor);

    // test: instance graph
    std.debug.print("Resistor Instance: {d}\n", .{resistor.node.attributes.uuid});
    const p1 = EdgeComposition.get_child_by_identifier(resistor, "p1").?;
    const p2 = EdgeComposition.get_child_by_identifier(resistor, "p2").?;
    const cap1 = EdgeComposition.get_child_by_identifier(resistor, "cap1").?;
    const cap1p1 = EdgeComposition.get_child_by_identifier(cap1, "p1").?;
    const cap1p2 = EdgeComposition.get_child_by_identifier(cap1, "p2").?;
    try std.testing.expect(EdgeType.is_node_instance_of(p1, Electrical.node));
    try std.testing.expect(EdgeType.is_node_instance_of(p2, Electrical.node));
    try std.testing.expect(EdgeType.is_node_instance_of(cap1, Capacitor.node));
    try std.testing.expect(EdgeType.is_node_instance_of(cap1p1, Electrical.node));
    try std.testing.expect(EdgeType.is_node_instance_of(cap1p2, Electrical.node));

    // print children of resistor
    var resistor_children = std.ArrayList(graph.BoundEdgeReference).init(a);
    defer resistor_children.deinit();
    const resistor_visit_result = EdgeComposition.visit_children_edges(resistor, void, &resistor_children, visitor.collect(graph.BoundEdgeReference).collect_into_list);
    switch (resistor_visit_result) {
        .ERROR => |err| @panic(@errorName(err)),
        else => {},
    }
    std.debug.print("TYPE collected children: {d}\n", .{resistor_children.items.len});

    // Build nested reference
    const cap1p1_reference = try TypeGraph.ChildReferenceNode.create_and_insert(&tg, &.{ "cap1", "p1" });
    const cap1p2_reference = try TypeGraph.ChildReferenceNode.create_and_insert(&tg, &.{ "cap1", "p2" });

    // test: resolve_instance_reference
    const cap1p1_reference_resolved = TypeGraph.ChildReferenceNode.resolve(cap1p1_reference, resistor).?;
    try std.testing.expect(Node.is_same(cap1p1_reference_resolved.node, cap1p1.node));

    // Build make link
    // TODO: use interface link
    _ = try tg.add_make_link(Resistor, cap1p1_reference, cap1p2_reference, .{
        .edge_type = EdgePointer.tid,
        .directional = true,
        .name = null,
        .dynamic = graph.DynamicAttributes.init(a),
    });

    const instantiated_resistor = try tg.instantiate("Resistor");
    const instantiated_p1 = EdgeComposition.get_child_by_identifier(instantiated_resistor, "p1").?;
    const instantiated_cap = EdgeComposition.get_child_by_identifier(instantiated_resistor, "cap1").?;
    const instantiated_cap_p1 = EdgeComposition.get_child_by_identifier(instantiated_cap, "p1").?;
    const instantiated_cap_p2 = EdgeComposition.get_child_by_identifier(instantiated_cap, "p2").?;
    std.debug.print("Instantiated Resistor Instance: {d}\n", .{instantiated_resistor.node.attributes.uuid});
    std.debug.print("Instantiated P1 Instance: {d}\n", .{instantiated_p1.node.attributes.uuid});

    const cref = try TypeGraph.ChildReferenceNode.create_and_insert(&tg, &.{ "<<Resistor", "p1" });
    const result_node = TypeGraph.ChildReferenceNode.resolve(cref, cref);
    std.debug.print("result node: {d}\n", .{result_node.?.node.attributes.uuid});

    // test: check edge created
    const _EdgeVisitor = struct {
        seek: BoundNodeReference,

        pub fn visit(self_ptr: *anyopaque, bound_edge: graph.BoundEdgeReference) visitor.VisitResult(void) {
            const self: *@This() = @ptrCast(@alignCast(self_ptr));
            std.testing.expect(EdgePointer.is_instance(bound_edge.edge)) catch return visitor.VisitResult(void){ .ERROR = error.InvalidArgument };
            if (EdgePointer.get_referenced_node(bound_edge.edge)) |referenced_node| {
                if (Node.is_same(referenced_node, self.seek.node)) {
                    return visitor.VisitResult(void){ .OK = {} };
                }
            }
            return visitor.VisitResult(void){ .CONTINUE = {} };
        }
    };
    var _visit = _EdgeVisitor{ .seek = instantiated_cap_p2 };
    const result = instantiated_cap_p1.visit_edges_of_type(EdgePointer.tid, void, &_visit, _EdgeVisitor.visit, null);
    try std.testing.expect(result == .OK);
}

<<<<<<< HEAD
test "typegraph iterators and mount chains" {
    const a = std.testing.allocator;
    var g = graph.GraphView.init(a);
    defer g.deinit();
    var tg = TypeGraph.init(&g);

    const top = try tg.add_type("Top");
    _ = try tg.add_type("Inner");
    _ = try tg.add_type("PointerSequence");

    const members = try tg.add_make_child(top, "PointerSequence", "members", null, null);
    const base = try tg.add_make_child(top, "Inner", "base", null, null);
    _ = base;

    const base_reference = try TypeGraph.ChildReferenceNode.create_and_insert(&tg, &.{"base"});
    const extra = try tg.add_make_child(top, "Inner", "extra", null, base_reference);

    const container_reference = try TypeGraph.ChildReferenceNode.create_and_insert(&tg, &.{"members"});
    const element0 = try tg.add_make_child(top, "Inner", "0", null, container_reference);
    const element1 = try tg.add_make_child(top, "Inner", "1", null, container_reference);
    _ = element1;

    const extra_reference = try TypeGraph.ChildReferenceNode.create_and_insert(&tg, &.{"extra"});

    const link_attrs = EdgeCreationAttributes{
        .edge_type = EdgePointer.tid,
        .directional = true,
        .name = null,
        .dynamic = null,
    };
    _ = try tg.add_make_link(top, base_reference, extra_reference, link_attrs);

    const children = try tg.iter_make_children(a, top);
    defer a.free(children);
    try std.testing.expectEqual(@as(usize, 5), children.len);

    var seen_members = false;
    var seen_base = false;
    var seen_extra = false;
    var seen_zero = false;
    var seen_one = false;
    for (children) |child_info| {
        const identifier = child_info.identifier orelse "";
        if (std.mem.eql(u8, identifier, "members")) seen_members = true;
        if (std.mem.eql(u8, identifier, "base")) seen_base = true;
        if (std.mem.eql(u8, identifier, "extra")) seen_extra = true;
        if (std.mem.eql(u8, identifier, "0")) seen_zero = true;
        if (std.mem.eql(u8, identifier, "1")) seen_one = true;
    }
    try std.testing.expect(seen_members);
    try std.testing.expect(seen_base);
    try std.testing.expect(seen_extra);
    try std.testing.expect(seen_zero);
    try std.testing.expect(seen_one);

    const links = try tg.iter_make_links(a, top);
    defer a.free(links);
    try std.testing.expectEqual(@as(usize, 1), links.len);

    const lhs = EdgeComposition.get_child_by_identifier(links[0], "lhs").?;
    const rhs = EdgeComposition.get_child_by_identifier(links[0], "rhs").?;
    try std.testing.expect(Node.is_same(lhs.node, base_reference.node));
    try std.testing.expect(Node.is_same(rhs.node, extra_reference.node));

    const detailed_links = try tg.iter_make_links_detailed(a, top);
    defer {
        for (detailed_links) |info| {
            a.free(info.lhs_path);
            a.free(info.rhs_path);
        }
        a.free(detailed_links);
    }
    try std.testing.expectEqual(@as(usize, 1), detailed_links.len);
    try std.testing.expect(Node.is_same(detailed_links[0].make_link.node, links[0].node));
    try std.testing.expectEqual(@as(usize, 1), detailed_links[0].lhs_path.len);
    try std.testing.expectEqualStrings("base", detailed_links[0].lhs_path[0]);
    try std.testing.expectEqual(@as(usize, 1), detailed_links[0].rhs_path.len);
    try std.testing.expectEqualStrings("extra", detailed_links[0].rhs_path[0]);

    const lhs_path = try tg.get_reference_path(a, lhs);
    defer a.free(lhs_path);
    try std.testing.expectEqual(@as(usize, 1), lhs_path.len);
    try std.testing.expectEqualStrings("base", lhs_path[0]);

    const chain_members = try tg.get_mount_chain(a, members);
    defer a.free(chain_members);
    try std.testing.expectEqual(@as(usize, 0), chain_members.len);

    const chain_element0 = try tg.get_mount_chain(a, element0);
    defer a.free(chain_element0);
    try std.testing.expectEqual(@as(usize, 1), chain_element0.len);
    try std.testing.expect(std.mem.eql(u8, chain_element0[0], "members"));

    const chain_extra = try tg.get_mount_chain(a, extra);
    defer a.free(chain_extra);
    try std.testing.expectEqual(@as(usize, 2), chain_extra.len);
    try std.testing.expect(std.mem.eql(u8, chain_extra[0], "base"));
    try std.testing.expect(std.mem.eql(u8, chain_extra[1], "extra"));

    const pointer_members = try tg.iter_pointer_members(a, top, &.{"members"}, null);
    defer a.free(pointer_members);
    try std.testing.expectEqual(@as(usize, 2), pointer_members.len);
    try std.testing.expect(pointer_members[0].identifier != null);
    try std.testing.expect(pointer_members[1].identifier != null);
    try std.testing.expectEqualStrings("0", pointer_members[0].identifier.?);
    try std.testing.expectEqualStrings("1", pointer_members[1].identifier.?);
=======
//zig test --dep graph -Mroot=src/faebryk/typegraph.zig -Mgraph=src/graph/lib.zig
test "get_type_instance_overview" {
    const a = std.testing.allocator;
    var g = graph.GraphView.init(a);
    defer g.deinit();

    var tg = TypeGraph.init(&g);

    // Build type graph with some types
    const Electrical = try tg.add_type("Electrical");
    const Capacitor = try tg.add_type("Capacitor");
    _ = try tg.add_make_child(Capacitor, Electrical, "p1", null);
    _ = try tg.add_make_child(Capacitor, Electrical, "p2", null);
    const Resistor = try tg.add_type("Resistor");
    _ = try tg.add_make_child(Resistor, Electrical, "p1", null);
    _ = try tg.add_make_child(Resistor, Electrical, "p2", null);

    // Create some instances
    _ = try tg.instantiate_node(Capacitor);
    _ = try tg.instantiate_node(Capacitor);
    _ = try tg.instantiate_node(Resistor);

    // Get the overview
    var overview = tg.get_type_instance_overview(a);
    defer overview.deinit();

    // Find counts for our types
    var capacitor_count: ?usize = null;
    var resistor_count: ?usize = null;
    var electrical_count: ?usize = null;

    for (overview.items) |item| {
        if (std.mem.eql(u8, item.type_name, "Capacitor")) {
            capacitor_count = item.instance_count;
        } else if (std.mem.eql(u8, item.type_name, "Resistor")) {
            resistor_count = item.instance_count;
        } else if (std.mem.eql(u8, item.type_name, "Electrical")) {
            electrical_count = item.instance_count;
        }
    }

    // Capacitor has 2 direct instances, Resistor has 1 direct instance
    // Electrical has more instances because of the children of Capacitor/Resistor
    try std.testing.expect(capacitor_count != null);
    try std.testing.expect(resistor_count != null);
    try std.testing.expect(electrical_count != null);
    try std.testing.expectEqual(capacitor_count.?, 2);
    try std.testing.expectEqual(resistor_count.?, 1);
    // Each Capacitor has 2 Electrical children (p1, p2), each Resistor has 2 Electrical children
    // 2 Capacitors * 2 = 4, 1 Resistor * 2 = 2, total = 6
    try std.testing.expectEqual(electrical_count.?, 6);

    std.debug.print("\nType instance overview:\n", .{});
    for (overview.items) |item| {
        std.debug.print("  {s}: {d} instances\n", .{ item.type_name, item.instance_count });
    }
}

//zig test --dep graph -Mroot=src/faebryk/typegraph.zig -Mgraph=src/graph/lib.zig
test "get_type_subgraph" {
    const a = std.testing.allocator;
    var g = graph.GraphView.init(a);
    var tg = TypeGraph.init(&g);

    // Build type graph
    const SomeTrait = try tg.add_type("SomeTrait");
    const implements_trait_instance = try tg.instantiate_node(tg.get_ImplementsTrait());
    _ = EdgeTrait.add_trait_instance(SomeTrait, implements_trait_instance.node);
    const Electrical = try tg.add_type("Electrical");
    _ = try tg.add_make_child(Electrical, SomeTrait, "trait", null);
    const trait_reference = try TypeGraph.ChildReferenceNode.create_and_insert(&tg, &.{"trait"});
    const self_reference = try TypeGraph.ChildReferenceNode.create_and_insert(&tg, &.{""});
    _ = try tg.add_make_link(Electrical, trait_reference.node, self_reference.node, EdgeTrait.build());
    const Capacitor = try tg.add_type("Capacitor");
    _ = try tg.add_make_child(Capacitor, Electrical, "p1", null);
    _ = try tg.add_make_child(Capacitor, Electrical, "p2", null);

    // Create some instances (these should NOT be in the type subgraph)
    const capacitor_instance = try tg.instantiate_node(Capacitor);

    // Get the type subgraph
    var type_subgraph = tg.get_type_subgraph();
    defer type_subgraph.deinit();
    defer g.deinit();

    // Type subgraph should contain type nodes
    try std.testing.expect(type_subgraph.contains_node(tg.self_node.node));
    try std.testing.expect(type_subgraph.contains_node(Electrical.node));
    try std.testing.expect(type_subgraph.contains_node(Capacitor.node));

    const old_e_trait = EdgeComposition.get_child_by_identifier(Electrical, "trait");
    try std.testing.expect(old_e_trait != null);
    const e_trait = EdgeComposition.get_child_by_identifier(type_subgraph.bind(Electrical.node), "trait");
    try std.testing.expect(e_trait != null);
    try std.testing.expect(type_subgraph.contains_node(e_trait.?.node));

    try std.testing.expect(type_subgraph.contains_node(implements_trait_instance.node));

    // Type subgraph should NOT contain instance nodes
    try std.testing.expect(!type_subgraph.contains_node(capacitor_instance.node));
    const cap_p1 = EdgeComposition.get_child_by_identifier(capacitor_instance, "p1").?;
    const cap_p2 = EdgeComposition.get_child_by_identifier(capacitor_instance, "p2").?;
    try std.testing.expect(!type_subgraph.contains_node(cap_p1.node));
    try std.testing.expect(!type_subgraph.contains_node(cap_p2.node));

    // Print some stats for debugging
    const g_count = g.get_node_count();
    const type_subgraph_count = type_subgraph.get_node_count();
    std.debug.print("\nType subgraph node count: {d}\n", .{type_subgraph_count});
    std.debug.print("Full graph node count: {d}\n", .{g_count});

    // Nodes NOT in type subgraph:
    // - cap, p1, p2 (instance nodes)
    // - trait on p1, trait on p2
    try std.testing.expectEqual(5, g_count - type_subgraph_count);
>>>>>>> e6c76285
}<|MERGE_RESOLUTION|>--- conflicted
+++ resolved
@@ -471,15 +471,11 @@
         return EdgeComposition.get_child_by_identifier(self.self_node, "Reference").?;
     }
 
-<<<<<<< HEAD
     fn get_TypeReference(self: *@This()) BoundNodeReference {
         return EdgeComposition.get_child_by_identifier(self.self_node, "TypeReference").?;
     }
 
-    fn get_MakeChild(self: *@This()) BoundNodeReference {
-=======
     fn get_MakeChild(self: *const @This()) BoundNodeReference {
->>>>>>> e6c76285
         return EdgeComposition.get_child_by_identifier(self.self_node, "MakeChild").?;
     }
 
@@ -605,17 +601,13 @@
             }
         }
 
-<<<<<<< HEAD
         const type_reference = try TypeReferenceNode.create_and_insert(self, child_type_identifier);
         _ = EdgeComposition.add_child(make_child, type_reference.node, "type_ref");
         if (mount_reference) |_mount_reference| {
             _ = EdgeComposition.add_child(make_child, _mount_reference.node, "mount");
         }
-        _ = EdgeComposition.add_child(target_type, make_child.node, null);
-=======
         _ = EdgePointer.point_to(make_child, child_type.node, identifier, null);
         _ = EdgeComposition.add_child(target_type, make_child.node, identifier);
->>>>>>> e6c76285
 
         return make_child;
     }
@@ -1685,17 +1677,10 @@
     const capacitor_p1 = try tg.add_make_child(Capacitor, "Electrical", "p1", null, null);
     const capacitor_p2 = try tg.add_make_child(Capacitor, "Electrical", "p2", null, null);
     const Resistor = try tg.add_type("Resistor");
-<<<<<<< HEAD
-
-    const resistor_p1 = try tg.add_make_child(Resistor, "Electrical", "p1", null, null);
-    const resistor_p2 = try tg.add_make_child(Resistor, "Electrical", "p2", null, null);
-    const resistor_cap1 = try tg.add_make_child(Resistor, "Capacitor", "cap1", null, null);
-=======
     const res_p1_makechild = try tg.add_make_child(Resistor, Electrical, "p1", null);
     std.debug.print("RES_P1_MAKECHILD: {s}\n", .{try EdgeComposition.get_name(EdgeComposition.get_parent_edge(res_p1_makechild).?.edge)});
     _ = try tg.add_make_child(Resistor, Electrical, "p2", null);
     _ = try tg.add_make_child(Resistor, Capacitor, "cap1", null);
->>>>>>> e6c76285
 
     var node_attrs = TypeGraph.MakeChildNode.build(a, "test_string");
     const capacitor_tp = try tg.add_make_child(
@@ -1788,7 +1773,6 @@
     try std.testing.expect(result == .OK);
 }
 
-<<<<<<< HEAD
 test "typegraph iterators and mount chains" {
     const a = std.testing.allocator;
     var g = graph.GraphView.init(a);
@@ -1895,7 +1879,8 @@
     try std.testing.expect(pointer_members[1].identifier != null);
     try std.testing.expectEqualStrings("0", pointer_members[0].identifier.?);
     try std.testing.expectEqualStrings("1", pointer_members[1].identifier.?);
-=======
+}
+
 //zig test --dep graph -Mroot=src/faebryk/typegraph.zig -Mgraph=src/graph/lib.zig
 test "get_type_instance_overview" {
     const a = std.testing.allocator;
@@ -2011,5 +1996,4 @@
     // - cap, p1, p2 (instance nodes)
     // - trait on p1, trait on p2
     try std.testing.expectEqual(5, g_count - type_subgraph_count);
->>>>>>> e6c76285
 }