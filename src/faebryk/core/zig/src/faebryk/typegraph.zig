--- conflicted
+++ resolved
@@ -13,13 +13,9 @@
 const pointer_mod = @import("pointer.zig");
 const edgebuilder_mod = @import("edgebuilder.zig");
 const nodebuilder_mod = @import("nodebuilder.zig");
-<<<<<<< HEAD
 const linker_mod = @import("linker.zig");
 const ascii = std.ascii;
-
-=======
 const trait_mod = @import("trait.zig");
->>>>>>> 38694c4f
 const graph = graph_mod.graph;
 const visitor = graph_mod.visitor;
 
@@ -36,11 +32,8 @@
 const EdgeNext = next_mod.EdgeNext;
 const EdgeCreationAttributes = edgebuilder_mod.EdgeCreationAttributes;
 const NodeCreationAttributes = nodebuilder_mod.NodeCreationAttributes;
-<<<<<<< HEAD
 const Linker = linker_mod.Linker;
-=======
 const EdgeTrait = trait_mod.EdgeTrait;
->>>>>>> 38694c4f
 
 // TODO: BoundNodeReference and NodeReference used mixed all over the place
 // TODO: move add/create functions into respective structs
