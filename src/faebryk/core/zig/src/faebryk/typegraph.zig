const graph_mod = @import("graph");
const std = @import("std");
const node_type_mod = @import("node_type.zig");
const composition_mod = @import("composition.zig");
const next_mod = @import("next.zig");
const pointer_mod = @import("pointer.zig");
const edgebuilder_mod = @import("edgebuilder.zig");
<<<<<<< HEAD

=======
const nodebuilder_mod = @import("nodebuilder.zig");
const trait_mod = @import("trait.zig");
>>>>>>> 7d7dde25
const graph = graph_mod.graph;
const visitor = graph_mod.visitor;

const NodeReference = graph.NodeReference;
const EdgeReference = graph.EdgeReference;
const Edge = graph.Edge;
const Node = graph.Node;
const GraphView = graph.GraphView;
const BoundNodeReference = graph.BoundNodeReference;
const str = graph.str;
const EdgeType = node_type_mod.EdgeType;
const EdgeComposition = composition_mod.EdgeComposition;
const EdgePointer = pointer_mod.EdgePointer;
const EdgeNext = next_mod.EdgeNext;
const EdgeCreationAttributes = edgebuilder_mod.EdgeCreationAttributes;
<<<<<<< HEAD
=======
const NodeCreationAttributes = nodebuilder_mod.NodeCreationAttributes;
const EdgeTrait = trait_mod.EdgeTrait;
>>>>>>> 7d7dde25

// TODO: BoundNodeReference and NodeReference used mixed all over the place
// TODO: move add/create functions into respective structs

pub const TypeGraph = struct {
    self_node: BoundNodeReference,

    const TypeNodeAttributes = struct {
        node: NodeReference,

        pub fn of(node: NodeReference) @This() {
            return .{ .node = node };
        }

        pub const type_identifier = "type_identifier";

        pub fn set_type_name(self: @This(), name: str) void {
            self.node.attributes.dynamic.values.put(type_identifier, .{ .String = name }) catch unreachable;
        }
        pub fn get_type_name(self: @This()) str {
            return self.node.attributes.dynamic.values.get(type_identifier).?.String;
        }
    };

    // Bootstrap helpers
    pub const TypeNode = struct {
        pub fn create_and_insert(tg: *TypeGraph, type_identifier: str) BoundNodeReference {
            const implements_type_type_node = tg.self_node.g.create_and_insert_node();
            TypeNodeAttributes.of(implements_type_type_node.node).set_type_name(type_identifier);
            _ = EdgeComposition.add_child(tg.self_node, implements_type_type_node.node, type_identifier);
            return implements_type_type_node;
        }

        pub fn spawn_instance(bound_type_node: BoundNodeReference) BoundNodeReference {
            const instance_node = bound_type_node.g.create_and_insert_node();
            _ = EdgeType.add_instance(bound_type_node, instance_node);
            return instance_node;
        }
    };

    pub const TraitNode = struct {
        pub fn add_trait_to(target: BoundNodeReference, trait_type: BoundNodeReference) BoundNodeReference {
            const trait_instance = TypeNode.spawn_instance(trait_type);
<<<<<<< HEAD
            _ = EdgeComposition.add_child(target, trait_instance.node, null);
=======
            _ = EdgeTrait.add_trait_instance(target, trait_instance.node);
>>>>>>> 7d7dde25
            return trait_instance;
        }
    };

    pub const MakeChildNode = struct {
        pub const Attributes = struct {
            node: BoundNodeReference,

            pub fn of(node: BoundNodeReference) @This() {
                return .{ .node = node };
            }

            pub const child_identifier = "child_identifier";
            pub const child_literal_value = "child_literal_value";

            pub fn set_child_identifier(self: @This(), identifier: ?str) void {
                if (identifier) |_identifier| {
<<<<<<< HEAD
                    self.node.attributes.dynamic.values.put(child_identifier, .{ .String = _identifier }) catch unreachable;
=======
                    self.node.node.attributes.dynamic.values.put(child_identifier, .{ .String = _identifier }) catch unreachable;
>>>>>>> 7d7dde25
                }
            }

            pub fn get_child_identifier(self: @This()) ?str {
<<<<<<< HEAD
                if (self.node.attributes.dynamic.values.get(child_identifier)) |value| {
                    return value.String;
                }
                return null;
=======
                if (self.node.node.attributes.dynamic.values.get(child_identifier)) |value| {
                    return value.String;
                }
                return null;
            }

            pub fn set_node_attributes(self: @This(), attributes: NodeCreationAttributes) void {
                if (attributes.dynamic) |d| {
                    d.copy_into(&self.node.node.attributes.dynamic);
                }
            }

            pub fn get_node_attributes(self: @This()) NodeCreationAttributes {
                var dynamic = graph.DynamicAttributes.init(self.node.g.allocator);

                var it = self.node.node.attributes.dynamic.values.iterator();
                while (it.next()) |e| {
                    const key = e.key_ptr.*;
                    if (std.mem.eql(u8, key, "child_identifier")) {
                        continue;
                    }
                    dynamic.values.put(key, e.value_ptr.*) catch unreachable;
                }

                return .{ .dynamic = if (dynamic.values.count() > 0) dynamic else null };
>>>>>>> 7d7dde25
            }
        };

        pub fn get_child_type(node: BoundNodeReference) ?BoundNodeReference {
<<<<<<< HEAD
            if (Attributes.of(node.node).get_child_identifier()) |identifier| {
=======
            if (Attributes.of(node).get_child_identifier()) |identifier| {
>>>>>>> 7d7dde25
                if (EdgePointer.get_pointed_node_by_identifier(node, identifier)) |child| {
                    return child;
                }
            }
            return EdgePointer.get_referenced_node_from_node(node);
        }

        pub fn build(allocator: std.mem.Allocator, value: ?str) NodeCreationAttributes {
            var dynamic: ?graph.DynamicAttributes = null;
            if (value) |v| {
                dynamic = graph.DynamicAttributes.init(allocator);
                dynamic.?.values.put("value", .{ .String = v }) catch unreachable;
            }
            return .{
                .dynamic = if (dynamic) |d| d else null,
            };
        }
    };

    pub const ChildReferenceNode = struct {
        pub const Attributes = struct {
            node: NodeReference,

            pub fn of(node: NodeReference) @This() {
                return .{ .node = node };
            }

            pub const child_identifier = "child_identifier";

            pub fn set_child_identifier(self: @This(), identifier: str) void {
                self.node.attributes.dynamic.values.put(child_identifier, .{ .String = identifier }) catch unreachable;
            }

            pub fn get_child_identifier(self: @This()) str {
                return self.node.attributes.dynamic.values.get(child_identifier).?.String;
            }
        };

        pub fn create_and_insert(tg: *TypeGraph, path: []const str) !BoundNodeReference {
            var root: ?BoundNodeReference = null;
            var current_node: ?BoundNodeReference = null;
            for (path) |segment| {
                const reference = try tg.instantiate_node(tg.get_Reference());
                if (current_node) |_current_node| {
                    _ = EdgeNext.add_next(_current_node, reference);
                } else {
                    root = reference;
                }
                ChildReferenceNode.Attributes.of(reference.node).set_child_identifier(segment);
                current_node = reference;
            }

            return root.?;
        }

        pub fn resolve(reference: BoundNodeReference, instance: BoundNodeReference) graph.BoundNodeReference {
            // TODO iterate instead of recursion
            var target = instance;
            const child_identifier = ChildReferenceNode.Attributes.of(reference.node).get_child_identifier();

            const child = EdgeComposition.get_child_by_identifier(instance, child_identifier);
            if (child) |_child| {
                target = _child;
            }

            const next_reference = EdgeNext.get_next_node_from_node(reference);
            if (next_reference) |_next_reference| {
                const next_ref = reference.g.bind(_next_reference);
                target = ChildReferenceNode.resolve(next_ref, target);
            }
            return target;
        }
    };

    pub const MakeLinkNode = struct {
        pub const Attributes = struct {
            node: BoundNodeReference,

            pub fn of(node: BoundNodeReference) @This() {
                return .{ .node = node };
            }

            pub fn set_edge_attributes(self: @This(), attributes: EdgeCreationAttributes) void {
                self.node.node.attributes.dynamic.values.put("edge_type", .{ .Int = attributes.edge_type }) catch unreachable;
                if (attributes.directional) |d| {
                    self.node.node.attributes.dynamic.values.put("directional", .{ .Bool = d }) catch unreachable;
                }
                if (attributes.name) |n| {
                    self.node.node.attributes.dynamic.values.put("name", .{ .String = n }) catch unreachable;
                }
                if (attributes.dynamic) |d| {
                    d.copy_into(&self.node.node.attributes.dynamic);
                }
            }

            pub fn get_edge_attributes(self: @This()) EdgeCreationAttributes {
                const directional = self.node.node.attributes.dynamic.values.get("directional");
                const name = self.node.node.attributes.dynamic.values.get("name");
                var dynamic = graph.DynamicAttributes.init(self.node.g.allocator);

                var it = self.node.node.attributes.dynamic.values.iterator();
                while (it.next()) |e| {
                    const key = e.key_ptr.*;
                    if (std.mem.eql(u8, key, "edge_type") or std.mem.eql(u8, key, "directional") or std.mem.eql(u8, key, "name")) {
                        continue;
                    }
                    dynamic.values.put(key, e.value_ptr.*) catch unreachable;
                }

                const attributes: EdgeCreationAttributes = .{
                    .edge_type = self.node.node.attributes.dynamic.values.get("edge_type").?.Int,
                    .directional = if (directional) |d| d.Bool else null,
                    .name = if (name) |n| n.String else null,
                    .dynamic = if (dynamic.values.count() > 0) dynamic else null,
                };
                return attributes;
            }
        };
    };

    const initialized_identifier = "initialized";

    fn get_initialized(self: *const @This()) bool {
        return self.self_node.node.attributes.dynamic.values.get(initialized_identifier).?.Bool;
    }

    fn set_initialized(self: *@This(), initialized: bool) void {
        self.self_node.node.attributes.put(initialized_identifier, .{ .Bool = initialized });
    }

    // TODO make cache for all these
    fn get_Reference(self: *@This()) BoundNodeReference {
        return EdgeComposition.get_child_by_identifier(self.self_node, "Reference").?;
    }

    fn get_MakeChild(self: *@This()) BoundNodeReference {
        return EdgeComposition.get_child_by_identifier(self.self_node, "MakeChild").?;
    }

    fn get_MakeLink(self: *@This()) BoundNodeReference {
        return EdgeComposition.get_child_by_identifier(self.self_node, "MakeLink").?;
    }

<<<<<<< HEAD
    fn get_ImplementsType(self: *@This()) BoundNodeReference {
=======
    pub fn get_ImplementsType(self: *@This()) BoundNodeReference {
>>>>>>> 7d7dde25
        return EdgeComposition.get_child_by_identifier(self.self_node, "ImplementsType").?;
    }

    pub fn get_ImplementsTrait(self: *@This()) BoundNodeReference {
        return EdgeComposition.get_child_by_identifier(self.self_node, "ImplementsTrait").?;
    }

    pub fn get_g(self: *@This()) *GraphView {
        return self.self_node.g;
    }

    pub fn of(self_node: BoundNodeReference) @This() {
        return .{ .self_node = self_node };
    }

    pub fn of_type(type_node: BoundNodeReference) ?@This() {
        const g = type_node.g;
        const typegraph_edge = EdgeComposition.get_parent_edge(type_node);
        if (typegraph_edge == null) {
            return null;
        }
        const typegraph_node = g.bind(EdgeComposition.get_parent_node(typegraph_edge.?.edge));
        return TypeGraph.of(typegraph_node);
    }

    pub fn of_instance(instance: BoundNodeReference) ?@This() {
        const g = instance.g;

        const type_edge = EdgeType.get_type_edge(instance);
        if (type_edge == null) {
            return null;
        }
        const type_node = g.bind(EdgeType.get_type_node(type_edge.?.edge));

        return TypeGraph.of_type(type_node);
    }

    pub fn of_type_or_instance(node: BoundNodeReference) ?@This() {
        if (TypeGraph.of_instance(node)) |tg| {
            return tg;
        }
        // TODO: check it's actually a type node
        return TypeGraph.of_type(node);
    }

    pub fn init(g: *GraphView) TypeGraph {
        const self_node = g.create_and_insert_node();
        var self = TypeGraph.of(self_node);
        self.set_initialized(false);

        // Bootstrap first type and trait type-nodes and instance-nodes
        const implements_type_type = TypeNode.create_and_insert(&self, "ImplementsType");
        const implements_trait_type = TypeNode.create_and_insert(&self, "ImplementsTrait");

        // Assign the traits to the type-nodes
        _ = TraitNode.add_trait_to(implements_type_type, implements_type_type);
        _ = TraitNode.add_trait_to(implements_type_type, implements_trait_type);
        _ = TraitNode.add_trait_to(implements_trait_type, implements_type_type);
        _ = TraitNode.add_trait_to(implements_trait_type, implements_trait_type);
<<<<<<< HEAD

        const make_child_type = TypeNode.create_and_insert(&self, "MakeChild");

        _ = TraitNode.add_trait_to(make_child_type, implements_type_type);

=======

        const make_child_type = TypeNode.create_and_insert(&self, "MakeChild");

        _ = TraitNode.add_trait_to(make_child_type, implements_type_type);

>>>>>>> 7d7dde25
        _ = TypeNode.create_and_insert(&self, "MakeLink");
        _ = TypeNode.create_and_insert(&self, "Reference");

        // Mark as fully initialized
        self.set_initialized(true);

        return self;
    }

    pub fn add_type(self: *@This(), identifier: str) !BoundNodeReference {
        const type_node = TypeNode.create_and_insert(self, identifier);

        // Add type trait
        const trait_implements_type_instance = try self.instantiate_node(self.get_ImplementsType());
<<<<<<< HEAD
        _ = EdgeComposition.add_child(type_node, trait_implements_type_instance.node, null);
=======
        _ = EdgeTrait.add_trait_instance(type_node, trait_implements_type_instance.node);

        _ = EdgeComposition.add_child(self.self_node, type_node.node, identifier);
>>>>>>> 7d7dde25

        return type_node;
    }

    pub fn add_trait(self: *@This()) !BoundNodeReference {
        const trait = self.get_g().create_and_insert_node();

        // Add trait trait
        const implements_trait_instance_node = try self.instantiate_node(self.get_ImplementsTrait());
        _ = EdgeType.add_instance(trait, implements_trait_instance_node);

        return trait;
    }

<<<<<<< HEAD
    pub fn add_make_child(self: *@This(), target_type: BoundNodeReference, child_type: BoundNodeReference, identifier: ?str) !BoundNodeReference {
        const make_child = try self.instantiate_node(self.get_MakeChild());
        MakeChildNode.Attributes.of(make_child.node).set_child_identifier(identifier);
=======
    pub fn add_make_child(
        self: *@This(),
        target_type: BoundNodeReference,
        child_type: BoundNodeReference,
        identifier: ?str,
        node_attributes: ?*NodeCreationAttributes,
    ) !BoundNodeReference {
        const make_child = try self.instantiate_node(self.get_MakeChild());
        MakeChildNode.Attributes.of(make_child).set_child_identifier(identifier);
        if (node_attributes) |_node_attributes| {
            MakeChildNode.Attributes.of(make_child).set_node_attributes(_node_attributes.*);
            if (_node_attributes.dynamic) |*d| {
                d.*.deinit();
            }
        }
>>>>>>> 7d7dde25

        _ = EdgePointer.point_to(make_child, child_type.node, identifier, null);
        _ = EdgeComposition.add_child(target_type, make_child.node, null);

        return make_child;
    }

    pub fn add_make_link(
        self: *@This(),
        target_type: BoundNodeReference,
        lhs_reference: NodeReference,
        rhs_reference: NodeReference,
        edge_attributes: EdgeCreationAttributes,
    ) !BoundNodeReference {
        const make_link = try self.instantiate_node(self.get_MakeLink());
        MakeLinkNode.Attributes.of(make_link).set_edge_attributes(edge_attributes);

        _ = EdgeComposition.add_child(make_link, lhs_reference, "lhs");
        _ = EdgeComposition.add_child(make_link, rhs_reference, "rhs");
        _ = EdgeComposition.add_child(target_type, make_link.node, null);

        return make_link;
    }

    pub fn instantiate_node(tg: *@This(), type_node: BoundNodeReference) !graph.BoundNodeReference {
        // 1) Create instance and connect it to its type
        const new_instance = type_node.g.insert_node(Node.init(type_node.g.allocator));
        _ = EdgeType.add_instance(type_node, new_instance);

        // 2) Visit MakeChild nodes of type_node
        const VisitMakeChildren = struct {
            type_graph: *TypeGraph,
            parent_instance: graph.BoundNodeReference,

            pub fn visit(self_ptr: *anyopaque, edge: graph.BoundEdgeReference) visitor.VisitResult(void) {
                const self: *@This() = @ptrCast(@alignCast(self_ptr));

                const make_child = edge.g.bind(EdgeComposition.get_child_node(edge.edge));

                // 2.1) Resolve child instructions (identifier and type)
                const child_identifier = MakeChildNode.Attributes.of(make_child).get_child_identifier();
                const referenced_type = MakeChildNode.get_child_type(make_child);
                if (referenced_type == null) {
                    // TODO error?
                    return visitor.VisitResult(void){ .CONTINUE = {} };
                }

                // 2.2) Instantiate child
                const child = self.type_graph.instantiate_node(
                    referenced_type.?,
                ) catch |e| {
                    return visitor.VisitResult(void){ .ERROR = e };
                };

                // 2.3) Attach child instance to parent instance with the reference name
                _ = EdgeComposition.add_child(self.parent_instance, child.node, child_identifier);
<<<<<<< HEAD
=======

                // 2.4) Copy node attributes from MakeChild node to child instance
                var node_attributes = MakeChildNode.Attributes.of(make_child).get_node_attributes();
                if (node_attributes.dynamic) |d| {
                    d.copy_into(&child.node.attributes.dynamic);
                    node_attributes.dynamic.?.deinit();
                }
>>>>>>> 7d7dde25

                return visitor.VisitResult(void){ .CONTINUE = {} };
            }
        };

        var make_child_visitor = VisitMakeChildren{
            .type_graph = tg,
            .parent_instance = new_instance,
        };
        _ = EdgeComposition.visit_children_of_type(type_node, tg.get_MakeChild().node, void, &make_child_visitor, VisitMakeChildren.visit);

        // 3) Visit MakeLink nodes of type_node
        const VisitMakeLinks = struct {
            type_graph: *TypeGraph,
            parent_instance: graph.BoundNodeReference,

            pub fn visit(self_ptr: *anyopaque, edge: graph.BoundEdgeReference) visitor.VisitResult(void) {
                const self: *@This() = @ptrCast(@alignCast(self_ptr));

                const make_link = edge.g.bind(EdgeComposition.get_child_node(edge.edge));

                // 3.1) Get operand references (lhs and rhs)
                const lhs_reference_node = EdgeComposition.get_child_by_identifier(make_link, "lhs");
                const rhs_reference_node = EdgeComposition.get_child_by_identifier(make_link, "rhs");

                if (lhs_reference_node == null or rhs_reference_node == null) {
                    // TODO: proper error handling - missing operand references
                    return visitor.VisitResult(void){ .CONTINUE = {} };
                }

                // 3.2) Resolve operand references to actual instance nodes
                const lhs_resolved = ChildReferenceNode.resolve(lhs_reference_node.?, self.parent_instance);
                const rhs_resolved = ChildReferenceNode.resolve(rhs_reference_node.?, self.parent_instance);

                // 3.3) Create link between resolved nodes
                const edge_attributes = MakeLinkNode.Attributes.of(make_link).get_edge_attributes();

                // Use the appropriate edge creation function based on link_type
                const link_edge = Edge.init(self.parent_instance.g.allocator, lhs_resolved.node, rhs_resolved.node, edge_attributes.edge_type);
                link_edge.attributes.directional = edge_attributes.directional;
                link_edge.attributes.name = edge_attributes.name;
                if (edge_attributes.dynamic) |d| {
                    d.copy_into(&link_edge.attributes.dynamic);
                }

                _ = self.parent_instance.g.insert_edge(link_edge);

                return visitor.VisitResult(void){ .CONTINUE = {} };
            }
        };

        // Only visit make_link children if TypeGraph is fully initialized
        // This avoids circular dependency during TypeGraph initialization
        if (tg.get_initialized()) {
            var make_link_visitor = VisitMakeLinks{
                .type_graph = tg,
                .parent_instance = new_instance,
            };
            const make_link_result = EdgeComposition.visit_children_of_type(type_node, tg.get_MakeLink().node, void, &make_link_visitor, VisitMakeLinks.visit);
            switch (make_link_result) {
                .ERROR => |err| return err,
                else => {},
            }
        }

        return new_instance;
    }

    pub fn get_type_by_name(self: *@This(), type_identifier: str) !?BoundNodeReference {
        // TODO make trait.zig
        const FindTypeByName = struct {
            self: *TypeGraph,
            type_identifier: str,

            pub fn visitTypeEdge(ctx_ptr: *anyopaque, type_edge: graph.BoundEdgeReference) visitor.VisitResult(NodeReference) {
                const ctx: *@This() = @ptrCast(@alignCast(ctx_ptr));
                const edge = type_edge.edge;

                const implements_type_instance = ctx.self.get_g().bind(EdgeType.get_instance_node(edge).?);
<<<<<<< HEAD
                const parent_type_edge = EdgeComposition.get_parent_edge(implements_type_instance);
                const parent_type_node = EdgeComposition.get_parent_node(parent_type_edge.?.edge);
                const type_node_name = TypeNodeAttributes.of(parent_type_node).get_type_name();
=======
                const owner_type_edge = EdgeTrait.get_owner_edge(implements_type_instance);
                const owner_type_node = EdgeTrait.get_owner_node(owner_type_edge.?.edge);
                const type_node_name = TypeNodeAttributes.of(owner_type_node).get_type_name();
>>>>>>> 7d7dde25
                if (std.mem.eql(u8, type_node_name, ctx.type_identifier)) {
                    return visitor.VisitResult(NodeReference){ .OK = owner_type_node };
                }
                return visitor.VisitResult(NodeReference){ .CONTINUE = {} };
            }
        };

        var finder = FindTypeByName{ .self = self, .type_identifier = type_identifier };
        const result = self.get_ImplementsType().visit_edges_of_type(
            EdgeType.tid,
            NodeReference,
            &finder,
            FindTypeByName.visitTypeEdge,
            null,
        );
        switch (result) {
            .OK => |parent_type_node| {
                return self.get_g().bind(parent_type_node);
            },
            .ERROR => |err| return err,
            .CONTINUE => unreachable,
            .STOP => unreachable,
            .EXHAUSTED => return null,
        }
    }

    pub fn instantiate(self: *@This(), type_identifier: str) !BoundNodeReference {
        const parent_type_node = try self.get_type_by_name(type_identifier);
        if (parent_type_node) |_parent_type_node| {
            return try self.instantiate_node(_parent_type_node);
        }
        return error.InvalidArgument;
    }

    pub fn get_or_create_type(self: *@This(), type_identifier: str) !BoundNodeReference {
        const type_node = try self.get_type_by_name(type_identifier);
        if (type_node) |_type_node| {
            return _type_node;
        }
        return try self.add_type(type_identifier);
    }
<<<<<<< HEAD
=======

    pub fn get_graph_view(self: *@This()) *GraphView {
        return self.self_node.g;
    }
>>>>>>> 7d7dde25
};

test "basic typegraph" {
    const a = std.testing.allocator;
    var g = graph.GraphView.init(a);
    var tg = TypeGraph.init(&g);

    defer g.deinit();

    const Example = try tg.add_type("Example");
    var children = std.ArrayList(graph.BoundEdgeReference).init(a);
    defer children.deinit();
    const visit_result = EdgeComposition.visit_children_edges(Example, void, &children, visitor.collect(graph.BoundEdgeReference).collect_into_list);
    switch (visit_result) {
        .ERROR => |err| @panic(@errorName(err)),
        else => {},
    }
    std.debug.print("TYPE collected children: {d}\n", .{children.items.len});
}

//zig test --dep graph -Mroot=src/faebryk/typegraph.zig -Mgraph=src/graph/lib.zig
test "basic instantiation" {
    const a = std.testing.allocator;
    var g = graph.GraphView.init(a);
    var tg = TypeGraph.init(&g);

    // Build type graph
    const Electrical = try tg.add_type("Electrical");
    const Capacitor = try tg.add_type("Capacitor");
    _ = try tg.add_make_child(Capacitor, Electrical, "p1", null);
    _ = try tg.add_make_child(Capacitor, Electrical, "p2", null);
    const Resistor = try tg.add_type("Resistor");
    _ = try tg.add_make_child(Resistor, Electrical, "p1", null);
    _ = try tg.add_make_child(Resistor, Electrical, "p2", null);
    _ = try tg.add_make_child(Resistor, Capacitor, "cap1", null);

    var node_attrs = TypeGraph.MakeChildNode.build(a, "test_string");
    _ = try tg.add_make_child(
        Capacitor,
        Electrical,
        "tp",
        &node_attrs,
    );
    // node_attrs.deinit();
    // a.destroy(node_attrs.dynamic.?); //TODO: Figure out one line allocation/deallocation

    // Build instance graph
    const resistor = try tg.instantiate_node(Resistor);

    // test: instance graph
    std.debug.print("Resistor Instance: {d}\n", .{resistor.node.attributes.uuid});
    const p1 = EdgeComposition.get_child_by_identifier(resistor, "p1").?;
    const p2 = EdgeComposition.get_child_by_identifier(resistor, "p2").?;
    const cap1 = EdgeComposition.get_child_by_identifier(resistor, "cap1").?;
    const cap1p1 = EdgeComposition.get_child_by_identifier(cap1, "p1").?;
    const cap1p2 = EdgeComposition.get_child_by_identifier(cap1, "p2").?;
    try std.testing.expect(EdgeType.is_node_instance_of(p1, Electrical.node));
    try std.testing.expect(EdgeType.is_node_instance_of(p2, Electrical.node));
    try std.testing.expect(EdgeType.is_node_instance_of(cap1, Capacitor.node));
    try std.testing.expect(EdgeType.is_node_instance_of(cap1p1, Electrical.node));
    try std.testing.expect(EdgeType.is_node_instance_of(cap1p2, Electrical.node));

    // print children of resistor
    var resistor_children = std.ArrayList(graph.BoundEdgeReference).init(a);
    defer resistor_children.deinit();
    const resistor_visit_result = EdgeComposition.visit_children_edges(resistor, void, &resistor_children, visitor.collect(graph.BoundEdgeReference).collect_into_list);
    switch (resistor_visit_result) {
        .ERROR => |err| @panic(@errorName(err)),
        else => {},
    }
    std.debug.print("TYPE collected children: {d}\n", .{resistor_children.items.len});

    // Build nested reference
    const cap1p1_reference = try TypeGraph.ChildReferenceNode.create_and_insert(&tg, &.{ "cap1", "p1" });
    const cap1p2_reference = try TypeGraph.ChildReferenceNode.create_and_insert(&tg, &.{ "cap1", "p2" });

    // test: resolve_instance_reference
    const cap1p1_reference_resolved = TypeGraph.ChildReferenceNode.resolve(cap1p1_reference, resistor);
    try std.testing.expect(Node.is_same(cap1p1_reference_resolved.node, cap1p1.node));

    // Build make link
    // TODO: use interface link
    _ = try tg.add_make_link(Resistor, cap1p1_reference.node, cap1p2_reference.node, .{
        .edge_type = EdgePointer.tid,
        .directional = true,
        .name = null,
        .dynamic = graph.DynamicAttributes.init(a),
    });

    const instantiated_resistor = try tg.instantiate("Resistor");
    const instantiated_p1 = EdgeComposition.get_child_by_identifier(instantiated_resistor, "p1").?;
    const instantiated_cap = EdgeComposition.get_child_by_identifier(instantiated_resistor, "cap1").?;
    const instantiated_cap_p1 = EdgeComposition.get_child_by_identifier(instantiated_cap, "p1").?;
    const instantiated_cap_p2 = EdgeComposition.get_child_by_identifier(instantiated_cap, "p2").?;
    std.debug.print("Instantiated Resistor Instance: {d}\n", .{instantiated_resistor.node.attributes.uuid});
    std.debug.print("Instantiated P1 Instance: {d}\n", .{instantiated_p1.node.attributes.uuid});

    defer g.deinit();

    // test: check edge created
    const _EdgeVisitor = struct {
        seek: BoundNodeReference,

        pub fn visit(self_ptr: *anyopaque, bound_edge: graph.BoundEdgeReference) visitor.VisitResult(void) {
            const self: *@This() = @ptrCast(@alignCast(self_ptr));
            std.testing.expect(EdgePointer.is_instance(bound_edge.edge)) catch return visitor.VisitResult(void){ .ERROR = error.InvalidArgument };
            if (EdgePointer.get_referenced_node(bound_edge.edge)) |referenced_node| {
                if (Node.is_same(referenced_node, self.seek.node)) {
                    return visitor.VisitResult(void){ .OK = {} };
                }
            }
            return visitor.VisitResult(void){ .CONTINUE = {} };
        }
    };
    var _visit = _EdgeVisitor{ .seek = instantiated_cap_p2 };
    const result = instantiated_cap_p1.visit_edges_of_type(EdgePointer.tid, void, &_visit, _EdgeVisitor.visit, null);
    try std.testing.expect(result == .OK);
}<|MERGE_RESOLUTION|>--- conflicted
+++ resolved
@@ -5,12 +5,8 @@
 const next_mod = @import("next.zig");
 const pointer_mod = @import("pointer.zig");
 const edgebuilder_mod = @import("edgebuilder.zig");
-<<<<<<< HEAD
-
-=======
 const nodebuilder_mod = @import("nodebuilder.zig");
 const trait_mod = @import("trait.zig");
->>>>>>> 7d7dde25
 const graph = graph_mod.graph;
 const visitor = graph_mod.visitor;
 
@@ -26,11 +22,8 @@
 const EdgePointer = pointer_mod.EdgePointer;
 const EdgeNext = next_mod.EdgeNext;
 const EdgeCreationAttributes = edgebuilder_mod.EdgeCreationAttributes;
-<<<<<<< HEAD
-=======
 const NodeCreationAttributes = nodebuilder_mod.NodeCreationAttributes;
 const EdgeTrait = trait_mod.EdgeTrait;
->>>>>>> 7d7dde25
 
 // TODO: BoundNodeReference and NodeReference used mixed all over the place
 // TODO: move add/create functions into respective structs
@@ -74,11 +67,7 @@
     pub const TraitNode = struct {
         pub fn add_trait_to(target: BoundNodeReference, trait_type: BoundNodeReference) BoundNodeReference {
             const trait_instance = TypeNode.spawn_instance(trait_type);
-<<<<<<< HEAD
-            _ = EdgeComposition.add_child(target, trait_instance.node, null);
-=======
             _ = EdgeTrait.add_trait_instance(target, trait_instance.node);
->>>>>>> 7d7dde25
             return trait_instance;
         }
     };
@@ -96,21 +85,11 @@
 
             pub fn set_child_identifier(self: @This(), identifier: ?str) void {
                 if (identifier) |_identifier| {
-<<<<<<< HEAD
-                    self.node.attributes.dynamic.values.put(child_identifier, .{ .String = _identifier }) catch unreachable;
-=======
                     self.node.node.attributes.dynamic.values.put(child_identifier, .{ .String = _identifier }) catch unreachable;
->>>>>>> 7d7dde25
                 }
             }
 
             pub fn get_child_identifier(self: @This()) ?str {
-<<<<<<< HEAD
-                if (self.node.attributes.dynamic.values.get(child_identifier)) |value| {
-                    return value.String;
-                }
-                return null;
-=======
                 if (self.node.node.attributes.dynamic.values.get(child_identifier)) |value| {
                     return value.String;
                 }
@@ -136,16 +115,11 @@
                 }
 
                 return .{ .dynamic = if (dynamic.values.count() > 0) dynamic else null };
->>>>>>> 7d7dde25
             }
         };
 
         pub fn get_child_type(node: BoundNodeReference) ?BoundNodeReference {
-<<<<<<< HEAD
-            if (Attributes.of(node.node).get_child_identifier()) |identifier| {
-=======
             if (Attributes.of(node).get_child_identifier()) |identifier| {
->>>>>>> 7d7dde25
                 if (EdgePointer.get_pointed_node_by_identifier(node, identifier)) |child| {
                     return child;
                 }
@@ -289,11 +263,7 @@
         return EdgeComposition.get_child_by_identifier(self.self_node, "MakeLink").?;
     }
 
-<<<<<<< HEAD
-    fn get_ImplementsType(self: *@This()) BoundNodeReference {
-=======
     pub fn get_ImplementsType(self: *@This()) BoundNodeReference {
->>>>>>> 7d7dde25
         return EdgeComposition.get_child_by_identifier(self.self_node, "ImplementsType").?;
     }
 
@@ -353,19 +323,11 @@
         _ = TraitNode.add_trait_to(implements_type_type, implements_trait_type);
         _ = TraitNode.add_trait_to(implements_trait_type, implements_type_type);
         _ = TraitNode.add_trait_to(implements_trait_type, implements_trait_type);
-<<<<<<< HEAD
 
         const make_child_type = TypeNode.create_and_insert(&self, "MakeChild");
 
         _ = TraitNode.add_trait_to(make_child_type, implements_type_type);
 
-=======
-
-        const make_child_type = TypeNode.create_and_insert(&self, "MakeChild");
-
-        _ = TraitNode.add_trait_to(make_child_type, implements_type_type);
-
->>>>>>> 7d7dde25
         _ = TypeNode.create_and_insert(&self, "MakeLink");
         _ = TypeNode.create_and_insert(&self, "Reference");
 
@@ -380,13 +342,9 @@
 
         // Add type trait
         const trait_implements_type_instance = try self.instantiate_node(self.get_ImplementsType());
-<<<<<<< HEAD
-        _ = EdgeComposition.add_child(type_node, trait_implements_type_instance.node, null);
-=======
         _ = EdgeTrait.add_trait_instance(type_node, trait_implements_type_instance.node);
 
         _ = EdgeComposition.add_child(self.self_node, type_node.node, identifier);
->>>>>>> 7d7dde25
 
         return type_node;
     }
@@ -401,11 +359,6 @@
         return trait;
     }
 
-<<<<<<< HEAD
-    pub fn add_make_child(self: *@This(), target_type: BoundNodeReference, child_type: BoundNodeReference, identifier: ?str) !BoundNodeReference {
-        const make_child = try self.instantiate_node(self.get_MakeChild());
-        MakeChildNode.Attributes.of(make_child.node).set_child_identifier(identifier);
-=======
     pub fn add_make_child(
         self: *@This(),
         target_type: BoundNodeReference,
@@ -421,7 +374,6 @@
                 d.*.deinit();
             }
         }
->>>>>>> 7d7dde25
 
         _ = EdgePointer.point_to(make_child, child_type.node, identifier, null);
         _ = EdgeComposition.add_child(target_type, make_child.node, null);
@@ -478,8 +430,6 @@
 
                 // 2.3) Attach child instance to parent instance with the reference name
                 _ = EdgeComposition.add_child(self.parent_instance, child.node, child_identifier);
-<<<<<<< HEAD
-=======
 
                 // 2.4) Copy node attributes from MakeChild node to child instance
                 var node_attributes = MakeChildNode.Attributes.of(make_child).get_node_attributes();
@@ -487,7 +437,6 @@
                     d.copy_into(&child.node.attributes.dynamic);
                     node_attributes.dynamic.?.deinit();
                 }
->>>>>>> 7d7dde25
 
                 return visitor.VisitResult(void){ .CONTINUE = {} };
             }
@@ -567,15 +516,9 @@
                 const edge = type_edge.edge;
 
                 const implements_type_instance = ctx.self.get_g().bind(EdgeType.get_instance_node(edge).?);
-<<<<<<< HEAD
-                const parent_type_edge = EdgeComposition.get_parent_edge(implements_type_instance);
-                const parent_type_node = EdgeComposition.get_parent_node(parent_type_edge.?.edge);
-                const type_node_name = TypeNodeAttributes.of(parent_type_node).get_type_name();
-=======
                 const owner_type_edge = EdgeTrait.get_owner_edge(implements_type_instance);
                 const owner_type_node = EdgeTrait.get_owner_node(owner_type_edge.?.edge);
                 const type_node_name = TypeNodeAttributes.of(owner_type_node).get_type_name();
->>>>>>> 7d7dde25
                 if (std.mem.eql(u8, type_node_name, ctx.type_identifier)) {
                     return visitor.VisitResult(NodeReference){ .OK = owner_type_node };
                 }
@@ -617,13 +560,10 @@
         }
         return try self.add_type(type_identifier);
     }
-<<<<<<< HEAD
-=======
 
     pub fn get_graph_view(self: *@This()) *GraphView {
         return self.self_node.g;
     }
->>>>>>> 7d7dde25
 };
 
 test "basic typegraph" {
