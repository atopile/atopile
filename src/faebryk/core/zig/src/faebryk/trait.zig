const graph = @import("graph").graph;
const visitor = @import("graph").visitor;
const typegraph_mod = @import("typegraph.zig");
const edgecomposition_mod = @import("composition.zig");
const node_type_mod = @import("node_type.zig");
<<<<<<< HEAD

const BoundNodeReference = graph.BoundNodeReference;
const TypeGraph = typegraph_mod.TypeGraph;
const EdgeType = node_type_mod.EdgeType;
const EdgeComposition = edgecomposition_mod.EdgeComposition;
=======
const edgebuilder_mod = @import("edgebuilder.zig");
const std = @import("std");
const EdgeType = node_type_mod.EdgeType;
const Edge = graph.Edge;
const BoundNodeReference = graph.BoundNodeReference;
const TypeGraph = typegraph_mod.TypeGraph;
const EdgeComposition = edgecomposition_mod.EdgeComposition;
const EdgeCreationAttributes = edgebuilder_mod.EdgeCreationAttributes;
const NodeReference = graph.NodeReference;
const EdgeReference = graph.EdgeReference;
const Node = graph.Node;
const return_first = visitor.return_first;
>>>>>>> 7d7dde25

pub const Trait = struct {
    pub fn add_trait_to(target: BoundNodeReference, trait_type: BoundNodeReference) !BoundNodeReference {
        var tg = TypeGraph.of_type(trait_type).?;
        const trait_instance = try tg.instantiate_node(trait_type);
<<<<<<< HEAD
        _ = EdgeComposition.add_child(target, trait_instance.node, null);
=======
        _ = EdgeTrait.add_trait_instance(target, trait_instance.node);
>>>>>>> 7d7dde25
        return trait_instance;
    }

    pub fn mark_as_trait(trait_type: BoundNodeReference) !void {
        var tg = TypeGraph.of_type(trait_type) orelse return error.TypeGraphNotFound;
        const impl_trait = try tg.instantiate_node(tg.get_ImplementsTrait());
<<<<<<< HEAD
        _ = EdgeComposition.add_child(trait_type, impl_trait.node, null);
    }

    pub fn try_get_trait(target: BoundNodeReference, trait_type: BoundNodeReference) ?BoundNodeReference {
        return EdgeComposition.try_get_single_child_of_type(target, trait_type.node);
=======
        _ = EdgeTrait.add_trait_instance(trait_type, impl_trait.node);
    }

    pub fn try_get_trait(target: BoundNodeReference, trait_type: BoundNodeReference) ?BoundNodeReference {
        return EdgeTrait.try_get_trait_instance_of_type(target, trait_type.node);
>>>>>>> 7d7dde25
    }

    pub fn visit_implementers(trait_type: BoundNodeReference, comptime T: type, ctx: *anyopaque, f: fn (*anyopaque, BoundNodeReference) visitor.VisitResult(T)) visitor.VisitResult(T) {
        const Visit = struct {
            cb_ctx: *anyopaque,
            cb: *const fn (*anyopaque, BoundNodeReference) visitor.VisitResult(T),

            pub fn visit(ctx_ptr: *anyopaque, bound_node: graph.BoundNodeReference) visitor.VisitResult(T) {
                const self: *@This() = @ptrCast(@alignCast(ctx_ptr));
<<<<<<< HEAD
                const trait_instance_parent = EdgeComposition.get_parent_node_of(bound_node) orelse return visitor.VisitResult(T){ .CONTINUE = {} };
                return self.cb(self.cb_ctx, trait_instance_parent);
=======
                const trait_instance_owner = EdgeTrait.get_owner_node_of(bound_node) orelse return visitor.VisitResult(T){ .CONTINUE = {} };
                return self.cb(self.cb_ctx, trait_instance_owner);
>>>>>>> 7d7dde25
            }
        };

        var visit = Visit{ .cb_ctx = ctx, .cb = f };
        return visit_implementations(trait_type, T, &visit, Visit.visit);
    }

    pub fn visit_implementations(trait_type: BoundNodeReference, comptime T: type, ctx: *anyopaque, f: fn (*anyopaque, BoundNodeReference) visitor.VisitResult(T)) visitor.VisitResult(T) {
        const Visit = struct {
            cb_ctx: *anyopaque,
            cb: *const fn (*anyopaque, BoundNodeReference) visitor.VisitResult(T),

            pub fn visit(ctx_ptr: *anyopaque, bound_edge: graph.BoundEdgeReference) visitor.VisitResult(T) {
                const self: *@This() = @ptrCast(@alignCast(ctx_ptr));
                const trait_instance = bound_edge.g.bind(EdgeType.get_instance_node(bound_edge.edge).?);
                return self.cb(self.cb_ctx, trait_instance);
            }
        };

        var visit = Visit{ .cb_ctx = ctx, .cb = f };
        return EdgeType.visit_instance_edges(trait_type, &visit, Visit.visit);
    }
<<<<<<< HEAD
};
=======
};

pub const EdgeTrait = struct {
    pub const tid: Edge.EdgeType = 1762883874;

    pub fn init(allocator: std.mem.Allocator, owner: NodeReference, trait_instance: NodeReference) EdgeReference {
        const edge = Edge.init(allocator, owner, trait_instance, tid);

        build().apply_to(edge);
        return edge;
    }

    pub fn build() EdgeCreationAttributes {
        return .{
            .edge_type = tid,
            .directional = true,
            .name = null,
            .dynamic = null,
        };
    }

    pub fn is_instance(E: EdgeReference) bool {
        return Edge.is_instance(E, tid);
    }

    pub fn get_owner_node(E: EdgeReference) NodeReference {
        return E.source;
    }

    pub fn get_trait_instance_node(E: EdgeReference) NodeReference {
        return E.target;
    }

    pub fn get_trait_instance_of(edge: EdgeReference, node: NodeReference) ?NodeReference {
        if (Node.is_same(edge.target, node)) {
            return null;
        }
        return get_trait_instance_node(edge);
    }

    pub fn get_owner_of(edge: EdgeReference, node: NodeReference) ?NodeReference {
        if (Node.is_same(edge.source, node)) {
            return null;
        }
        return get_owner_node(edge);
    }

    pub fn visit_trait_instance_edges(
        bound_node: graph.BoundNodeReference,
        comptime T: type,
        ctx: *anyopaque,
        f: *const fn (*anyopaque, graph.BoundEdgeReference) visitor.VisitResult(T),
    ) visitor.VisitResult(T) {
        const Visit = struct {
            target: graph.BoundNodeReference,
            cb_ctx: *anyopaque,
            cb: *const fn (*anyopaque, graph.BoundEdgeReference) visitor.VisitResult(T),

            pub fn visit(self_ptr: *anyopaque, bound_edge: graph.BoundEdgeReference) visitor.VisitResult(T) {
                const self: *@This() = @ptrCast(@alignCast(self_ptr));
                const trait_instance = EdgeTrait.get_trait_instance_of(bound_edge.edge, self.target.node);
                if (trait_instance) |_| {
                    const trait_instance_result = self.cb(self.cb_ctx, bound_edge);
                    switch (trait_instance_result) {
                        .CONTINUE => {},
                        else => return trait_instance_result,
                    }
                }
                return visitor.VisitResult(T){ .CONTINUE = {} };
            }
        };

        var visit = Visit{ .target = bound_node, .cb_ctx = ctx, .cb = f };
        // directed = true: owner is source, trait_instance is target
        return bound_node.visit_edges_of_type(tid, T, &visit, Visit.visit, true);
    }

    pub fn get_owner_edge(bound_node: graph.BoundNodeReference) ?graph.BoundEdgeReference {
        return Edge.get_single_edge(bound_node, tid, true);
    }

    pub fn get_owner_node_of(bound_node: graph.BoundNodeReference) ?graph.BoundNodeReference {
        const owner_edge = EdgeTrait.get_owner_edge(bound_node) orelse return null;
        return owner_edge.g.bind(EdgeTrait.get_owner_node(owner_edge.edge));
    }

    pub fn add_trait_instance(bound_node: graph.BoundNodeReference, trait_instance: NodeReference) graph.BoundEdgeReference {
        // add existing trait instance to owner node
        const link = EdgeTrait.init(bound_node.g.allocator, bound_node.node, trait_instance);
        const bound_edge = bound_node.g.insert_edge(link);
        return bound_edge;
    }

    pub fn visit_trait_instances_of_type(
        owner: graph.BoundNodeReference,
        trait_type: graph.NodeReference,
        comptime T: type,
        ctx: *anyopaque,
        f: *const fn (*anyopaque, graph.BoundEdgeReference) visitor.VisitResult(T),
    ) visitor.VisitResult(T) {
        const Visit = struct {
            owner: graph.BoundNodeReference,
            trait_type: graph.NodeReference,
            cb_ctx: *anyopaque,
            cb: *const fn (*anyopaque, graph.BoundEdgeReference) visitor.VisitResult(T),

            pub fn visit(self_ptr: *anyopaque, bound_edge: graph.BoundEdgeReference) visitor.VisitResult(T) {
                const self: *@This() = @ptrCast(@alignCast(self_ptr));
                const trait_instance = bound_edge.g.bind(EdgeTrait.get_trait_instance_node(bound_edge.edge));
                if (!EdgeType.is_node_instance_of(trait_instance, self.trait_type)) {
                    return visitor.VisitResult(T){ .CONTINUE = {} };
                }
                return self.cb(self.cb_ctx, bound_edge);
            }
        };

        var visit = Visit{ .owner = owner, .trait_type = trait_type, .cb_ctx = ctx, .cb = f };
        // directed = true: owner is source, trait_instance is target
        return owner.visit_edges_of_type(tid, T, &visit, Visit.visit, true);
    }

    pub fn try_get_trait_instance_of_type(bound_node: graph.BoundNodeReference, trait_type: graph.NodeReference) ?graph.BoundNodeReference {
        const Ctx = struct {};
        var ctx = Ctx{};
        const result = EdgeTrait.visit_trait_instances_of_type(bound_node, trait_type, graph.BoundEdgeReference, &ctx, return_first(graph.BoundEdgeReference).visit);
        switch (result) {
            .OK => |found| return found.g.bind(EdgeTrait.get_trait_instance_node(found.edge)),
            .CONTINUE => unreachable,
            .STOP => unreachable,
            .ERROR => return null, // Convert error to null since function returns optional
            .EXHAUSTED => return null,
        }
    }
};

//zig test --dep graph -Mroot=src/faebryk/trait.zig -Mgraph=src/graph/lib.zig
test "basic" {
    var g = graph.GraphView.init(std.testing.allocator);
    var tg = TypeGraph.init(&g);

    const trait_type = try tg.add_type("ExampleTrait");
    const bn1 = g.create_and_insert_node();

    const implements_type_node = tg.get_ImplementsType();
    const implements_type_instance = EdgeTrait.try_get_trait_instance_of_type(implements_type_node, implements_type_node.node) orelse unreachable;
    try std.testing.expect(EdgeType.is_node_instance_of(implements_type_instance, implements_type_node.node));

    _ = try Trait.add_trait_to(bn1, trait_type);

    // has to be deleted firstb
    defer g.deinit();

    const trait_instance = EdgeTrait.try_get_trait_instance_of_type(bn1, trait_type.node);
    try std.testing.expect(Node.is_same(EdgeTrait.get_owner_node_of(trait_instance.?).?.node, bn1.node));
}
>>>>>>> 7d7dde25
<|MERGE_RESOLUTION|>--- conflicted
+++ resolved
@@ -3,13 +3,6 @@
 const typegraph_mod = @import("typegraph.zig");
 const edgecomposition_mod = @import("composition.zig");
 const node_type_mod = @import("node_type.zig");
-<<<<<<< HEAD
-
-const BoundNodeReference = graph.BoundNodeReference;
-const TypeGraph = typegraph_mod.TypeGraph;
-const EdgeType = node_type_mod.EdgeType;
-const EdgeComposition = edgecomposition_mod.EdgeComposition;
-=======
 const edgebuilder_mod = @import("edgebuilder.zig");
 const std = @import("std");
 const EdgeType = node_type_mod.EdgeType;
@@ -22,36 +15,23 @@
 const EdgeReference = graph.EdgeReference;
 const Node = graph.Node;
 const return_first = visitor.return_first;
->>>>>>> 7d7dde25
 
 pub const Trait = struct {
     pub fn add_trait_to(target: BoundNodeReference, trait_type: BoundNodeReference) !BoundNodeReference {
         var tg = TypeGraph.of_type(trait_type).?;
         const trait_instance = try tg.instantiate_node(trait_type);
-<<<<<<< HEAD
-        _ = EdgeComposition.add_child(target, trait_instance.node, null);
-=======
         _ = EdgeTrait.add_trait_instance(target, trait_instance.node);
->>>>>>> 7d7dde25
         return trait_instance;
     }
 
     pub fn mark_as_trait(trait_type: BoundNodeReference) !void {
         var tg = TypeGraph.of_type(trait_type) orelse return error.TypeGraphNotFound;
         const impl_trait = try tg.instantiate_node(tg.get_ImplementsTrait());
-<<<<<<< HEAD
-        _ = EdgeComposition.add_child(trait_type, impl_trait.node, null);
-    }
-
-    pub fn try_get_trait(target: BoundNodeReference, trait_type: BoundNodeReference) ?BoundNodeReference {
-        return EdgeComposition.try_get_single_child_of_type(target, trait_type.node);
-=======
         _ = EdgeTrait.add_trait_instance(trait_type, impl_trait.node);
     }
 
     pub fn try_get_trait(target: BoundNodeReference, trait_type: BoundNodeReference) ?BoundNodeReference {
         return EdgeTrait.try_get_trait_instance_of_type(target, trait_type.node);
->>>>>>> 7d7dde25
     }
 
     pub fn visit_implementers(trait_type: BoundNodeReference, comptime T: type, ctx: *anyopaque, f: fn (*anyopaque, BoundNodeReference) visitor.VisitResult(T)) visitor.VisitResult(T) {
@@ -61,13 +41,8 @@
 
             pub fn visit(ctx_ptr: *anyopaque, bound_node: graph.BoundNodeReference) visitor.VisitResult(T) {
                 const self: *@This() = @ptrCast(@alignCast(ctx_ptr));
-<<<<<<< HEAD
-                const trait_instance_parent = EdgeComposition.get_parent_node_of(bound_node) orelse return visitor.VisitResult(T){ .CONTINUE = {} };
-                return self.cb(self.cb_ctx, trait_instance_parent);
-=======
                 const trait_instance_owner = EdgeTrait.get_owner_node_of(bound_node) orelse return visitor.VisitResult(T){ .CONTINUE = {} };
                 return self.cb(self.cb_ctx, trait_instance_owner);
->>>>>>> 7d7dde25
             }
         };
 
@@ -90,9 +65,6 @@
         var visit = Visit{ .cb_ctx = ctx, .cb = f };
         return EdgeType.visit_instance_edges(trait_type, &visit, Visit.visit);
     }
-<<<<<<< HEAD
-};
-=======
 };
 
 pub const EdgeTrait = struct {
@@ -247,5 +219,4 @@
 
     const trait_instance = EdgeTrait.try_get_trait_instance_of_type(bn1, trait_type.node);
     try std.testing.expect(Node.is_same(EdgeTrait.get_owner_node_of(trait_instance.?).?.node, bn1.node));
-}
->>>>>>> 7d7dde25
+}