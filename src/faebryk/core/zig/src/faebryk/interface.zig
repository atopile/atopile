const graph_import = @import("graph");
const graph = graph_import.graph;
const visitor = graph_import.visitor;
const std = @import("std");
<<<<<<< HEAD
const edgebuilder_mod = @import("edgebuilder.zig");

// pub const pathfinder = @import("interface_pathfinder/pathfinder.zig");
=======
const PathFinder = @import("pathfinder.zig").PathFinder;
const EdgeComposition = @import("composition.zig").EdgeComposition;
const edgebuilder_mod = @import("edgebuilder.zig");
const TypeGraph = @import("typegraph.zig").TypeGraph;
const EdgeType = @import("node_type.zig").EdgeType;
>>>>>>> 7d7dde25

const Node = graph.Node;
const NodeReference = graph.NodeReference;
const BoundNodeReference = graph.BoundNodeReference;

const Edge = graph.Edge;
const EdgeReference = graph.EdgeReference;
const BoundEdgeReference = graph.BoundEdgeReference;

const GraphView = graph.GraphView;
const str = graph.str;
const EdgeCreationAttributes = edgebuilder_mod.EdgeCreationAttributes;

pub const EdgeInterfaceConnection = struct {
    pub const tid: Edge.EdgeType = 1759242069;
    pub const shallow_attribute = "shallow";

    pub fn get_tid() Edge.EdgeType {
        return tid;
    }

<<<<<<< HEAD
    pub fn init(allocator: std.mem.Allocator, N1: NodeReference, N2: NodeReference) EdgeReference {
        const edge = Edge.init(allocator, N1, N2, tid);
        build().apply_to(edge);
        return edge;
    }

    pub fn build() EdgeCreationAttributes {
=======
    pub fn init(allocator: std.mem.Allocator, N1: NodeReference, N2: NodeReference, shallow: bool) !EdgeReference {
        const edge = Edge.init(allocator, N1, N2, tid);
        var attrs = try build(allocator, shallow);
        defer if (attrs.dynamic) |*dyn| dyn.values.deinit();
        attrs.apply_to(edge);
        return edge;
    }

    pub fn build(allocator: std.mem.Allocator, shallow: bool) !EdgeCreationAttributes {
        var dynamic = graph.DynamicAttributes.init(allocator);
        try dynamic.values.put(shallow_attribute, .{ .Bool = shallow });
>>>>>>> 7d7dde25
        return .{
            .edge_type = tid,
            .directional = false,
            .name = null,
<<<<<<< HEAD
            .dynamic = null,
        };
    }

    pub fn is_instance(E: EdgeReference) bool {
        return Edge.is_instance(E, tid);
=======
            .dynamic = dynamic,
        };
    }

    pub fn connect(bn1: BoundNodeReference, bn2: BoundNodeReference) !BoundEdgeReference {
        const bn1_type_edge = EdgeType.get_type_edge(bn1);
        const bn2_type_edge = EdgeType.get_type_edge(bn2);

        if (bn1_type_edge == null and bn2_type_edge == null) {
            // no type information on either node – allow connection
        } else if (bn1_type_edge == null or bn2_type_edge == null) {
            return error.IncompatibleTypes;
        } else {
            const type1 = EdgeType.get_type_node(bn1_type_edge.?.edge);
            const type2 = EdgeType.get_type_node(bn2_type_edge.?.edge);

            if (!Node.is_same(type1, type2)) {
                return error.IncompatibleTypes;
            }
        }

        return bn1.g.insert_edge(try EdgeInterfaceConnection.init(bn1.g.allocator, bn1.node, bn2.node, false));
    }

    pub fn connect_shallow(bn1: BoundNodeReference, bn2: BoundNodeReference) !BoundEdgeReference {
        const bn1_type_edge = EdgeType.get_type_edge(bn1);
        const bn2_type_edge = EdgeType.get_type_edge(bn2);

        if (bn1_type_edge == null and bn2_type_edge == null) {
            // no type information on either node – allow connection
        } else if (bn1_type_edge == null or bn2_type_edge == null) {
            return error.IncompatibleTypes;
        } else {
            const type1 = EdgeType.get_type_node(bn1_type_edge.?.edge);
            const type2 = EdgeType.get_type_node(bn2_type_edge.?.edge);

            if (!Node.is_same(type1, type2)) {
                return error.IncompatibleTypes;
            }
        }

        return bn1.g.insert_edge(try EdgeInterfaceConnection.init(bn1.g.allocator, bn1.node, bn2.node, true));
>>>>>>> 7d7dde25
    }

    pub fn is_instance(E: EdgeReference) bool {
        return Edge.is_instance(E, tid);
    }

    pub fn get_other_connected_node(E: EdgeReference, N: NodeReference) ?NodeReference {
        if (Node.is_same(E.source, N)) {
            return E.target;
        } else if (Node.is_same(E.target, N)) {
            return E.source;
        } else {
            return null;
        }
    }

    pub fn visit_connected_edges(
        bound_node: graph.BoundNodeReference,
        ctx: *anyopaque,
        f: fn (*anyopaque, graph.BoundEdgeReference) visitor.VisitResult(void),
    ) visitor.VisitResult(void) {
        return bound_node.visit_edges_of_type(tid, void, ctx, f, null);
    }

    pub fn is_connected_to(allocator: std.mem.Allocator, source: BoundNodeReference, target: BoundNodeReference) !*graph.BFSPath {
        var pf = PathFinder.init(allocator);
        defer pf.deinit();

        var paths = try pf.find_paths(source);
        defer paths.deinit();

        for (paths.paths.items, 0..) |path, i| {
            if (Node.is_same(path.get_last_node().node, target.node)) {
                // Transfer ownership by removing from collection
                return paths.paths.swapRemove(i);
            }
        }

        // No path found - return empty path
        return try graph.BFSPath.init(source);
    }

    // TODO - A visitor would be nice instead of just returning a list don't ya think?
    pub fn get_connected(allocator: std.mem.Allocator, source: BoundNodeReference, include_self: bool) !graph.NodeRefMap.T(*graph.BFSPath) {
        var pf = PathFinder.init(allocator);
        defer pf.deinit();

        var paths = try pf.find_paths(source);
        defer paths.paths.deinit(); // Clean up the ArrayList, but not the paths themselves (transferred to map)

        var paths_map = graph.NodeRefMap.T(*graph.BFSPath).init(allocator);

        for (paths.paths.items) |path| {
            const end_node = path.get_last_node().node;

            // Skip self-path if include_self is false
            if (!include_self and Node.is_same(end_node, source.node)) {
                path.deinit();
                continue;
            }

            // Only add the first path to each destination node
            if (!paths_map.contains(end_node)) {
                paths_map.put(end_node, path) catch @panic("OOM");
            } else {
                // Skip duplicate path and clean it up
                path.deinit();
            }
        }

        return paths_map;
    }
};

const a = std.testing.allocator;

test "basic" {
    // N1 --> N2
    // N1 --> N3
    // Allocate some nodes and edges
    var g = graph.GraphView.init(a);
<<<<<<< HEAD
    const n1 = Node.init(a);
    defer n1.deinit();
    const n2 = Node.init(a);
    defer n2.deinit();
    const n3 = Node.init(a);
    defer n3.deinit();
    defer g.deinit(); // Defer AFTER nodes so it runs BEFORE node cleanup
=======
    defer g.deinit(); // Graph owns all inserted nodes/edges and handles their cleanup

    var tg = TypeGraph.init(&g);
    const electrical_type = try tg.add_type("Electrical");

    const bn1 = try tg.instantiate_node(electrical_type);
    const bn2 = try tg.instantiate_node(electrical_type);
    const bn3 = try tg.instantiate_node(electrical_type);

    const n1 = bn1.node;
    const n2 = bn2.node;
    const n3 = bn3.node;
>>>>>>> 7d7dde25

    std.debug.print("n1.uuid = {}\n", .{n1.attributes.uuid});
    std.debug.print("n2.uuid = {}\n", .{n2.attributes.uuid});
    std.debug.print("n3.uuid = {}\n", .{n3.attributes.uuid});

<<<<<<< HEAD
    const e1 = EdgeInterfaceConnection.init(a, n1, n2);
    defer e1.deinit();
=======
    const be1 = try EdgeInterfaceConnection.connect(bn1, bn2);

    std.debug.print("e1.uuid = {}\n", .{be1.edge.attributes.uuid});
    std.debug.print("e1.source.uuid = {}\n", .{be1.edge.source.attributes.uuid});
    std.debug.print("e1.target.uuid = {}\n", .{be1.edge.target.attributes.uuid});
>>>>>>> 7d7dde25

    std.debug.print("n2.uuid = {}\n", .{n2.attributes.uuid});

    std.debug.print("e1.source.uuid = {}\n", .{be1.edge.source.attributes.uuid});
    std.debug.print("e1.target.uuid = {}\n", .{be1.edge.target.attributes.uuid});

    // Expect shallow flag to be present and false by default
    const shallow_default = be1.edge.attributes.dynamic.values.get(EdgeInterfaceConnection.shallow_attribute).?;
    try std.testing.expect(shallow_default.Bool == false);

    // Expect e1 source and target to match n1 and n2
    try std.testing.expect(Node.is_same(be1.edge.source, n1));
    try std.testing.expect(Node.is_same(be1.edge.target, n2));

    // Expect e1 source and target to not match n3
    try std.testing.expect(!Node.is_same(be1.edge.source, n3));
    try std.testing.expect(!Node.is_same(be1.edge.target, n3));

    // Expect get_connected to return n2 when given n1
    try std.testing.expect(Node.is_same(EdgeInterfaceConnection.get_other_connected_node(be1.edge, n1).?, n2));

    // Expect get_connected to return n1 when given n2
    try std.testing.expect(Node.is_same(EdgeInterfaceConnection.get_other_connected_node(be1.edge, n2).?, n1));

    // Expect get_connected to return null when given n3
    try std.testing.expect(EdgeInterfaceConnection.get_other_connected_node(be1.edge, n3) == null);

<<<<<<< HEAD
    const bn1 = g.insert_node(n1);
=======
    // Create another connection between n1 and n3 to test multiple connections
    const be2 = try EdgeInterfaceConnection.connect(bn1, bn3);
    try std.testing.expect(Node.is_same(be2.edge.source, n1));
    try std.testing.expect(Node.is_same(be2.edge.target, n3));
>>>>>>> 7d7dde25

    // define visitor that visits all edges connected to n1 in g and saves the EdgeReferences to a list (connected_edges)
    const CollectConnectedEdges = struct {
        connected_edges: std.ArrayList(graph.BoundEdgeReference),

        pub fn visit(self_ptr: *anyopaque, connected_edge: graph.BoundEdgeReference) visitor.VisitResult(void) {
            const self: *@This() = @ptrCast(@alignCast(self_ptr));

            self.connected_edges.append(connected_edge) catch |err| {
                return visitor.VisitResult(void){ .ERROR = err };
            };

            return visitor.VisitResult(void){ .CONTINUE = {} };
        }
    };

    // instantiate visitor
    var visit = CollectConnectedEdges{ .connected_edges = std.ArrayList(graph.BoundEdgeReference).init(a) };
    defer visit.connected_edges.deinit();
    // call visitor
    const result = EdgeInterfaceConnection.visit_connected_edges(bn1, &visit, CollectConnectedEdges.visit);
    _ = result;

    // check the visitor is correct - should find 2 edges (n1->n2 and n1->n3)
    try std.testing.expectEqual(visit.connected_edges.items.len, 2);
    // Verify one edge connects to n2
    var found_n2 = false;
    var found_n3 = false;
    for (visit.connected_edges.items) |edge| {
        if (Node.is_same(edge.edge.source, n1) or Node.is_same(edge.edge.target, n1)) {
            if (Node.is_same(edge.edge.source, n2) or Node.is_same(edge.edge.target, n2)) {
                found_n2 = true;
            }
            if (Node.is_same(edge.edge.source, n3) or Node.is_same(edge.edge.target, n3)) {
                found_n3 = true;
            }
        }
    }
    try std.testing.expect(found_n2);
    try std.testing.expect(found_n3);
}

// Helper function for tests to check that no path exists
fn expectNoPath(allocator: std.mem.Allocator, source: graph.BoundNodeReference, target: graph.BoundNodeReference) !void {
    const path = try EdgeInterfaceConnection.is_connected_to(allocator, source, target);
    defer path.deinit();
    try std.testing.expectEqual(@as(usize, 0), path.traversed_edges.items.len);
}

test "self_connect" {
    // N1 (self-connect implied)
    var g = graph.GraphView.init(a);
    defer g.deinit();

    const bn1 = g.create_and_insert_node();
    const bn2 = g.create_and_insert_node();

    // expect not connected (empty path)
    try expectNoPath(a, bn1, bn2);

    // expect connected
    var path = try EdgeInterfaceConnection.is_connected_to(a, bn1, bn1);
    defer path.deinit();
    try std.testing.expect(Node.is_same(path.get_last_node().node, bn1.node));
}

test "is_connected_to" {
    //     A
    //    / \
    //   B   C
    var g = graph.GraphView.init(a);
    defer g.deinit();

    var tg = TypeGraph.init(&g);
    const electrical_type = try tg.add_type("Electrical");

    const bn1 = try tg.instantiate_node(electrical_type);
    const bn2 = try tg.instantiate_node(electrical_type);
    const bn3 = try tg.instantiate_node(electrical_type);
    _ = try EdgeInterfaceConnection.connect(bn1, bn2);
    _ = try EdgeInterfaceConnection.connect(bn1, bn3);

    var path = try EdgeInterfaceConnection.is_connected_to(a, bn1, bn2);
    defer path.deinit();
    try std.testing.expect(Node.is_same(path.get_last_node().node, bn2.node));
}

test "down_connect" {
    // P1 --> P2
    //  |      |
    // HV     HV
    // LV     LV
    var g = graph.GraphView.init(a);
    defer g.deinit();

    var tg = TypeGraph.init(&g);
    const ElectricPowerType = try tg.add_type("ElectricPower");
    const ElectricalType = try tg.add_type("Electrical");
    // const LinkType = try tg.add_type("Link");

    _ = try tg.add_make_child(ElectricPowerType, ElectricalType, "HV", null);
    _ = try tg.add_make_child(ElectricPowerType, ElectricalType, "LV", null);

    const EP_1 = try tg.instantiate_node(ElectricPowerType);
    const HV_1 = EdgeComposition.get_child_by_identifier(EP_1, "HV").?;
    const LV_1 = EdgeComposition.get_child_by_identifier(EP_1, "LV").?;

    const EP_2 = try tg.instantiate_node(ElectricPowerType);
    const HV_2 = EdgeComposition.get_child_by_identifier(EP_2, "HV").?;
    const LV_2 = EdgeComposition.get_child_by_identifier(EP_2, "LV").?;

    _ = try EdgeInterfaceConnection.connect(EP_1, EP_2);

    var path = try EdgeInterfaceConnection.is_connected_to(a, EP_1, EP_2);
    defer path.deinit();
    try std.testing.expect(Node.is_same(path.get_last_node().node, EP_2.node));

    var path_hv = try EdgeInterfaceConnection.is_connected_to(a, HV_1, HV_2);
    defer path_hv.deinit();
    try std.testing.expect(Node.is_same(path_hv.get_last_node().node, HV_2.node));

    var path_lv = try EdgeInterfaceConnection.is_connected_to(a, LV_1, LV_2);
    defer path_lv.deinit();
    try std.testing.expect(Node.is_same(path_lv.get_last_node().node, LV_2.node));

    try expectNoPath(a, HV_1, LV_2);
    try expectNoPath(a, LV_1, HV_2);

    const link_a = try tg.instantiate_node(ElectricalType);
    const link_b = try tg.instantiate_node(ElectricalType);
    const link_c = try tg.instantiate_node(ElectricalType);
    _ = try EdgeInterfaceConnection.connect(HV_1, link_a);
    _ = try EdgeInterfaceConnection.connect(link_a, link_b);
    _ = try EdgeInterfaceConnection.connect(link_b, link_c);
    _ = try EdgeInterfaceConnection.connect(link_c, LV_2);

    var path_hv_link_lv = try EdgeInterfaceConnection.is_connected_to(a, HV_1, LV_2);
    defer path_hv_link_lv.deinit();
    try std.testing.expect(Node.is_same(path_hv_link_lv.get_last_node().node, LV_2.node));

    const HV_1_Child = try tg.instantiate_node(ElectricalType);
    _ = EdgeComposition.add_child(HV_1, HV_1_Child.node, "HV/LV Child");

    _ = try EdgeInterfaceConnection.connect(HV_1, LV_2);
    try expectNoPath(a, HV_1_Child, LV_2);
}

test "no_connect_cases" {
    // N1 --> N2 <-- N3
    //        |        \
    //        v         v
    //       N5 <-- N4
    //        ^
    //        |
    //       N6
    var g = graph.GraphView.init(a);
    defer g.deinit();

    var tg = TypeGraph.init(&g);
    const GenericType = try tg.add_type("Generic");

    const bn1 = try tg.instantiate_node(GenericType);
    const bn2 = try tg.instantiate_node(GenericType);
    const bn3 = try tg.instantiate_node(GenericType);
    const bn4 = try tg.instantiate_node(GenericType);
    const bn5 = try tg.instantiate_node(GenericType);
    const bn6 = try tg.instantiate_node(GenericType);

    _ = EdgeComposition.add_child(bn1, bn2.node, null);
    _ = EdgeComposition.add_child(bn3, bn2.node, null);
    _ = try EdgeInterfaceConnection.connect(bn3, bn4);
    _ = EdgeComposition.add_child(bn5, bn4.node, null);
    _ = EdgeComposition.add_child(bn6, bn1.node, null);
    _ = EdgeComposition.add_child(bn6, bn3.node, null);

    try expectNoPath(a, bn1, bn2);
    try expectNoPath(a, bn1, bn3);
    try expectNoPath(a, bn1, bn5);
}

test "chains_direct" {
    // M1 --> M2 --> M3
    var g = graph.GraphView.init(a);
    defer g.deinit();

    var tg = TypeGraph.init(&g);
    const electrical_type = try tg.add_type("Electrical");

    const M1 = try tg.instantiate_node(electrical_type);
    const M2 = try tg.instantiate_node(electrical_type);
    const M3 = try tg.instantiate_node(electrical_type);

    _ = try EdgeInterfaceConnection.connect(M1, M2);
    _ = try EdgeInterfaceConnection.connect(M2, M3);

    var path = try EdgeInterfaceConnection.is_connected_to(a, M1, M3);
    defer path.deinit();
    try std.testing.expect(Node.is_same(path.get_last_node().node, M3.node));
}

test "chains_double_shallow_flat" {
    // N1 ==> N2 ==> N3
    var g = graph.GraphView.init(a);
    defer g.deinit();

    var tg = TypeGraph.init(&g);
    const electrical_type = try tg.add_type("Electrical");

    const bn1 = try tg.instantiate_node(electrical_type);
    const bn2 = try tg.instantiate_node(electrical_type);
    const bn3 = try tg.instantiate_node(electrical_type);

    _ = try EdgeInterfaceConnection.connect_shallow(bn1, bn2);
    _ = try EdgeInterfaceConnection.connect_shallow(bn2, bn3);

    var path = try EdgeInterfaceConnection.is_connected_to(a, bn1, bn3);
    defer path.deinit();
    try std.testing.expect(Node.is_same(path.get_last_node().node, bn3.node));
}

test "chains_mixed_shallow_flat" {
    // N1 ==> N2 --> N3
    var g = graph.GraphView.init(a);
    defer g.deinit();

    var tg = TypeGraph.init(&g);
    const electrical_type = try tg.add_type("Electrical");

    const bn1 = try tg.instantiate_node(electrical_type);
    const bn2 = try tg.instantiate_node(electrical_type);
    const bn3 = try tg.instantiate_node(electrical_type);

    _ = try EdgeInterfaceConnection.connect_shallow(bn1, bn2);
    _ = try EdgeInterfaceConnection.connect(bn2, bn3);

    var path = try EdgeInterfaceConnection.is_connected_to(a, bn1, bn3);
    defer path.deinit();
    try std.testing.expect(Node.is_same(path.get_last_node().node, bn3.node));
}

test "multiple_paths" {
    //         N5
    //        /
    // N1 ---N2--> N4 --> N7
    //   \        ^
    //    N3 ----+
    var g = graph.GraphView.init(a);
    defer g.deinit();

    var tg = TypeGraph.init(&g);
    const electrical_type = try tg.add_type("Electrical");

    const bn1 = try tg.instantiate_node(electrical_type);
    const bn2 = try tg.instantiate_node(electrical_type);
    const bn3 = try tg.instantiate_node(electrical_type);
    const bn4 = try tg.instantiate_node(electrical_type);
    const bn5 = try tg.instantiate_node(electrical_type);
    const bn6 = try tg.instantiate_node(electrical_type);
    const bn7 = try tg.instantiate_node(electrical_type);

    _ = try EdgeInterfaceConnection.connect(bn1, bn2);
    _ = try EdgeInterfaceConnection.connect(bn2, bn4);
    _ = try EdgeInterfaceConnection.connect(bn1, bn3);
    _ = try EdgeInterfaceConnection.connect(bn3, bn6);
    _ = try EdgeInterfaceConnection.connect(bn6, bn4);
    _ = try EdgeInterfaceConnection.connect(bn1, bn5);
    _ = try EdgeInterfaceConnection.connect(bn4, bn7);

    var path = try EdgeInterfaceConnection.is_connected_to(a, bn1, bn4);
    defer path.deinit();
    try std.testing.expect(Node.is_same(path.get_last_node().node, bn4.node));

    var all_paths = try EdgeInterfaceConnection.get_connected(a, bn1, true);

    defer {
        var it = all_paths.iterator();
        while (it.next()) |entry| {
            entry.value_ptr.*.deinit();
        }
        all_paths.deinit();
    }

    try std.testing.expect(all_paths.count() == 7);
}

test "hierarchy_short" {
    // ElectricPower
    //   |      |
    //  HV --> LinkA --> LinkB --> LV
    var g = graph.GraphView.init(a);
    defer g.deinit();

    var tg = TypeGraph.init(&g);
    const ElectricPowerType = try tg.add_type("ElectricPower");
    const ElectricalType = try tg.add_type("Electrical");

    _ = try tg.add_make_child(ElectricPowerType, ElectricalType, "HV", null);
    _ = try tg.add_make_child(ElectricPowerType, ElectricalType, "LV", null);

    const electric_power = try tg.instantiate_node(ElectricPowerType);
    const hv_pin = EdgeComposition.get_child_by_identifier(electric_power, "HV").?;
    const lv_pin = EdgeComposition.get_child_by_identifier(electric_power, "LV").?;

    try expectNoPath(a, electric_power, lv_pin);

    const link_a = try tg.instantiate_node(ElectricalType);
    const link_b = try tg.instantiate_node(ElectricalType);

    _ = try EdgeInterfaceConnection.connect(hv_pin, link_a);
    _ = try EdgeInterfaceConnection.connect(link_a, link_b);
    _ = try EdgeInterfaceConnection.connect(link_b, lv_pin);

    var hv_to_lv = try EdgeInterfaceConnection.is_connected_to(a, hv_pin, lv_pin);
    defer hv_to_lv.deinit();
    try std.testing.expect(Node.is_same(hv_to_lv.get_last_node().node, lv_pin.node));
}

test "shallow_filter_allows_alternative_route" {
    // P1 ==> P2 (shallow)
    //  |       |
    // HV ---- Bus --- HV
    var g = graph.GraphView.init(a);
    defer g.deinit();

    var tg = TypeGraph.init(&g);
    const ElectricPowerType = try tg.add_type("ElectricPower");
    const ElectricalType = try tg.add_type("Electrical");

    _ = try tg.add_make_child(ElectricPowerType, ElectricalType, "HV", null);
    _ = try tg.add_make_child(ElectricPowerType, ElectricalType, "LV", null);

    const start_parent = try tg.instantiate_node(ElectricPowerType);
    const start_child = EdgeComposition.get_child_by_identifier(start_parent, "HV").?;
    const target_parent = try tg.instantiate_node(ElectricPowerType);
    const target_child = EdgeComposition.get_child_by_identifier(target_parent, "HV").?;
    const bus = try tg.instantiate_node(ElectricalType);

    _ = try EdgeInterfaceConnection.connect_shallow(start_parent, target_parent);

    _ = try EdgeInterfaceConnection.connect(start_child, bus);
    _ = try EdgeInterfaceConnection.connect(bus, target_child);

    var path = try EdgeInterfaceConnection.is_connected_to(a, start_child, target_child);
    defer path.deinit();
    try std.testing.expect(Node.is_same(path.get_last_node().node, target_child.node));
}

test "chains_mixed_shallow_nested" {
    // El0 ==> El1 --> El2
    //  |       |
    // Line    Line
    //  |       |
    // Ref     Ref
    //  |       |
    // HV      HV
    // LV      LV
    var g = graph.GraphView.init(a);
    defer g.deinit();

    var tg = TypeGraph.init(&g);
    const ElType = try tg.add_type("El");
    const LineType = try tg.add_type("Line");
    const RefType = try tg.add_type("Ref");
    const HVType = try tg.add_type("HV");
    const LVType = try tg.add_type("LV");

    _ = try tg.add_make_child(ElType, LineType, "line", null);
    _ = try tg.add_make_child(ElType, RefType, "reference", null);
    _ = try tg.add_make_child(RefType, HVType, "hv", null);
    _ = try tg.add_make_child(RefType, LVType, "lv", null);

    var el: [3]graph.BoundNodeReference = undefined;
    for (&el) |*slot| slot.* = try tg.instantiate_node(ElType);

    var line: [3]graph.BoundNodeReference = undefined;
    var reference: [3]graph.BoundNodeReference = undefined;
    var hv: [3]graph.BoundNodeReference = undefined;
    var lv: [3]graph.BoundNodeReference = undefined;

    for (el, 0..) |node, idx| {
        line[idx] = EdgeComposition.get_child_by_identifier(node, "line").?;
        reference[idx] = EdgeComposition.get_child_by_identifier(node, "reference").?;
        hv[idx] = EdgeComposition.get_child_by_identifier(reference[idx], "hv").?;
        lv[idx] = EdgeComposition.get_child_by_identifier(reference[idx], "lv").?;
    }

    _ = try EdgeInterfaceConnection.connect_shallow(el[0], el[1]);
    _ = try EdgeInterfaceConnection.connect(el[1], el[2]);

    var el_path = try EdgeInterfaceConnection.is_connected_to(a, el[0], el[2]);
    defer el_path.deinit();
    try std.testing.expect(Node.is_same(el_path.get_last_node().node, el[2].node));

    var line_path = try EdgeInterfaceConnection.is_connected_to(a, line[1], line[2]);
    defer line_path.deinit();
    try std.testing.expect(Node.is_same(line_path.get_last_node().node, line[2].node));

    var ref_path = try EdgeInterfaceConnection.is_connected_to(a, reference[1], reference[2]);
    defer ref_path.deinit();
    try std.testing.expect(Node.is_same(ref_path.get_last_node().node, reference[2].node));

    try expectNoPath(a, line[0], line[1]);
    try expectNoPath(a, reference[0], reference[1]);
    try expectNoPath(a, line[0], line[2]);
    try expectNoPath(a, reference[0], reference[2]);

    _ = try EdgeInterfaceConnection.connect(line[0], line[1]);
    _ = try EdgeInterfaceConnection.connect(reference[0], reference[1]);

    var el_up = try EdgeInterfaceConnection.is_connected_to(a, el[0], el[1]);
    defer el_up.deinit();
    try std.testing.expect(Node.is_same(el_up.get_last_node().node, el[1].node));

    var el_full = try EdgeInterfaceConnection.is_connected_to(a, el[0], el[2]);
    defer el_full.deinit();
    try std.testing.expect(Node.is_same(el_full.get_last_node().node, el[2].node));
}

test "split_flip_negative" {
    // H1     H2
    //  L1 --> L2
    //  L2 --> L1
    var g = graph.GraphView.init(a);
    defer g.deinit();

    var tg = TypeGraph.init(&g);
    const HighType = try tg.add_type("High");
    const Lower = try tg.add_type("Low");

    _ = try tg.add_make_child(HighType, Lower, "lower1", null);
    _ = try tg.add_make_child(HighType, Lower, "lower2", null);

    var high: [2]graph.BoundNodeReference = undefined;
    for (&high) |*slot| slot.* = try tg.instantiate_node(HighType);

    var lower1: [2]graph.BoundNodeReference = undefined;
    var lower2: [2]graph.BoundNodeReference = undefined;
    for (high, 0..) |node, idx| {
        lower1[idx] = EdgeComposition.get_child_by_identifier(node, "lower1").?;
        lower2[idx] = EdgeComposition.get_child_by_identifier(node, "lower2").?;
    }

    _ = try EdgeInterfaceConnection.connect(lower1[0], lower2[1]);
    _ = try EdgeInterfaceConnection.connect(lower2[0], lower1[1]);

    try expectNoPath(a, high[0], high[1]);
}

test "up_connect_simple_two_negative" {
    // H1      H2
    //  L1 -->  L1
    //  L2      L2
    var g = graph.GraphView.init(a);
    defer g.deinit();

    var tg = TypeGraph.init(&g);
    const HighType = try tg.add_type("High");
    const Lower1Type = try tg.add_type("Lower1");
    const Lower2Type = try tg.add_type("Lower2");

    _ = try tg.add_make_child(HighType, Lower1Type, "lower1", null);
    _ = try tg.add_make_child(HighType, Lower2Type, "lower2", null);

    var high: [2]graph.BoundNodeReference = undefined;
    for (&high) |*slot| slot.* = try tg.instantiate_node(HighType);

    var lower1: [2]graph.BoundNodeReference = undefined;
    var lower2: [2]graph.BoundNodeReference = undefined;
    for (high, 0..) |node, idx| {
        lower1[idx] = EdgeComposition.get_child_by_identifier(node, "lower1").?;
        lower2[idx] = EdgeComposition.get_child_by_identifier(node, "lower2").?;
    }

    _ = try EdgeInterfaceConnection.connect(lower1[0], lower1[1]);

    try expectNoPath(a, high[0], high[1]);
}

test "loooooong_chain" {
    // N0 --> N1 --> ... --> N1000
    // Let's make it hard - create a long chain of nodes
    // Use a more efficient allocator for this stress test instead of testing allocator
    var gpa = std.heap.GeneralPurposeAllocator(.{}){};
    defer _ = gpa.deinit();
    const allocator = gpa.allocator();

    var g = graph.GraphView.init(allocator);
    defer g.deinit();

    var tg = TypeGraph.init(&g);
    const electrical_type = try tg.add_type("Electrical");

    const chain_length = 1000;
    var nodes = std.ArrayList(graph.BoundNodeReference).init(allocator);
    defer nodes.deinit();

    // Pre-allocate capacity to avoid repeated reallocations
    try nodes.ensureTotalCapacity(chain_length);

    std.debug.print("\nBuilding chain of {} nodes...\n", .{chain_length});

    // Create nodes
    var i: usize = 0;
    while (i < chain_length) : (i += 1) {
        if (i % 1000 == 0 and i > 0) {
            std.debug.print("  Created {} nodes...\n", .{i});
        }
        const node = try tg.instantiate_node(electrical_type);
        nodes.appendAssumeCapacity(node);
    }
    std.debug.print("  All {} nodes created.\n", .{chain_length});

    // Connect consecutive nodes
    std.debug.print("  Connecting nodes...\n", .{});
    i = 0;
    while (i < chain_length - 1) : (i += 1) {
        if (i % 10000 == 0 and i > 0) {
            std.debug.print("  Connected {} edges...\n", .{i});
        }
        _ = try EdgeInterfaceConnection.connect(nodes.items[i], nodes.items[i + 1]);
    }

    std.debug.print("Chain built. Starting pathfinding...\n", .{});

    // Start timer
    var timer = try std.time.Timer.start();

    // Test pathfinding from first to last node
    var path = try EdgeInterfaceConnection.is_connected_to(g.allocator, nodes.items[0], nodes.items[chain_length - 1]);
    defer path.deinit();

    // Stop timer
    const elapsed = timer.read();
    const elapsed_ms = elapsed / std.time.ns_per_ms;
    const elapsed_s = @as(f64, @floatFromInt(elapsed)) / @as(f64, @floatFromInt(std.time.ns_per_s));

    std.debug.print("\nPathfinding completed!\n", .{});
    std.debug.print("  Total paths explored: N/A (using is_connected_to)\n", .{});
    std.debug.print("  Valid paths found: 1\n", .{});
    std.debug.print("  Time: {d:.3}s ({} ms)\n", .{ elapsed_s, elapsed_ms });

    // Verify we found a path to the correct target
    try std.testing.expect(Node.is_same(path.get_last_node().node, nodes.items[chain_length - 1].node));
}

test "shallow_edges" {
    // N1 --> N2 --> N3
    //      ||
    //      || (shallow)
    //      ||
    // N4 --> N5 --> N6
    var g = graph.GraphView.init(a);
    defer g.deinit();

    var tg = TypeGraph.init(&g);
    const GenericType = try tg.add_type("Generic");

    const bn1 = try tg.instantiate_node(GenericType);
    const bn2 = try tg.instantiate_node(GenericType);
    const bn3 = try tg.instantiate_node(GenericType);
    const bn4 = try tg.instantiate_node(GenericType);
    const bn5 = try tg.instantiate_node(GenericType);
    const bn6 = try tg.instantiate_node(GenericType);

    _ = EdgeComposition.add_child(bn1, bn2.node, null);
    _ = EdgeComposition.add_child(bn2, bn3.node, null);

    _ = EdgeComposition.add_child(bn4, bn5.node, null);
    _ = EdgeComposition.add_child(bn5, bn6.node, null);

    _ = try EdgeInterfaceConnection.connect_shallow(bn2, bn5);

    var shallow_path = try EdgeInterfaceConnection.is_connected_to(a, bn2, bn5);
    defer shallow_path.deinit();
    try std.testing.expect(Node.is_same(shallow_path.get_last_node().node, bn5.node));

    try expectNoPath(a, bn3, bn6);
}

test "type_graph_pathfinder" {
    // Sensor
    //   └── I2C
    //        ├── SCL
    //        └── SDA
    var g = graph.GraphView.init(a);
    defer g.deinit();

    var tg = TypeGraph.init(&g);

    // Build I2C type hierarchy: Sensor -> I2C -> {SCL, SDA}
    const I2C = try tg.add_type("I2C");
    const Sensor = try tg.add_type("Sensor");
    const I2C_SCL = try tg.add_type("I2C_SCL");
    const I2C_SDA = try tg.add_type("I2C_SDA");

    // I2C has dedicated SCL and SDA child types
    _ = try tg.add_make_child(I2C, I2C_SCL, null, null);
    _ = try tg.add_make_child(I2C, I2C_SDA, null, null);

    // Sensor has an I2C interface
    _ = try tg.add_make_child(Sensor, I2C, null, null);

    // Create sensor instances
    const sensor1 = try tg.instantiate_node(Sensor);
    const sensor2 = try tg.instantiate_node(Sensor);
    const sensor3 = try tg.instantiate_node(Sensor);

    // Get I2C interfaces from each sensor
    const sensor1_i2c = EdgeComposition.try_get_single_child_of_type(sensor1, I2C.node).?;
    const sensor2_i2c = EdgeComposition.try_get_single_child_of_type(sensor2, I2C.node).?;
    const sensor3_i2c = EdgeComposition.try_get_single_child_of_type(sensor3, I2C.node).?;

    // Get SCL and SDA lines
    const sensor1_scl = EdgeComposition.try_get_single_child_of_type(sensor1_i2c, I2C_SCL.node).?;
    const sensor1_sda = EdgeComposition.try_get_single_child_of_type(sensor1_i2c, I2C_SDA.node).?;
    const sensor2_scl = EdgeComposition.try_get_single_child_of_type(sensor2_i2c, I2C_SCL.node).?;
    const sensor2_sda = EdgeComposition.try_get_single_child_of_type(sensor2_i2c, I2C_SDA.node).?;
    const sensor3_scl = EdgeComposition.try_get_single_child_of_type(sensor3_i2c, I2C_SCL.node).?;
    const sensor3_sda = EdgeComposition.try_get_single_child_of_type(sensor3_i2c, I2C_SDA.node).?;

    // Verify types
    try std.testing.expect(EdgeType.is_node_instance_of(sensor1_i2c, I2C.node));
    try std.testing.expect(EdgeType.is_node_instance_of(sensor1_scl, I2C_SCL.node));
    try std.testing.expect(EdgeType.is_node_instance_of(sensor1_sda, I2C_SDA.node));

    // Test 1: Connect I2C bus normally (sensor1.scl <-> sensor2.scl)
    _ = try EdgeInterfaceConnection.connect(sensor1_scl, sensor2_scl);
    var paths_scl = try EdgeInterfaceConnection.is_connected_to(a, sensor1_scl, sensor2_scl);
    defer paths_scl.deinit();
    try std.testing.expect(Node.is_same(paths_scl.get_last_node().node, sensor2_scl.node));
    std.debug.print("✓ I2C SCL lines connected\n", .{});

    // Test 2: Different signal types should not connect (scl ≠ sda)
    try expectNoPath(a, sensor1_scl, sensor1_sda);
    std.debug.print("✓ SCL ≠ SDA (no crosstalk)\n", .{});

    // Test 3: Shallow link behavior
    // Create a shallow link at I2C level between sensor2 and sensor3
    _ = try EdgeInterfaceConnection.connect_shallow(sensor2_i2c, sensor3_i2c);

    // Test 3a: Direct connection through shallow link works at I2C level
    var paths_i2c_shallow = try EdgeInterfaceConnection.is_connected_to(a, sensor2_i2c, sensor3_i2c);
    defer paths_i2c_shallow.deinit();
    try std.testing.expect(Node.is_same(paths_i2c_shallow.get_last_node().node, sensor3_i2c.node));
    std.debug.print("✓ Shallow link at I2C level works\n", .{});

    // Test 3b: Cannot traverse from child (SCL) up through parent and across shallow link
    // sensor2.scl -> sensor2.i2c ~(shallow)~ sensor3.i2c -> sensor3.scl
    // This should be filtered because we start at SCL (child level) and the shallow link is at I2C (parent level)
    try expectNoPath(a, sensor2_scl, sensor3_scl);
    std.debug.print("✓ Shallow link blocks child->parent->shallow\n", .{});

    // Test 4: Type mismatch - I2C to I2C_SCL
    try expectNoPath(a, sensor1_i2c, sensor1_scl);
    std.debug.print("✓ Type mismatch filtered (I2C ≠ I2C_SCL)\n", .{});

    // Test 5: Multi-hop on same bus (sensor1.scl -> sensor2.scl, sensor2.sda -> sensor3.sda via shallow)
    // First connect SDA lines normally
    _ = try EdgeInterfaceConnection.connect(sensor1_sda, sensor2_sda);

    // Since there's a shallow link at I2C level, we can't reach sensor3.sda from sensor1.sda
    // because the path would be: sensor1.sda -> sensor2.sda -> (up to sensor2.i2c) -> (shallow to sensor3.i2c) -> sensor3.sda
    try expectNoPath(a, sensor1_sda, sensor3_sda);
    std.debug.print("✓ Shallow link prevents bus chaining from child\n", .{});

    // Test 6: Normal (non-shallow) I2C connection allows child traversal
    // Create a 4th sensor and connect its I2C with a normal (non-shallow) edge
    const sensor4 = try tg.instantiate_node(Sensor);
    const sensor4_i2c = EdgeComposition.try_get_single_child_of_type(sensor4, I2C.node).?;
    const sensor4_scl = EdgeComposition.try_get_single_child_of_type(sensor4_i2c, I2C_SCL.node).?;
    const sensor4_sda = EdgeComposition.try_get_single_child_of_type(sensor4_i2c, I2C_SDA.node).?;

    // Connect sensor1.i2c to sensor4.i2c with NORMAL (non-shallow) connection
    _ = try EdgeInterfaceConnection.connect(sensor1_i2c, sensor4_i2c);

    // Test 6a: SCL should be connected through I2C hierarchy
    // Path: sensor1.scl -> (up to sensor1.i2c) -> (normal edge to sensor4.i2c) -> (down to sensor4.scl)
    var paths_scl_hierarchy = try EdgeInterfaceConnection.is_connected_to(a, sensor1_scl, sensor4_scl);
    defer paths_scl_hierarchy.deinit();
    try std.testing.expect(Node.is_same(paths_scl_hierarchy.get_last_node().node, sensor4_scl.node));
    std.debug.print("✓ Normal I2C link allows SCL->I2C->I2C->SCL\n", .{});

    // Test 6b: SDA should be connected through I2C hierarchy
    // Path: sensor1.sda -> (up to sensor1.i2c) -> (normal edge to sensor4.i2c) -> (down to sensor4.sda)
    var paths_sda_hierarchy = try EdgeInterfaceConnection.is_connected_to(a, sensor1_sda, sensor4_sda);
    defer paths_sda_hierarchy.deinit();
    try std.testing.expect(Node.is_same(paths_sda_hierarchy.get_last_node().node, sensor4_sda.node));
    std.debug.print("✓ Normal I2C link allows SDA->I2C->I2C->SDA\n", .{});

    // Test 6c: But SCL should NOT connect to SDA (different child types, even through hierarchy)
    try expectNoPath(a, sensor1_scl, sensor4_sda);
    std.debug.print("✓ SCL ≠ SDA even through I2C hierarchy\n", .{});
}<|MERGE_RESOLUTION|>--- conflicted
+++ resolved
@@ -2,17 +2,11 @@
 const graph = graph_import.graph;
 const visitor = graph_import.visitor;
 const std = @import("std");
-<<<<<<< HEAD
-const edgebuilder_mod = @import("edgebuilder.zig");
-
-// pub const pathfinder = @import("interface_pathfinder/pathfinder.zig");
-=======
 const PathFinder = @import("pathfinder.zig").PathFinder;
 const EdgeComposition = @import("composition.zig").EdgeComposition;
 const edgebuilder_mod = @import("edgebuilder.zig");
 const TypeGraph = @import("typegraph.zig").TypeGraph;
 const EdgeType = @import("node_type.zig").EdgeType;
->>>>>>> 7d7dde25
 
 const Node = graph.Node;
 const NodeReference = graph.NodeReference;
@@ -34,15 +28,6 @@
         return tid;
     }
 
-<<<<<<< HEAD
-    pub fn init(allocator: std.mem.Allocator, N1: NodeReference, N2: NodeReference) EdgeReference {
-        const edge = Edge.init(allocator, N1, N2, tid);
-        build().apply_to(edge);
-        return edge;
-    }
-
-    pub fn build() EdgeCreationAttributes {
-=======
     pub fn init(allocator: std.mem.Allocator, N1: NodeReference, N2: NodeReference, shallow: bool) !EdgeReference {
         const edge = Edge.init(allocator, N1, N2, tid);
         var attrs = try build(allocator, shallow);
@@ -54,19 +39,10 @@
     pub fn build(allocator: std.mem.Allocator, shallow: bool) !EdgeCreationAttributes {
         var dynamic = graph.DynamicAttributes.init(allocator);
         try dynamic.values.put(shallow_attribute, .{ .Bool = shallow });
->>>>>>> 7d7dde25
         return .{
             .edge_type = tid,
             .directional = false,
             .name = null,
-<<<<<<< HEAD
-            .dynamic = null,
-        };
-    }
-
-    pub fn is_instance(E: EdgeReference) bool {
-        return Edge.is_instance(E, tid);
-=======
             .dynamic = dynamic,
         };
     }
@@ -109,7 +85,6 @@
         }
 
         return bn1.g.insert_edge(try EdgeInterfaceConnection.init(bn1.g.allocator, bn1.node, bn2.node, true));
->>>>>>> 7d7dde25
     }
 
     pub fn is_instance(E: EdgeReference) bool {
@@ -191,15 +166,6 @@
     // N1 --> N3
     // Allocate some nodes and edges
     var g = graph.GraphView.init(a);
-<<<<<<< HEAD
-    const n1 = Node.init(a);
-    defer n1.deinit();
-    const n2 = Node.init(a);
-    defer n2.deinit();
-    const n3 = Node.init(a);
-    defer n3.deinit();
-    defer g.deinit(); // Defer AFTER nodes so it runs BEFORE node cleanup
-=======
     defer g.deinit(); // Graph owns all inserted nodes/edges and handles their cleanup
 
     var tg = TypeGraph.init(&g);
@@ -212,22 +178,16 @@
     const n1 = bn1.node;
     const n2 = bn2.node;
     const n3 = bn3.node;
->>>>>>> 7d7dde25
 
     std.debug.print("n1.uuid = {}\n", .{n1.attributes.uuid});
     std.debug.print("n2.uuid = {}\n", .{n2.attributes.uuid});
     std.debug.print("n3.uuid = {}\n", .{n3.attributes.uuid});
 
-<<<<<<< HEAD
-    const e1 = EdgeInterfaceConnection.init(a, n1, n2);
-    defer e1.deinit();
-=======
     const be1 = try EdgeInterfaceConnection.connect(bn1, bn2);
 
     std.debug.print("e1.uuid = {}\n", .{be1.edge.attributes.uuid});
     std.debug.print("e1.source.uuid = {}\n", .{be1.edge.source.attributes.uuid});
     std.debug.print("e1.target.uuid = {}\n", .{be1.edge.target.attributes.uuid});
->>>>>>> 7d7dde25
 
     std.debug.print("n2.uuid = {}\n", .{n2.attributes.uuid});
 
@@ -255,14 +215,10 @@
     // Expect get_connected to return null when given n3
     try std.testing.expect(EdgeInterfaceConnection.get_other_connected_node(be1.edge, n3) == null);
 
-<<<<<<< HEAD
-    const bn1 = g.insert_node(n1);
-=======
     // Create another connection between n1 and n3 to test multiple connections
     const be2 = try EdgeInterfaceConnection.connect(bn1, bn3);
     try std.testing.expect(Node.is_same(be2.edge.source, n1));
     try std.testing.expect(Node.is_same(be2.edge.target, n3));
->>>>>>> 7d7dde25
 
     // define visitor that visits all edges connected to n1 in g and saves the EdgeReferences to a list (connected_edges)
     const CollectConnectedEdges = struct {
