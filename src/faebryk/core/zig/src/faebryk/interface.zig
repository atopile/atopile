--- conflicted
+++ resolved
@@ -2,13 +2,9 @@
 const graph = graph_import.graph;
 const visitor = graph_import.visitor;
 const std = @import("std");
-<<<<<<< HEAD
-const visitor = @import("graph").visitor;
 const PathFinder = @import("pathfinder.zig").PathFinder;
 const EdgeComposition = @import("composition.zig").EdgeComposition;
-=======
 const edgebuilder_mod = @import("edgebuilder.zig");
->>>>>>> 68817bef
 
 const Node = graph.Node;
 const NodeReference = graph.NodeReference;
@@ -30,8 +26,6 @@
         return tid;
     }
 
-<<<<<<< HEAD
-=======
     pub fn init(allocator: std.mem.Allocator, N1: NodeReference, N2: NodeReference) EdgeReference {
         const edge = Edge.init(allocator, N1, N2, tid);
         build().apply_to(edge);
@@ -47,7 +41,6 @@
         };
     }
 
->>>>>>> 68817bef
     pub fn is_instance(E: EdgeReference) bool {
         return Edge.is_instance(E, tid);
     }
@@ -64,10 +57,10 @@
     }
 
     pub fn connect(bn1: BoundNodeReference, bn2: BoundNodeReference) !BoundEdgeReference {
-        const e = try Edge.init(bn1.g.allocator, bn1.node, bn2.node, tid);
+        const e = Edge.init(bn1.g.allocator, bn1.node, bn2.node, tid);
         e.attributes.directional = false;
         try e.attributes.dynamic.values.put(shallow_attribute, graph.Literal{ .Bool = false });
-        return try bn1.g.insert_edge(e);
+        return bn1.g.insert_edge(e);
     }
 
     pub fn connect_shallow(bn1: BoundNodeReference, bn2: BoundNodeReference) !BoundEdgeReference {
@@ -184,34 +177,45 @@
 test "basic" {
     // Allocate some nodes and edges
     var g = graph.GraphView.init(a);
-<<<<<<< HEAD
     defer g.deinit(); // Graph owns all inserted nodes/edges and handles their cleanup
 
-    const n1 = try Node.init(a);
-    const n2 = try Node.init(a);
-    const n3 = try Node.init(a);
-=======
     const n1 = Node.init(a);
-    defer n1.deinit();
     const n2 = Node.init(a);
-    defer n2.deinit();
     const n3 = Node.init(a);
-    defer n3.deinit();
-    defer g.deinit(); // Defer AFTER nodes so it runs BEFORE node cleanup
->>>>>>> 68817bef
 
     // Insert nodes into GraphView g
-    const bn1 = try g.insert_node(n1);
-    const bn2 = try g.insert_node(n2);
-    const bn3 = try g.insert_node(n3);
-
-<<<<<<< HEAD
+    const bn1 = g.insert_node(n1);
+    const bn2 = g.insert_node(n2);
+    const bn3 = g.insert_node(n3);
+
+    std.debug.print("n1.uuid = {}\n", .{n1.attributes.uuid});
+    std.debug.print("n2.uuid = {}\n", .{n2.attributes.uuid});
+    std.debug.print("n3.uuid = {}\n", .{n3.attributes.uuid});
+
+    const e1 = EdgeInterfaceConnection.init(a, n1, n2);
+    defer e1.deinit();
+
+    std.debug.print("e1.uuid = {}\n", .{e1.attributes.uuid});
+    std.debug.print("e1.source.uuid = {}\n", .{e1.source.attributes.uuid});
+    std.debug.print("e1.target.uuid = {}\n", .{e1.target.attributes.uuid});
+
+    // const n_list = EdgeInterfaceConnection.list_connections(e1);
+
+    // std.debug.print("n_list.len = {}\n", .{n_list.len});
+    // std.debug.print("n_list[0].uuid = {}\n", .{n_list[0].attributes.uuid});
+    // std.debug.print("n_list[1].uuid = {}\n", .{n_list[1].attributes.uuid});
+
+    // const n2_ref = EdgeInterfaceConnection.get_connected(e1, n1);
+    std.debug.print("n2.uuid = {}\n", .{n2.attributes.uuid});
+    // std.debug.print("n2_ref.uuid = {}\n", .{n2_ref.?.attributes.uuid});
+
+    // EdgeInterfaceConnection.connect(e1, n3, n1);
+
+    std.debug.print("e1.source.uuid = {}\n", .{e1.source.attributes.uuid});
+    std.debug.print("e1.target.uuid = {}\n", .{e1.target.attributes.uuid});
+
     // Create connection between n1 and n2
     const be1 = try EdgeInterfaceConnection.connect(bn1, bn2);
-=======
-    const e1 = EdgeInterfaceConnection.init(a, n1, n2);
-    defer e1.deinit();
->>>>>>> 68817bef
 
     // Expect shallow flag to be present and false by default
     const shallow_default = be1.edge.attributes.dynamic.values.get(EdgeInterfaceConnection.shallow_attribute).?;
@@ -234,14 +238,10 @@
     // Expect get_connected to return null when given n3
     try std.testing.expect(EdgeInterfaceConnection.get_other_connected_node(be1.edge, n3) == null);
 
-<<<<<<< HEAD
     // Create another connection between n1 and n3 to test multiple connections
     const be2 = try EdgeInterfaceConnection.connect(bn1, bn3);
     try std.testing.expect(Node.is_same(be2.edge.source, n1));
     try std.testing.expect(Node.is_same(be2.edge.target, n3));
-=======
-    const bn1 = g.insert_node(n1);
->>>>>>> 68817bef
 
     // define visitor that visits all edges connected to n1 in g and saves the EdgeReferences to a list (connected_edges)
     const CollectConnectedEdges = struct {
@@ -288,8 +288,8 @@
     var g = graph.GraphView.init(a);
     defer g.deinit();
 
-    const bn1 = try g.insert_node(try Node.init(g.allocator));
-    const bn2 = try g.insert_node(try Node.init(g.allocator));
+    const bn1 = g.insert_node(Node.init(g.allocator));
+    const bn2 = g.insert_node(Node.init(g.allocator));
 
     // expect not connected
     const paths1 = try EdgeInterfaceConnection.is_connected_to(a, bn1, bn2);
@@ -306,9 +306,9 @@
     var g = graph.GraphView.init(a);
     defer g.deinit();
 
-    const bn1 = try g.insert_node(try Node.init(g.allocator));
-    const bn2 = try g.insert_node(try Node.init(g.allocator));
-    const bn3 = try g.insert_node(try Node.init(g.allocator));
+    const bn1 = g.insert_node(Node.init(g.allocator));
+    const bn2 = g.insert_node(Node.init(g.allocator));
+    const bn3 = g.insert_node(Node.init(g.allocator));
     _ = try EdgeInterfaceConnection.connect(bn1, bn2);
     _ = try EdgeInterfaceConnection.connect(bn1, bn3);
 
@@ -325,19 +325,19 @@
     var g = graph.GraphView.init(a);
     defer g.deinit();
 
-    const EP_1 = try g.insert_node(try Node.init(g.allocator));
-    const LV_1 = try g.insert_node(try Node.init(g.allocator));
-    const HV_1 = try g.insert_node(try Node.init(g.allocator));
-
-    _ = try EdgeComposition.add_child(EP_1, LV_1.node, "LV");
-    _ = try EdgeComposition.add_child(EP_1, HV_1.node, "HV");
-
-    const EP_2 = try g.insert_node(try Node.init(g.allocator));
-    const LV_2 = try g.insert_node(try Node.init(g.allocator));
-    const HV_2 = try g.insert_node(try Node.init(g.allocator));
-
-    _ = try EdgeComposition.add_child(EP_2, LV_2.node, "LV");
-    _ = try EdgeComposition.add_child(EP_2, HV_2.node, "HV");
+    const EP_1 = g.insert_node(Node.init(g.allocator));
+    const LV_1 = g.insert_node(Node.init(g.allocator));
+    const HV_1 = g.insert_node(Node.init(g.allocator));
+
+    _ = EdgeComposition.add_child(EP_1, LV_1.node, "LV");
+    _ = EdgeComposition.add_child(EP_1, HV_1.node, "HV");
+
+    const EP_2 = g.insert_node(Node.init(g.allocator));
+    const LV_2 = g.insert_node(Node.init(g.allocator));
+    const HV_2 = g.insert_node(Node.init(g.allocator));
+
+    _ = EdgeComposition.add_child(EP_2, LV_2.node, "LV");
+    _ = EdgeComposition.add_child(EP_2, HV_2.node, "HV");
 
     _ = try EdgeInterfaceConnection.connect(EP_1, EP_2);
 
@@ -366,19 +366,19 @@
     var g = graph.GraphView.init(a);
     defer g.deinit();
 
-    const bn1 = try g.insert_node(try Node.init(g.allocator));
-    const bn2 = try g.insert_node(try Node.init(g.allocator));
-    const bn3 = try g.insert_node(try Node.init(g.allocator));
-    const bn4 = try g.insert_node(try Node.init(g.allocator));
-    const bn5 = try g.insert_node(try Node.init(g.allocator));
-    const bn6 = try g.insert_node(try Node.init(g.allocator));
-
-    _ = try EdgeComposition.add_child(bn1, bn2.node, null);
-    _ = try EdgeComposition.add_child(bn3, bn2.node, null);
+    const bn1 = g.insert_node(Node.init(g.allocator));
+    const bn2 = g.insert_node(Node.init(g.allocator));
+    const bn3 = g.insert_node(Node.init(g.allocator));
+    const bn4 = g.insert_node(Node.init(g.allocator));
+    const bn5 = g.insert_node(Node.init(g.allocator));
+    const bn6 = g.insert_node(Node.init(g.allocator));
+
+    _ = EdgeComposition.add_child(bn1, bn2.node, null);
+    _ = EdgeComposition.add_child(bn3, bn2.node, null);
     _ = try EdgeInterfaceConnection.connect(bn3, bn4);
-    _ = try EdgeComposition.add_child(bn5, bn4.node, null);
-    _ = try EdgeComposition.add_child(bn6, bn1.node, null);
-    _ = try EdgeComposition.add_child(bn6, bn3.node, null);
+    _ = EdgeComposition.add_child(bn5, bn4.node, null);
+    _ = EdgeComposition.add_child(bn6, bn1.node, null);
+    _ = EdgeComposition.add_child(bn6, bn3.node, null);
 
     const parent_child = try EdgeInterfaceConnection.is_connected_to(a, bn1, bn2);
     defer parent_child.deinit();
@@ -397,9 +397,9 @@
     var g = graph.GraphView.init(a);
     defer g.deinit();
 
-    const M1 = try g.insert_node(try Node.init(g.allocator));
-    const M2 = try g.insert_node(try Node.init(g.allocator));
-    const M3 = try g.insert_node(try Node.init(g.allocator));
+    const M1 = g.insert_node(Node.init(g.allocator));
+    const M2 = g.insert_node(Node.init(g.allocator));
+    const M3 = g.insert_node(Node.init(g.allocator));
 
     _ = try EdgeInterfaceConnection.connect(M1, M2);
     _ = try EdgeInterfaceConnection.connect(M2, M3);
@@ -413,13 +413,13 @@
     var g = graph.GraphView.init(a);
     defer g.deinit();
 
-    const bn1 = try g.insert_node(try Node.init(g.allocator));
-    const bn2 = try g.insert_node(try Node.init(g.allocator));
-    const bn3 = try g.insert_node(try Node.init(g.allocator));
-    const bn4 = try g.insert_node(try Node.init(g.allocator));
-    const bn5 = try g.insert_node(try Node.init(g.allocator));
-    const bn6 = try g.insert_node(try Node.init(g.allocator));
-    const bn7 = try g.insert_node(try Node.init(g.allocator));
+    const bn1 = g.insert_node(Node.init(g.allocator));
+    const bn2 = g.insert_node(Node.init(g.allocator));
+    const bn3 = g.insert_node(Node.init(g.allocator));
+    const bn4 = g.insert_node(Node.init(g.allocator));
+    const bn5 = g.insert_node(Node.init(g.allocator));
+    const bn6 = g.insert_node(Node.init(g.allocator));
+    const bn7 = g.insert_node(Node.init(g.allocator));
 
     _ = try EdgeInterfaceConnection.connect(bn1, bn2);
     _ = try EdgeInterfaceConnection.connect(bn2, bn4);
@@ -442,19 +442,19 @@
     var g = graph.GraphView.init(a);
     defer g.deinit();
 
-    const bn1 = try g.insert_node(try Node.init(g.allocator));
-    const bn2 = try g.insert_node(try Node.init(g.allocator));
-    const bn3 = try g.insert_node(try Node.init(g.allocator));
-
-    _ = try EdgeComposition.add_child(bn1, bn2.node, "HV");
-    _ = try EdgeComposition.add_child(bn1, bn3.node, "LV");
+    const bn1 = g.insert_node(Node.init(g.allocator));
+    const bn2 = g.insert_node(Node.init(g.allocator));
+    const bn3 = g.insert_node(Node.init(g.allocator));
+
+    _ = EdgeComposition.add_child(bn1, bn2.node, "HV");
+    _ = EdgeComposition.add_child(bn1, bn3.node, "LV");
 
     const paths1 = try EdgeInterfaceConnection.is_connected_to(a, bn1, bn3);
     defer paths1.deinit();
     try std.testing.expect(paths1.paths.items.len == 0);
 
-    const bn4 = try g.insert_node(try Node.init(g.allocator));
-    const bn5 = try g.insert_node(try Node.init(g.allocator));
+    const bn4 = g.insert_node(Node.init(g.allocator));
+    const bn5 = g.insert_node(Node.init(g.allocator));
 
     _ = try EdgeInterfaceConnection.connect(bn2, bn4);
     _ = try EdgeInterfaceConnection.connect(bn4, bn5);
@@ -469,19 +469,19 @@
     var g = graph.GraphView.init(a);
     defer g.deinit();
 
-    const start_parent = try g.insert_node(try Node.init(g.allocator));
+    const start_parent = g.insert_node(Node.init(g.allocator));
     start_parent.node.attributes.name = "start_parent";
-    const start_child = try g.insert_node(try Node.init(g.allocator));
+    const start_child = g.insert_node(Node.init(g.allocator));
     start_child.node.attributes.name = "start_child";
-    const target_parent = try g.insert_node(try Node.init(g.allocator));
+    const target_parent = g.insert_node(Node.init(g.allocator));
     target_parent.node.attributes.name = "target_parent";
-    const target_child = try g.insert_node(try Node.init(g.allocator));
+    const target_child = g.insert_node(Node.init(g.allocator));
     target_child.node.attributes.name = "target_child";
-    const bus = try g.insert_node(try Node.init(g.allocator));
+    const bus = g.insert_node(Node.init(g.allocator));
     bus.node.attributes.name = "bus";
 
-    _ = try EdgeComposition.add_child(start_parent, start_child.node, "pin");
-    _ = try EdgeComposition.add_child(target_parent, target_child.node, "pin");
+    _ = EdgeComposition.add_child(start_parent, start_child.node, "pin");
+    _ = EdgeComposition.add_child(target_parent, target_child.node, "pin");
 
     _ = try EdgeInterfaceConnection.connect_shallow(start_parent, target_parent);
 
@@ -519,7 +519,7 @@
         if (i % 10000 == 0 and i > 0) {
             std.debug.print("  Created {} nodes...\n", .{i});
         }
-        const node = try g.insert_node(try Node.init(g.allocator));
+        const node = g.insert_node(Node.init(g.allocator));
         nodes.appendAssumeCapacity(node);
     }
     std.debug.print("  All {} nodes created.\n", .{chain_length});
@@ -570,18 +570,18 @@
     var g = graph.GraphView.init(a);
     defer g.deinit();
 
-    const bn1 = try g.insert_node(try Node.init(g.allocator));
-    const bn2 = try g.insert_node(try Node.init(g.allocator));
-    const bn3 = try g.insert_node(try Node.init(g.allocator));
-    const bn4 = try g.insert_node(try Node.init(g.allocator));
-    const bn5 = try g.insert_node(try Node.init(g.allocator));
-    const bn6 = try g.insert_node(try Node.init(g.allocator));
-
-    _ = try EdgeComposition.add_child(bn1, bn2.node, null);
-    _ = try EdgeComposition.add_child(bn2, bn3.node, null);
-
-    _ = try EdgeComposition.add_child(bn4, bn5.node, null);
-    _ = try EdgeComposition.add_child(bn5, bn6.node, null);
+    const bn1 = g.insert_node(Node.init(g.allocator));
+    const bn2 = g.insert_node(Node.init(g.allocator));
+    const bn3 = g.insert_node(Node.init(g.allocator));
+    const bn4 = g.insert_node(Node.init(g.allocator));
+    const bn5 = g.insert_node(Node.init(g.allocator));
+    const bn6 = g.insert_node(Node.init(g.allocator));
+
+    _ = EdgeComposition.add_child(bn1, bn2.node, null);
+    _ = EdgeComposition.add_child(bn2, bn3.node, null);
+
+    _ = EdgeComposition.add_child(bn4, bn5.node, null);
+    _ = EdgeComposition.add_child(bn5, bn6.node, null);
 
     _ = try EdgeInterfaceConnection.connect_shallow(bn2, bn5);
 
@@ -601,7 +601,7 @@
     var g = graph.GraphView.init(a);
     defer g.deinit();
 
-    var tg = try TypeGraph.init(&g);
+    var tg = TypeGraph.init(&g);
 
     // Build I2C type hierarchy: ElectricLogic -> I2C (scl, sda) -> Sensor
     const ElectricLogic = try tg.add_type("ElectricLogic");
