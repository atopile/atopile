from typing import Callable

<<<<<<< HEAD
from faebryk.core.zig.gen.faebryk.edgebuilder import EdgeCreationAttributes
from faebryk.core.zig.gen.graph.graph import BoundEdge, BoundNode, Edge, Node
=======
from faebryk.core.zig.gen.graph.graph import BFSPath, BoundEdge, BoundNode, Edge, Node
>>>>>>> 38694c4f

class EdgeInterfaceConnection:
    @staticmethod
    def get_tid() -> Edge.Type: ...
    @staticmethod
    def is_instance(*, edge: Edge) -> bool: ...
    @staticmethod
    def get_other_connected_node(*, edge: Edge, node: Node) -> Node | None: ...
    @staticmethod
    def connect(*, bn1: BoundNode, bn2: BoundNode) -> BoundEdge: ...
    @staticmethod
    def connect_shallow(*, bn1: BoundNode, bn2: BoundNode) -> BoundEdge: ...
    @staticmethod
    def visit_connected_edges[T](
        *,
        bound_node: BoundNode,
        ctx: T,
        f: Callable[[T, BoundEdge], None],
    ) -> None: ...
    @staticmethod
    def is_connected_to(
        *, source: BoundNode, target: BoundNode
    ) -> list[int]: ...  # TODO: return proper BFSPath list
    @staticmethod
<<<<<<< HEAD
    def get_connected(*, source: BoundNode) -> set[BoundNode]: ...
    @staticmethod
    def build(*, shallow: bool = ...) -> EdgeCreationAttributes: ...
=======
    def get_connected(
        *, source: BoundNode, include_self: bool = True
    ) -> dict[BoundNode, BFSPath]: ...  # Returns dict mapping nodes to BFSPath objects
>>>>>>> 38694c4f
<|MERGE_RESOLUTION|>--- conflicted
+++ resolved
@@ -1,11 +1,7 @@
 from typing import Callable
 
-<<<<<<< HEAD
 from faebryk.core.zig.gen.faebryk.edgebuilder import EdgeCreationAttributes
-from faebryk.core.zig.gen.graph.graph import BoundEdge, BoundNode, Edge, Node
-=======
 from faebryk.core.zig.gen.graph.graph import BFSPath, BoundEdge, BoundNode, Edge, Node
->>>>>>> 38694c4f
 
 class EdgeInterfaceConnection:
     @staticmethod
@@ -30,12 +26,8 @@
         *, source: BoundNode, target: BoundNode
     ) -> list[int]: ...  # TODO: return proper BFSPath list
     @staticmethod
-<<<<<<< HEAD
-    def get_connected(*, source: BoundNode) -> set[BoundNode]: ...
-    @staticmethod
-    def build(*, shallow: bool = ...) -> EdgeCreationAttributes: ...
-=======
     def get_connected(
         *, source: BoundNode, include_self: bool = True
     ) -> dict[BoundNode, BFSPath]: ...  # Returns dict mapping nodes to BFSPath objects
->>>>>>> 38694c4f
+    @staticmethod
+    def build(*, shallow: bool = ...) -> EdgeCreationAttributes: ...