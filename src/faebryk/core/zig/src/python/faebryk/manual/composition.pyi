from typing import Callable

from faebryk.core.zig.gen.faebryk.edgebuilder import EdgeCreationAttributes
from faebryk.core.zig.gen.graph.graph import BoundEdge, BoundNode, Edge, Node

class EdgeComposition:
    @staticmethod
    def create(*, parent: Node, child: Node, child_identifier: str) -> Edge: ...
    @staticmethod
    def build(*, child_identifier: str) -> EdgeCreationAttributes: ...
    @staticmethod
    def is_instance(*, edge: Edge) -> bool: ...
    @staticmethod
    def get_parent_node(*, edge: Edge) -> Node: ...
    @staticmethod
    def get_child_node(*, edge: Edge) -> Node: ...
    @staticmethod
    def get_child_of(*, edge: Edge, node: Node) -> Node | None: ...
    @staticmethod
    def get_parent_of(*, edge: Edge, node: Node) -> Node | None: ...
    @staticmethod
    def visit_children_edges[T](
        *,
        bound_node: BoundNode,
        ctx: T,
        f: Callable[[T, BoundEdge], None],
    ) -> None: ...
    @staticmethod
    def get_parent_edge(*, bound_node: BoundNode) -> BoundEdge | None: ...
    @staticmethod
    def get_parent_node_of(*, bound_node: BoundNode) -> BoundNode | None: ...
    @staticmethod
    def add_child(
        *, bound_node: BoundNode, child: Node, child_identifier: str
    ) -> BoundEdge: ...
    @staticmethod
    def get_name(*, edge: Edge) -> str: ...
    @staticmethod
    def get_tid() -> Edge.Type: ...
    @staticmethod
    def get_child_by_identifier(
<<<<<<< HEAD
        *, node: BoundNode, child_identifier: str
=======
        *, bound_node: BoundNode, child_identifier: str
>>>>>>> 7d7dde25
    ) -> BoundNode | None: ...
    @staticmethod
    def visit_children_of_type[T](
        *,
        bound_node: BoundNode,
        child_type: Node,
        ctx: T,
        f: Callable[[T, BoundEdge], None],
    ) -> None: ...
    @staticmethod
    def try_get_single_child_of_type(
        *, bound_node: BoundNode, child_type: Node
    ) -> BoundNode | None: ...<|MERGE_RESOLUTION|>--- conflicted
+++ resolved
@@ -39,11 +39,7 @@
     def get_tid() -> Edge.Type: ...
     @staticmethod
     def get_child_by_identifier(
-<<<<<<< HEAD
-        *, node: BoundNode, child_identifier: str
-=======
         *, bound_node: BoundNode, child_identifier: str
->>>>>>> 7d7dde25
     ) -> BoundNode | None: ...
     @staticmethod
     def visit_children_of_type[T](
