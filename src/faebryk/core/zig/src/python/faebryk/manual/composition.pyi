from typing import Callable

from faebryk.core.zig.gen.faebryk.edgebuilder import EdgeCreationAttributes
from faebryk.core.zig.gen.graph.graph import BoundEdge, BoundNode, Edge, Node

class EdgeComposition:
    @staticmethod
    def create(*, parent: Node, child: Node, child_identifier: str) -> Edge: ...
    @staticmethod
    def build(*, child_identifier: str) -> EdgeCreationAttributes: ...
    @staticmethod
    def is_instance(*, edge: Edge) -> bool: ...
    @staticmethod
    def get_parent_node(*, edge: Edge) -> Node: ...
    @staticmethod
    def get_child_node(*, edge: Edge) -> Node: ...
    @staticmethod
    def get_child_of(*, edge: Edge, node: Node) -> Node | None: ...
    @staticmethod
    def get_parent_of(*, edge: Edge, node: Node) -> Node | None: ...
    @staticmethod
    def visit_children_edges[T](
        *,
        bound_node: BoundNode,
        ctx: T,
        f: Callable[[T, BoundEdge], None],
    ) -> None: ...
    @staticmethod
    def get_parent_edge(*, bound_node: BoundNode) -> BoundEdge | None: ...
    @staticmethod
    def get_parent_node_of(*, bound_node: BoundNode) -> BoundNode | None: ...
    @staticmethod
    def add_child(
        *, bound_node: BoundNode, child: Node, child_identifier: str
    ) -> BoundEdge: ...
    @staticmethod
    def get_name(*, edge: Edge) -> str: ...
    @staticmethod
    def get_tid() -> Edge.Type: ...
    @staticmethod
    def get_child_by_identifier(
<<<<<<< HEAD
        *, bound_node: BoundNode, child_identifier: str
=======
        *, node: BoundNode, child_identifier: str
    ) -> BoundNode | None: ...
    @staticmethod
    def visit_children_of_type[T](
        *,
        bound_node: BoundNode,
        child_type: Node,
        ctx: T,
        f: Callable[[T, BoundEdge], None],
    ) -> None: ...
    @staticmethod
    def try_get_single_child_of_type(
        *, bound_node: BoundNode, child_type: Node
>>>>>>> 68817bef
    ) -> BoundNode | None: ...<|MERGE_RESOLUTION|>--- conflicted
+++ resolved
@@ -39,10 +39,7 @@
     def get_tid() -> Edge.Type: ...
     @staticmethod
     def get_child_by_identifier(
-<<<<<<< HEAD
         *, bound_node: BoundNode, child_identifier: str
-=======
-        *, node: BoundNode, child_identifier: str
     ) -> BoundNode | None: ...
     @staticmethod
     def visit_children_of_type[T](
@@ -55,5 +52,4 @@
     @staticmethod
     def try_get_single_child_of_type(
         *, bound_node: BoundNode, child_type: Node
->>>>>>> 68817bef
     ) -> BoundNode | None: ...