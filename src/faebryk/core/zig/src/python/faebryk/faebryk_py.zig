const std = @import("std");
const pyzig = @import("pyzig");
const faebryk = @import("faebryk");
const graph_mod = @import("graph");
const graph_py = @import("../graph/graph_py.zig");

const py = pyzig.pybindings;
const bind = pyzig.pyzig;
const type_registry = pyzig.type_registry;
const graph = graph_mod.graph;
const visitor = graph_mod.visitor;

const NodeWrapper = graph_py.NodeWrapper;
const EdgeWrapper = graph_py.EdgeWrapper;
const BoundNodeWrapper = graph_py.BoundNodeWrapper;
const BoundEdgeWrapper = graph_py.BoundEdgeWrapper;

const EdgeCompositionWrapper = bind.PyObjectWrapper(faebryk.composition.EdgeComposition);
const EdgeOperandWrapper = bind.PyObjectWrapper(faebryk.operand.EdgeOperand);
const EdgeTypeWrapper = bind.PyObjectWrapper(faebryk.node_type.EdgeType);
const EdgeNextWrapper = bind.PyObjectWrapper(faebryk.next.EdgeNext);
const EdgePointerWrapper = bind.PyObjectWrapper(faebryk.pointer.EdgePointer);
const EdgeCreationAttributesWrapper = bind.PyObjectWrapper(faebryk.edgebuilder.EdgeCreationAttributes);
<<<<<<< HEAD
=======
const NodeCreationAttributesWrapper = bind.PyObjectWrapper(faebryk.nodebuilder.NodeCreationAttributes);
>>>>>>> 7d7dde25
const TypeGraphWrapper = bind.PyObjectWrapper(faebryk.typegraph.TypeGraph);

var edge_composition_type: ?*py.PyTypeObject = null;
var edge_operand_type: ?*py.PyTypeObject = null;
var edge_type_type: ?*py.PyTypeObject = null;
var edge_next_type: ?*py.PyTypeObject = null;
var edge_pointer_type: ?*py.PyTypeObject = null;
var edge_creation_attributes_type: ?*py.PyTypeObject = null;
<<<<<<< HEAD
=======
var node_creation_attributes_type: ?*py.PyTypeObject = null;
>>>>>>> 7d7dde25
var type_graph_type: ?*py.PyTypeObject = null;
var make_child_node_type: ?*py.PyTypeObject = null;

pub const method_descr = bind.method_descr;

// ====================================================================================================================

fn wrap_edge_composition_create() type {
    return struct {
        pub const descr = method_descr{
            .name = "create",
            .doc = "Create a new EdgeComposition",
            .args_def = struct {
                parent: *graph.Node,
                child: *graph.Node,
                child_identifier: *py.PyObject,

                pub const fields_meta = .{
                    .parent = bind.ARG{ .Wrapper = NodeWrapper, .storage = &graph_py.node_type },
                    .child = bind.ARG{ .Wrapper = NodeWrapper, .storage = &graph_py.node_type },
                };
            },
            .static = true,
        };

        pub fn impl(self: ?*py.PyObject, args: ?*py.PyObject, kwargs: ?*py.PyObject) callconv(.C) ?*py.PyObject {
            const kwarg_obj = bind.parse_kwargs(self, args, kwargs, descr.args_def) orelse return null;

            const identifier_const: []const u8 = bind.unwrap_str_copy(kwarg_obj.child_identifier) orelse return null;

            const edge_ref = faebryk.composition.EdgeComposition.init(
                std.heap.c_allocator,
                kwarg_obj.parent,
                kwarg_obj.child,
                identifier_const,
            );

            const edge_obj = bind.wrap_obj("Edge", &graph_py.edge_type, EdgeWrapper, edge_ref);
            if (edge_obj == null) {
                std.heap.c_allocator.free(identifier_const);
                edge_ref.deinit();
                return null;
            }

            return edge_obj;
        }
    };
}

fn wrap_edge_composition_build() type {
    return struct {
        pub const descr = method_descr{
            .name = "build",
            .doc = "Return creation attributes for an EdgeComposition",
            .args_def = struct {
                child_identifier: *py.PyObject,
            },
            .static = true,
        };

        pub fn impl(self: ?*py.PyObject, args: ?*py.PyObject, kwargs: ?*py.PyObject) callconv(.C) ?*py.PyObject {
            const kwarg_obj = bind.parse_kwargs(self, args, kwargs, descr.args_def) orelse return null;
            const identifier_copy = bind.unwrap_str_copy(kwarg_obj.child_identifier) orelse return null;

            const allocator = std.heap.c_allocator;
            const attributes = allocator.create(faebryk.edgebuilder.EdgeCreationAttributes) catch {
                allocator.free(identifier_copy);
                py.PyErr_SetString(py.PyExc_MemoryError, "Out of memory");
                return null;
            };

            attributes.* = faebryk.composition.EdgeComposition.build(identifier_copy);
            return bind.wrap_obj("EdgeCreationAttributes", &edge_creation_attributes_type, EdgeCreationAttributesWrapper, attributes);
        }
    };
}

fn wrap_edge_composition_is_instance() type {
    return struct {
        pub const descr = method_descr{
            .name = "is_instance",
            .doc = "Check if the object is an instance of EdgeComposition",
            .args_def = struct {
                edge: *graph.Edge,

                pub const fields_meta = .{
                    .edge = bind.ARG{ .Wrapper = EdgeWrapper, .storage = &graph_py.edge_type },
                };
            },
            .static = true,
        };

        pub fn impl(self: ?*py.PyObject, args: ?*py.PyObject, kwargs: ?*py.PyObject) callconv(.C) ?*py.PyObject {
            const kwarg_obj = bind.parse_kwargs(self, args, kwargs, descr.args_def) orelse return null;

            const is_match = faebryk.composition.EdgeComposition.is_instance(kwarg_obj.edge);
            return bind.wrap_bool(is_match);
        }
    };
}

fn wrap_edge_composition_visit_children_edges() type {
    return struct {
        pub const descr = method_descr{
            .name = "visit_children_edges",
            .doc = "Visit the children edges of the EdgeComposition",
            .args_def = struct {
                bound_node: *graph.BoundNodeReference,
                f: *py.PyObject,
                ctx: ?*py.PyObject = null,

                pub const fields_meta = .{
                    .bound_node = bind.ARG{ .Wrapper = BoundNodeWrapper, .storage = &graph_py.bound_node_type },
                };
            },
            .static = true,
        };

        pub fn impl(self: ?*py.PyObject, args: ?*py.PyObject, kwargs: ?*py.PyObject) callconv(.C) ?*py.PyObject {
            const kwarg_obj = bind.parse_kwargs(self, args, kwargs, descr.args_def) orelse return null;

            var visit_ctx = graph_py.BoundEdgeVisitor{
                .py_ctx = kwarg_obj.ctx,
                .callable = kwarg_obj.f,
            };

            const result = faebryk.composition.EdgeComposition.visit_children_edges(
                kwarg_obj.bound_node.*,
                void,
                @ptrCast(&visit_ctx),
                graph_py.BoundEdgeVisitor.call,
            );

            if (visit_ctx.had_error) {
                return null;
            }

            switch (result) {
                .ERROR => {
                    py.PyErr_SetString(py.PyExc_ValueError, "visit_children_edges failed");
                    return null;
                },
                else => {},
            }

            py.Py_INCREF(py.Py_None());
            return py.Py_None();
        }
    };
}

fn wrap_edge_composition_get_parent_edge() type {
    return struct {
        pub const descr = method_descr{
            .name = "get_parent_edge",
            .doc = "Get the parent edge of the EdgeComposition",
            .args_def = struct {
                bound_node: *graph.BoundNodeReference,

                pub const fields_meta = .{
                    .bound_node = bind.ARG{ .Wrapper = BoundNodeWrapper, .storage = &graph_py.bound_node_type },
                };
            },
            .static = true,
        };

        pub fn impl(self: ?*py.PyObject, args: ?*py.PyObject, kwargs: ?*py.PyObject) callconv(.C) ?*py.PyObject {
            const kwarg_obj = bind.parse_kwargs(self, args, kwargs, descr.args_def) orelse return null;

            const parent_edge = faebryk.composition.EdgeComposition.get_parent_edge(kwarg_obj.bound_node.*);
            if (parent_edge) |edge_ref| {
                return graph_py.makeBoundEdgePyObject(edge_ref);
            }

            py.Py_INCREF(py.Py_None());
            return py.Py_None();
        }
    };
}

fn wrap_edge_composition_get_parent_node() type {
    return struct {
        pub const descr = method_descr{
            .name = "get_parent_node",
            .doc = "Get the parent node associated with the edge",
            .args_def = struct {
                edge: *graph.Edge,

                pub const fields_meta = .{
                    .edge = bind.ARG{ .Wrapper = EdgeWrapper, .storage = &graph_py.edge_type },
                };
            },
            .static = true,
        };

        pub fn impl(self: ?*py.PyObject, args: ?*py.PyObject, kwargs: ?*py.PyObject) callconv(.C) ?*py.PyObject {
            const kwarg_obj = bind.parse_kwargs(self, args, kwargs, descr.args_def) orelse return null;

            const node_ref = faebryk.composition.EdgeComposition.get_parent_node(kwarg_obj.edge);
            return bind.wrap_obj("Node", &graph_py.node_type, NodeWrapper, node_ref);
        }
    };
}

fn wrap_edge_composition_get_child_node() type {
    return struct {
        pub const descr = method_descr{
            .name = "get_child_node",
            .doc = "Get the child node associated with the edge",
            .args_def = struct {
                edge: *graph.Edge,

                pub const fields_meta = .{
                    .edge = bind.ARG{ .Wrapper = EdgeWrapper, .storage = &graph_py.edge_type },
                };
            },
            .static = true,
        };

        pub fn impl(self: ?*py.PyObject, args: ?*py.PyObject, kwargs: ?*py.PyObject) callconv(.C) ?*py.PyObject {
            const kwarg_obj = bind.parse_kwargs(self, args, kwargs, descr.args_def) orelse return null;

            const node_ref = faebryk.composition.EdgeComposition.get_child_node(kwarg_obj.edge);
            return bind.wrap_obj("Node", &graph_py.node_type, NodeWrapper, node_ref);
        }
    };
}

fn wrap_edge_composition_get_child_of() type {
    return struct {
        pub const descr = method_descr{
            .name = "get_child_of",
            .doc = "Get the child node of the edge relative to a node",
            .args_def = struct {
                edge: *graph.Edge,
                node: *graph.Node,

                pub const fields_meta = .{
                    .edge = bind.ARG{ .Wrapper = EdgeWrapper, .storage = &graph_py.edge_type },
                    .node = bind.ARG{ .Wrapper = NodeWrapper, .storage = &graph_py.node_type },
                };
            },
            .static = true,
        };

        pub fn impl(self: ?*py.PyObject, args: ?*py.PyObject, kwargs: ?*py.PyObject) callconv(.C) ?*py.PyObject {
            const kwarg_obj = bind.parse_kwargs(self, args, kwargs, descr.args_def) orelse return null;

            if (faebryk.composition.EdgeComposition.get_child_of(kwarg_obj.edge, kwarg_obj.node)) |node_ref| {
                return bind.wrap_obj("Node", &graph_py.node_type, NodeWrapper, node_ref);
            }

            return bind.wrap_none();
        }
    };
}

fn wrap_edge_composition_get_parent_of() type {
    return struct {
        pub const descr = method_descr{
            .name = "get_parent_of",
            .doc = "Get the parent node of the edge relative to a node",
            .args_def = struct {
                edge: *graph.Edge,
                node: *graph.Node,

                pub const fields_meta = .{
                    .edge = bind.ARG{ .Wrapper = EdgeWrapper, .storage = &graph_py.edge_type },
                    .node = bind.ARG{ .Wrapper = NodeWrapper, .storage = &graph_py.node_type },
                };
            },
            .static = true,
        };

        pub fn impl(self: ?*py.PyObject, args: ?*py.PyObject, kwargs: ?*py.PyObject) callconv(.C) ?*py.PyObject {
            const kwarg_obj = bind.parse_kwargs(self, args, kwargs, descr.args_def) orelse return null;

            if (faebryk.composition.EdgeComposition.get_parent_of(kwarg_obj.edge, kwarg_obj.node)) |node_ref| {
                return bind.wrap_obj("Node", &graph_py.node_type, NodeWrapper, node_ref);
            }

            return bind.wrap_none();
        }
    };
}

fn wrap_edge_composition_get_parent_node_of() type {
    return struct {
        pub const descr = method_descr{
            .name = "get_parent_node_of",
            .doc = "Get the parent node of a bound node within the composition",
            .args_def = struct {
                bound_node: *graph.BoundNodeReference,

                pub const fields_meta = .{
                    .bound_node = bind.ARG{ .Wrapper = BoundNodeWrapper, .storage = &graph_py.bound_node_type },
                };
            },
            .static = true,
        };

        pub fn impl(self: ?*py.PyObject, args: ?*py.PyObject, kwargs: ?*py.PyObject) callconv(.C) ?*py.PyObject {
            const kwarg_obj = bind.parse_kwargs(self, args, kwargs, descr.args_def) orelse return null;

            if (faebryk.composition.EdgeComposition.get_parent_node_of(kwarg_obj.bound_node.*)) |parent| {
                return graph_py.makeBoundNodePyObject(parent);
            }

            return bind.wrap_none();
        }
    };
}

fn wrap_edge_composition_add_child() type {
    return struct {
        pub const descr = method_descr{
            .name = "add_child",
            .doc = "Add a child to the EdgeComposition",
            .args_def = struct {
                bound_node: *graph.BoundNodeReference,
                child: *graph.Node,
                child_identifier: *py.PyObject,

                pub const fields_meta = .{
                    .bound_node = bind.ARG{ .Wrapper = BoundNodeWrapper, .storage = &graph_py.bound_node_type },
                    .child = bind.ARG{ .Wrapper = NodeWrapper, .storage = &graph_py.node_type },
                };
            },
            .static = true,
        };

        pub fn impl(self: ?*py.PyObject, args: ?*py.PyObject, kwargs: ?*py.PyObject) callconv(.C) ?*py.PyObject {
            const kwarg_obj = bind.parse_kwargs(self, args, kwargs, descr.args_def) orelse return null;

            const identifier_c = py.PyUnicode_AsUTF8(kwarg_obj.child_identifier);
            if (identifier_c == null) {
                py.PyErr_SetString(py.PyExc_TypeError, "child_identifier must be a string");
                return null;
            }
            const identifier_slice = std.mem.span(identifier_c.?);

            const allocator = kwarg_obj.bound_node.g.allocator;
            const identifier_copy = allocator.dupe(u8, identifier_slice) catch {
                py.PyErr_SetString(py.PyExc_MemoryError, "Failed to allocate child_identifier");
                return null;
            };

            const bound_edge = faebryk.composition.EdgeComposition.add_child(
                kwarg_obj.bound_node.*,
                kwarg_obj.child,
                identifier_copy,
            );

            return graph_py.makeBoundEdgePyObject(bound_edge);
        }
    };
}

fn wrap_edge_composition_get_name() type {
    return struct {
        pub const descr = method_descr{
            .name = "get_name",
            .doc = "Get the name of the EdgeComposition",
            .args_def = struct {
                edge: *graph.Edge,

                pub const fields_meta = .{
                    .edge = bind.ARG{ .Wrapper = EdgeWrapper, .storage = &graph_py.edge_type },
                };
            },
            .static = true,
        };

        pub fn impl(self: ?*py.PyObject, args: ?*py.PyObject, kwargs: ?*py.PyObject) callconv(.C) ?*py.PyObject {
            const kwarg_obj = bind.parse_kwargs(self, args, kwargs, descr.args_def) orelse return null;

            const name = faebryk.composition.EdgeComposition.get_name(kwarg_obj.edge) catch |err| {
                switch (err) {
                    error.InvalidEdgeType => {
                        py.PyErr_SetString(py.PyExc_TypeError, "edge is not an EdgeComposition edge");
                    },
                }
                return null;
            };

            const ptr: [*c]const u8 = if (name.len == 0) "" else @ptrCast(name.ptr);
            const py_str = py.PyUnicode_FromStringAndSize(ptr, @intCast(name.len));
            if (py_str == null) {
                py.PyErr_SetString(py.PyExc_ValueError, "Failed to create Python string");
                return null;
            }

            return py_str;
        }
    };
}

fn wrap_edge_composition_get_tid() type {
    return struct {
        pub const descr = method_descr{
            .name = "get_tid",
            .doc = "Get the tid of the EdgeComposition",
            .args_def = struct {},
            .static = true,
        };

        pub fn impl(self: ?*py.PyObject, args: ?*py.PyObject, kwargs: ?*py.PyObject) callconv(.C) ?*py.PyObject {
            _ = bind.parse_kwargs(self, args, kwargs, descr.args_def) orelse return null;

            const tid = faebryk.composition.EdgeComposition.tid;
            return py.PyLong_FromLongLong(@intCast(tid));
        }
    };
}

fn wrap_edge_composition_get_child_by_identifier() type {
    return struct {
        pub const descr = method_descr{
            .name = "get_child_by_identifier",
            .doc = "Get the child of the EdgeComposition by identifier",
            .args_def = struct {
                bound_node: *graph.BoundNodeReference,
                child_identifier: *py.PyObject,

                pub const fields_meta = .{
                    .bound_node = bind.ARG{ .Wrapper = BoundNodeWrapper, .storage = &graph_py.bound_node_type },
                };
            },
            .static = true,
        };

        pub fn impl(self: ?*py.PyObject, args: ?*py.PyObject, kwargs: ?*py.PyObject) callconv(.C) ?*py.PyObject {
            const kwarg_obj = bind.parse_kwargs(self, args, kwargs, descr.args_def) orelse return null;

            const identifier = bind.unwrap_str(kwarg_obj.child_identifier) orelse return null;

            const child = faebryk.composition.EdgeComposition.get_child_by_identifier(kwarg_obj.bound_node.*, identifier);
            if (child) |_child| {
                return graph_py.makeBoundNodePyObject(_child);
            }

            return bind.wrap_none();
        }
    };
}
<<<<<<< HEAD

fn wrap_edge_composition_visit_children_of_type() type {
    return struct {
        pub const descr = method_descr{
            .name = "visit_children_of_type",
            .doc = "Visit children edges of the given type",
=======

fn wrap_edge_composition_visit_children_of_type() type {
    return struct {
        pub const descr = method_descr{
            .name = "visit_children_of_type",
            .doc = "Visit children edges of the given type",
            .args_def = struct {
                bound_node: *graph.BoundNodeReference,
                child_type: *graph.Node,
                f: *py.PyObject,
                ctx: ?*py.PyObject = null,

                pub const fields_meta = .{
                    .bound_node = bind.ARG{ .Wrapper = BoundNodeWrapper, .storage = &graph_py.bound_node_type },
                    .child_type = bind.ARG{ .Wrapper = NodeWrapper, .storage = &graph_py.node_type },
                };
            },
            .static = true,
        };

        pub fn impl(self: ?*py.PyObject, args: ?*py.PyObject, kwargs: ?*py.PyObject) callconv(.C) ?*py.PyObject {
            const kwarg_obj = bind.parse_kwargs(self, args, kwargs, descr.args_def) orelse return null;

            var visit_ctx = graph_py.BoundEdgeVisitor{
                .py_ctx = kwarg_obj.ctx,
                .callable = kwarg_obj.f,
            };

            const result = faebryk.composition.EdgeComposition.visit_children_of_type(
                kwarg_obj.bound_node.*,
                kwarg_obj.child_type,
                void,
                @ptrCast(&visit_ctx),
                graph_py.BoundEdgeVisitor.call,
            );

            if (visit_ctx.had_error) {
                return null;
            }

            switch (result) {
                .ERROR => {
                    py.PyErr_SetString(py.PyExc_ValueError, "visit_children_of_type failed");
                    return null;
                },
                else => {},
            }

            return bind.wrap_none();
        }
    };
}

fn wrap_edge_composition_try_get_single_child_of_type() type {
    return struct {
        pub const descr = method_descr{
            .name = "try_get_single_child_of_type",
            .doc = "Return the single child of the specified type if it exists",
            .args_def = struct {
                bound_node: *graph.BoundNodeReference,
                child_type: *graph.Node,

                pub const fields_meta = .{
                    .bound_node = bind.ARG{ .Wrapper = BoundNodeWrapper, .storage = &graph_py.bound_node_type },
                    .child_type = bind.ARG{ .Wrapper = NodeWrapper, .storage = &graph_py.node_type },
                };
            },
            .static = true,
        };

        pub fn impl(self: ?*py.PyObject, args: ?*py.PyObject, kwargs: ?*py.PyObject) callconv(.C) ?*py.PyObject {
            const kwarg_obj = bind.parse_kwargs(self, args, kwargs, descr.args_def) orelse return null;

            if (faebryk.composition.EdgeComposition.try_get_single_child_of_type(kwarg_obj.bound_node.*, kwarg_obj.child_type)) |child| {
                return graph_py.makeBoundNodePyObject(child);
            }

            return bind.wrap_none();
        }
    };
}

fn wrap_edge_composition(root: *py.PyObject) void {
    const extra_methods = [_]type{
        wrap_edge_composition_create(),
        wrap_edge_composition_build(),
        wrap_edge_composition_is_instance(),
        wrap_edge_composition_visit_children_edges(),
        wrap_edge_composition_get_parent_edge(),
        wrap_edge_composition_get_parent_node(),
        wrap_edge_composition_get_child_node(),
        wrap_edge_composition_get_child_of(),
        wrap_edge_composition_get_parent_of(),
        wrap_edge_composition_get_parent_node_of(),
        wrap_edge_composition_add_child(),
        wrap_edge_composition_get_name(),
        wrap_edge_composition_get_tid(),
        wrap_edge_composition_get_child_by_identifier(),
        wrap_edge_composition_visit_children_of_type(),
        wrap_edge_composition_try_get_single_child_of_type(),
    };
    bind.wrap_namespace_struct(root, faebryk.composition.EdgeComposition, extra_methods);
    edge_composition_type = type_registry.getRegisteredTypeObject("EdgeComposition");
}

fn wrap_edge_operand_create() type {
    return struct {
        pub const descr = method_descr{
            .name = "create",
            .doc = "Create a new EdgeOperand",
            .args_def = struct {
                expression: *graph.Node,
                operand: *graph.Node,
                operand_identifier: ?*py.PyObject = null,

                pub const fields_meta = .{
                    .expression = bind.ARG{ .Wrapper = NodeWrapper, .storage = &graph_py.node_type },
                    .operand = bind.ARG{ .Wrapper = NodeWrapper, .storage = &graph_py.node_type },
                };
            },
            .static = true,
        };

        pub fn impl(self: ?*py.PyObject, args: ?*py.PyObject, kwargs: ?*py.PyObject) callconv(.C) ?*py.PyObject {
            const kwarg_obj = bind.parse_kwargs(self, args, kwargs, descr.args_def) orelse return null;

            var identifier_const: ?[]const u8 = null;
            if (kwarg_obj.operand_identifier) |identifier_obj| {
                if (identifier_obj != py.Py_None()) {
                    identifier_const = bind.unwrap_str_copy(identifier_obj) orelse return null;
                }
            }

            const edge_ref = faebryk.operand.EdgeOperand.init(
                std.heap.c_allocator,
                kwarg_obj.expression,
                kwarg_obj.operand,
                identifier_const,
            );

            const edge_obj = bind.wrap_obj("Edge", &graph_py.edge_type, EdgeWrapper, edge_ref);
            if (edge_obj == null) {
                if (identifier_const) |identifier| {
                    std.heap.c_allocator.free(identifier);
                }
                edge_ref.deinit();
                return null;
            }

            return edge_obj;
        }
    };
}

fn wrap_edge_operand_build() type {
    return struct {
        pub const descr = method_descr{
            .name = "build",
            .doc = "Return creation attributes for an EdgeOperand",
            .args_def = struct {
                operand_identifier: ?*py.PyObject = null,
            },
            .static = true,
        };

        pub fn impl(self: ?*py.PyObject, args: ?*py.PyObject, kwargs: ?*py.PyObject) callconv(.C) ?*py.PyObject {
            const kwarg_obj = bind.parse_kwargs(self, args, kwargs, descr.args_def) orelse return null;

            var identifier_copy: ?[]u8 = null;
            if (kwarg_obj.operand_identifier) |identifier_obj| {
                if (identifier_obj != py.Py_None()) {
                    identifier_copy = bind.unwrap_str_copy(identifier_obj) orelse return null;
                }
            }

            const allocator = std.heap.c_allocator;
            const attributes = allocator.create(faebryk.edgebuilder.EdgeCreationAttributes) catch {
                if (identifier_copy) |identifier| {
                    allocator.free(identifier);
                }
                py.PyErr_SetString(py.PyExc_MemoryError, "Out of memory");
                return null;
            };

            attributes.* = faebryk.operand.EdgeOperand.build(identifier_copy);
            return bind.wrap_obj("EdgeCreationAttributes", &edge_creation_attributes_type, EdgeCreationAttributesWrapper, attributes);
        }
    };
}

fn wrap_edge_operand_is_instance() type {
    return struct {
        pub const descr = method_descr{
            .name = "is_instance",
            .doc = "Check if the object is an instance of EdgeOperand",
            .args_def = struct {
                edge: *graph.Edge,

                pub const fields_meta = .{
                    .edge = bind.ARG{ .Wrapper = EdgeWrapper, .storage = &graph_py.edge_type },
                };
            },
            .static = true,
        };

        pub fn impl(self: ?*py.PyObject, args: ?*py.PyObject, kwargs: ?*py.PyObject) callconv(.C) ?*py.PyObject {
            const kwarg_obj = bind.parse_kwargs(self, args, kwargs, descr.args_def) orelse return null;

            const is_match = faebryk.operand.EdgeOperand.is_instance(kwarg_obj.edge);
            return bind.wrap_bool(is_match);
        }
    };
}

fn wrap_edge_operand_visit_operand_edges() type {
    return struct {
        pub const descr = method_descr{
            .name = "visit_operand_edges",
            .doc = "Visit the operand edges attached to an expression node",
>>>>>>> 7d7dde25
            .args_def = struct {
                bound_node: *graph.BoundNodeReference,
                child_type: *graph.Node,
                f: *py.PyObject,
                ctx: ?*py.PyObject = null,

                pub const fields_meta = .{
                    .bound_node = bind.ARG{ .Wrapper = BoundNodeWrapper, .storage = &graph_py.bound_node_type },
                    .child_type = bind.ARG{ .Wrapper = NodeWrapper, .storage = &graph_py.node_type },
                };
            },
            .static = true,
        };

        pub fn impl(self: ?*py.PyObject, args: ?*py.PyObject, kwargs: ?*py.PyObject) callconv(.C) ?*py.PyObject {
            const kwarg_obj = bind.parse_kwargs(self, args, kwargs, descr.args_def) orelse return null;

            var visit_ctx = graph_py.BoundEdgeVisitor{
                .py_ctx = kwarg_obj.ctx,
                .callable = kwarg_obj.f,
            };

<<<<<<< HEAD
            const result = faebryk.composition.EdgeComposition.visit_children_of_type(
                kwarg_obj.bound_node.*,
                kwarg_obj.child_type,
=======
            const result = faebryk.operand.EdgeOperand.visit_operand_edges(
                kwarg_obj.bound_node.*,
>>>>>>> 7d7dde25
                void,
                @ptrCast(&visit_ctx),
                graph_py.BoundEdgeVisitor.call,
            );

            if (visit_ctx.had_error) {
                return null;
            }

            switch (result) {
                .ERROR => {
<<<<<<< HEAD
                    py.PyErr_SetString(py.PyExc_ValueError, "visit_children_of_type failed");
=======
                    py.PyErr_SetString(py.PyExc_ValueError, "visit_operand_edges failed");
>>>>>>> 7d7dde25
                    return null;
                },
                else => {},
            }

            return bind.wrap_none();
        }
    };
}

<<<<<<< HEAD
fn wrap_edge_composition_try_get_single_child_of_type() type {
    return struct {
        pub const descr = method_descr{
            .name = "try_get_single_child_of_type",
            .doc = "Return the single child of the specified type if it exists",
            .args_def = struct {
                bound_node: *graph.BoundNodeReference,
                child_type: *graph.Node,

                pub const fields_meta = .{
                    .bound_node = bind.ARG{ .Wrapper = BoundNodeWrapper, .storage = &graph_py.bound_node_type },
                    .child_type = bind.ARG{ .Wrapper = NodeWrapper, .storage = &graph_py.node_type },
=======
fn wrap_edge_operand_visit_expression_edges() type {
    return struct {
        pub const descr = method_descr{
            .name = "visit_expression_edges",
            .doc = "Visit the expression edges attached to an operand node",
            .args_def = struct {
                bound_node: *graph.BoundNodeReference,
                f: *py.PyObject,
                ctx: ?*py.PyObject = null,

                pub const fields_meta = .{
                    .bound_node = bind.ARG{ .Wrapper = BoundNodeWrapper, .storage = &graph_py.bound_node_type },
>>>>>>> 7d7dde25
                };
            },
            .static = true,
        };

        pub fn impl(self: ?*py.PyObject, args: ?*py.PyObject, kwargs: ?*py.PyObject) callconv(.C) ?*py.PyObject {
            const kwarg_obj = bind.parse_kwargs(self, args, kwargs, descr.args_def) orelse return null;
<<<<<<< HEAD

            if (faebryk.composition.EdgeComposition.try_get_single_child_of_type(kwarg_obj.bound_node.*, kwarg_obj.child_type)) |child| {
                return graph_py.makeBoundNodePyObject(child);
            }

            return bind.wrap_none();
        }
    };
}

fn wrap_edge_composition(root: *py.PyObject) void {
    const extra_methods = [_]type{
        wrap_edge_composition_create(),
        wrap_edge_composition_build(),
        wrap_edge_composition_is_instance(),
        wrap_edge_composition_visit_children_edges(),
        wrap_edge_composition_get_parent_edge(),
        wrap_edge_composition_get_parent_node(),
        wrap_edge_composition_get_child_node(),
        wrap_edge_composition_get_child_of(),
        wrap_edge_composition_get_parent_of(),
        wrap_edge_composition_get_parent_node_of(),
        wrap_edge_composition_add_child(),
        wrap_edge_composition_get_name(),
        wrap_edge_composition_get_tid(),
        wrap_edge_composition_get_child_by_identifier(),
        wrap_edge_composition_visit_children_of_type(),
        wrap_edge_composition_try_get_single_child_of_type(),
    };
    bind.wrap_namespace_struct(root, faebryk.composition.EdgeComposition, extra_methods);
    edge_composition_type = type_registry.getRegisteredTypeObject("EdgeComposition");
}

fn wrap_edge_operand_create() type {
    return struct {
        pub const descr = method_descr{
            .name = "create",
            .doc = "Create a new EdgeOperand",
            .args_def = struct {
                expression: *graph.Node,
                operand: *graph.Node,
                operand_identifier: ?*py.PyObject = null,

                pub const fields_meta = .{
                    .expression = bind.ARG{ .Wrapper = NodeWrapper, .storage = &graph_py.node_type },
                    .operand = bind.ARG{ .Wrapper = NodeWrapper, .storage = &graph_py.node_type },
                };
            },
            .static = true,
        };

        pub fn impl(self: ?*py.PyObject, args: ?*py.PyObject, kwargs: ?*py.PyObject) callconv(.C) ?*py.PyObject {
            const kwarg_obj = bind.parse_kwargs(self, args, kwargs, descr.args_def) orelse return null;

            var identifier_const: ?[]const u8 = null;
            if (kwarg_obj.operand_identifier) |identifier_obj| {
                if (identifier_obj != py.Py_None()) {
                    identifier_const = bind.unwrap_str_copy(identifier_obj) orelse return null;
                }
            }

            const edge_ref = faebryk.operand.EdgeOperand.init(
                std.heap.c_allocator,
                kwarg_obj.expression,
                kwarg_obj.operand,
                identifier_const,
            );

            const edge_obj = bind.wrap_obj("Edge", &graph_py.edge_type, EdgeWrapper, edge_ref);
            if (edge_obj == null) {
                if (identifier_const) |identifier| {
                    std.heap.c_allocator.free(identifier);
                }
                edge_ref.deinit();
                return null;
            }

            return edge_obj;
        }
    };
}

fn wrap_edge_operand_build() type {
    return struct {
        pub const descr = method_descr{
            .name = "build",
            .doc = "Return creation attributes for an EdgeOperand",
            .args_def = struct {
                operand_identifier: ?*py.PyObject = null,
            },
            .static = true,
        };

        pub fn impl(self: ?*py.PyObject, args: ?*py.PyObject, kwargs: ?*py.PyObject) callconv(.C) ?*py.PyObject {
            const kwarg_obj = bind.parse_kwargs(self, args, kwargs, descr.args_def) orelse return null;

            var identifier_copy: ?[]u8 = null;
            if (kwarg_obj.operand_identifier) |identifier_obj| {
                if (identifier_obj != py.Py_None()) {
                    identifier_copy = bind.unwrap_str_copy(identifier_obj) orelse return null;
                }
            }

            const allocator = std.heap.c_allocator;
            const attributes = allocator.create(faebryk.edgebuilder.EdgeCreationAttributes) catch {
                if (identifier_copy) |identifier| {
                    allocator.free(identifier);
                }
                py.PyErr_SetString(py.PyExc_MemoryError, "Out of memory");
                return null;
            };

            attributes.* = faebryk.operand.EdgeOperand.build(identifier_copy);
            return bind.wrap_obj("EdgeCreationAttributes", &edge_creation_attributes_type, EdgeCreationAttributesWrapper, attributes);
        }
    };
}

fn wrap_edge_operand_is_instance() type {
    return struct {
        pub const descr = method_descr{
            .name = "is_instance",
            .doc = "Check if the object is an instance of EdgeOperand",
            .args_def = struct {
                edge: *graph.Edge,

                pub const fields_meta = .{
                    .edge = bind.ARG{ .Wrapper = EdgeWrapper, .storage = &graph_py.edge_type },
                };
            },
            .static = true,
        };

        pub fn impl(self: ?*py.PyObject, args: ?*py.PyObject, kwargs: ?*py.PyObject) callconv(.C) ?*py.PyObject {
            const kwarg_obj = bind.parse_kwargs(self, args, kwargs, descr.args_def) orelse return null;

            const is_match = faebryk.operand.EdgeOperand.is_instance(kwarg_obj.edge);
            return bind.wrap_bool(is_match);
        }
    };
}

fn wrap_edge_operand_visit_operand_edges() type {
    return struct {
        pub const descr = method_descr{
            .name = "visit_operand_edges",
            .doc = "Visit the operand edges attached to an expression node",
            .args_def = struct {
                bound_node: *graph.BoundNodeReference,
                f: *py.PyObject,
                ctx: ?*py.PyObject = null,

                pub const fields_meta = .{
                    .bound_node = bind.ARG{ .Wrapper = BoundNodeWrapper, .storage = &graph_py.bound_node_type },
                };
            },
            .static = true,
        };

        pub fn impl(self: ?*py.PyObject, args: ?*py.PyObject, kwargs: ?*py.PyObject) callconv(.C) ?*py.PyObject {
            const kwarg_obj = bind.parse_kwargs(self, args, kwargs, descr.args_def) orelse return null;

            var visit_ctx = graph_py.BoundEdgeVisitor{
                .py_ctx = kwarg_obj.ctx,
                .callable = kwarg_obj.f,
            };

            const result = faebryk.operand.EdgeOperand.visit_operand_edges(
                kwarg_obj.bound_node.*,
                void,
                @ptrCast(&visit_ctx),
                graph_py.BoundEdgeVisitor.call,
            );

            if (visit_ctx.had_error) {
                return null;
            }

            switch (result) {
                .ERROR => {
                    py.PyErr_SetString(py.PyExc_ValueError, "visit_operand_edges failed");
                    return null;
                },
                else => {},
            }

            py.Py_INCREF(py.Py_None());
            return py.Py_None();
        }
    };
}

fn wrap_edge_operand_get_expression_edge() type {
    return struct {
        pub const descr = method_descr{
            .name = "get_expression_edge",
            .doc = "Get the inbound EdgeOperand edge for an operand node",
            .args_def = struct {
                bound_node: *graph.BoundNodeReference,

                pub const fields_meta = .{
                    .bound_node = bind.ARG{ .Wrapper = BoundNodeWrapper, .storage = &graph_py.bound_node_type },
                };
            },
            .static = true,
        };

        pub fn impl(self: ?*py.PyObject, args: ?*py.PyObject, kwargs: ?*py.PyObject) callconv(.C) ?*py.PyObject {
            const kwarg_obj = bind.parse_kwargs(self, args, kwargs, descr.args_def) orelse return null;

            const expression_edge = faebryk.operand.EdgeOperand.get_expression_edge(kwarg_obj.bound_node.*);
            if (expression_edge) |edge_ref| {
                return graph_py.makeBoundEdgePyObject(edge_ref);
            }

            py.Py_INCREF(py.Py_None());
            return py.Py_None();
        }
    };
}

fn wrap_edge_operand_add_operand() type {
    return struct {
        pub const descr = method_descr{
            .name = "add_operand",
            .doc = "Attach an operand node to an expression via EdgeOperand",
            .args_def = struct {
                bound_node: *graph.BoundNodeReference,
                operand: *graph.Node,
                operand_identifier: ?*py.PyObject = null,

                pub const fields_meta = .{
                    .bound_node = bind.ARG{ .Wrapper = BoundNodeWrapper, .storage = &graph_py.bound_node_type },
                    .operand = bind.ARG{ .Wrapper = NodeWrapper, .storage = &graph_py.node_type },
                };
            },
            .static = true,
        };

        pub fn impl(self: ?*py.PyObject, args: ?*py.PyObject, kwargs: ?*py.PyObject) callconv(.C) ?*py.PyObject {
            const kwarg_obj = bind.parse_kwargs(self, args, kwargs, descr.args_def) orelse return null;

            const allocator = kwarg_obj.bound_node.g.allocator;
            var identifier_copy: ?[]u8 = null;
            if (kwarg_obj.operand_identifier) |identifier_obj| {
                if (identifier_obj != py.Py_None()) {
                    const identifier_c = py.PyUnicode_AsUTF8(identifier_obj);
                    if (identifier_c == null) {
                        py.PyErr_SetString(py.PyExc_TypeError, "operand_identifier must be a string");
                        return null;
                    }
                    const identifier_slice = std.mem.span(identifier_c.?);
                    identifier_copy = allocator.dupe(u8, identifier_slice) catch {
                        py.PyErr_SetString(py.PyExc_MemoryError, "Failed to allocate operand_identifier");
                        return null;
                    };
                }
            }

            const bound_edge = faebryk.operand.EdgeOperand.add_operand(
                kwarg_obj.bound_node.*,
                kwarg_obj.operand,
                identifier_copy,
            );

            return graph_py.makeBoundEdgePyObject(bound_edge);
        }
    };
}

fn wrap_edge_operand_get_name() type {
    return struct {
        pub const descr = method_descr{
            .name = "get_name",
            .doc = "Get the operand identifier stored on the EdgeOperand",
            .args_def = struct {
                edge: *graph.Edge,

                pub const fields_meta = .{
                    .edge = bind.ARG{ .Wrapper = EdgeWrapper, .storage = &graph_py.edge_type },
                };
            },
            .static = true,
        };

        pub fn impl(self: ?*py.PyObject, args: ?*py.PyObject, kwargs: ?*py.PyObject) callconv(.C) ?*py.PyObject {
            const kwarg_obj = bind.parse_kwargs(self, args, kwargs, descr.args_def) orelse return null;

            const name = faebryk.operand.EdgeOperand.get_name(kwarg_obj.edge) catch |err| {
                switch (err) {
                    error.InvalidEdgeType => {
                        py.PyErr_SetString(py.PyExc_TypeError, "edge is not an EdgeOperand edge");
                    },
                }
                return null;
            };

            if (name == null) {
                return bind.wrap_none();
            }

            const value = name.?;
            const ptr: [*c]const u8 = if (value.len == 0) "" else @ptrCast(value.ptr);
            const py_str = py.PyUnicode_FromStringAndSize(ptr, @intCast(value.len));
            if (py_str == null) {
                py.PyErr_SetString(py.PyExc_ValueError, "Failed to create Python string");
                return null;
            }

            return py_str;
        }
    };
}

fn wrap_edge_operand_get_tid() type {
    return struct {
        pub const descr = method_descr{
            .name = "get_tid",
            .doc = "Get the tid of the EdgeOperand",
            .args_def = struct {},
            .static = true,
        };

        pub fn impl(self: ?*py.PyObject, args: ?*py.PyObject, kwargs: ?*py.PyObject) callconv(.C) ?*py.PyObject {
            _ = bind.parse_kwargs(self, args, kwargs, descr.args_def) orelse return null;

            const tid = faebryk.operand.EdgeOperand.tid;
            return py.PyLong_FromLongLong(@intCast(tid));
        }
    };
}

fn wrap_edge_operand_get_operand_by_identifier() type {
    return struct {
        pub const descr = method_descr{
            .name = "get_operand_by_identifier",
            .doc = "Get the operand node bound to an expression by identifier",
            .args_def = struct {
                node: *graph.BoundNodeReference,
                operand_identifier: *py.PyObject,

                pub const fields_meta = .{
                    .node = bind.ARG{ .Wrapper = BoundNodeWrapper, .storage = &graph_py.bound_node_type },
                };
            },
            .static = true,
        };

        pub fn impl(self: ?*py.PyObject, args: ?*py.PyObject, kwargs: ?*py.PyObject) callconv(.C) ?*py.PyObject {
            const kwarg_obj = bind.parse_kwargs(self, args, kwargs, descr.args_def) orelse return null;

            const identifier = bind.unwrap_str(kwarg_obj.operand_identifier) orelse return null;

            const operand = faebryk.operand.EdgeOperand.get_operand_by_identifier(kwarg_obj.node.*, identifier);
            if (operand) |_operand| {
                return graph_py.makeBoundNodePyObject(_operand);
            }

            return bind.wrap_none();
        }
    };
}

fn wrap_edge_operand(root: *py.PyObject) void {
    const extra_methods = [_]type{
        wrap_edge_operand_create(),
        wrap_edge_operand_build(),
        wrap_edge_operand_is_instance(),
        wrap_edge_operand_visit_operand_edges(),
        wrap_edge_operand_get_expression_edge(),
        wrap_edge_operand_add_operand(),
        wrap_edge_operand_get_name(),
        wrap_edge_operand_get_tid(),
        wrap_edge_operand_get_operand_by_identifier(),
    };
    bind.wrap_namespace_struct(root, faebryk.operand.EdgeOperand, extra_methods);
    edge_operand_type = type_registry.getRegisteredTypeObject("EdgeOperand");
}

fn wrap_edge_interface_connection_build() type {
    return struct {
        pub const descr = method_descr{
            .name = "build",
            .doc = "Return creation attributes for an interface connection edge",
            .args_def = struct {},
            .static = true,
        };

        pub fn impl(_: ?*py.PyObject, _: ?*py.PyObject, _: ?*py.PyObject) callconv(.C) ?*py.PyObject {
            const allocator = std.heap.c_allocator;
            const attributes = allocator.create(faebryk.edgebuilder.EdgeCreationAttributes) catch {
                py.PyErr_SetString(py.PyExc_MemoryError, "Out of memory");
                return null;
            };
            attributes.* = faebryk.interface.EdgeInterfaceConnection.build();
            return bind.wrap_obj("EdgeCreationAttributes", &edge_creation_attributes_type, EdgeCreationAttributesWrapper, attributes);
        }
    };
}

fn wrap_edge_interface_connection_get_tid() type {
    return struct {
        pub const descr = method_descr{
            .name = "get_tid",
            .doc = "Return the edge type identifier used for interface connection edges",
            .args_def = struct {},
            .static = true,
        };

        pub fn impl(self: ?*py.PyObject, args: ?*py.PyObject, kwargs: ?*py.PyObject) callconv(.C) ?*py.PyObject {
            _ = bind.parse_kwargs(self, args, kwargs, descr.args_def) orelse return null;
            const tid = faebryk.interface.EdgeInterfaceConnection.get_tid();
            return py.PyLong_FromLongLong(@intCast(tid));
        }
    };
}

fn wrap_interface(root: *py.PyObject) void {
    const extra_methods = [_]type{
        wrap_edge_interface_connection_build(),
        wrap_edge_interface_connection_get_tid(),
    };
    bind.wrap_namespace_struct(root, faebryk.interface.EdgeInterfaceConnection, extra_methods);
}

fn wrap_edge_type_create() type {
    return struct {
        pub const descr = method_descr{
            .name = "create",
            .doc = "Create a new edge connecting a type node to an instance node",
            .args_def = struct {
                type_node: *graph.Node,
                instance_node: *graph.Node,

                pub const fields_meta = .{
                    .type_node = bind.ARG{ .Wrapper = NodeWrapper, .storage = &graph_py.node_type },
                    .instance_node = bind.ARG{ .Wrapper = NodeWrapper, .storage = &graph_py.node_type },
                };
            },
            .static = true,
        };

        pub fn impl(self: ?*py.PyObject, args: ?*py.PyObject, kwargs: ?*py.PyObject) callconv(.C) ?*py.PyObject {
            const kwarg_obj = bind.parse_kwargs(self, args, kwargs, descr.args_def) orelse return null;

            const edge_ref = faebryk.node_type.EdgeType.init(
                std.heap.c_allocator,
                kwarg_obj.type_node,
                kwarg_obj.instance_node,
            );

            const edge_obj = bind.wrap_obj("Edge", &graph_py.edge_type, EdgeWrapper, edge_ref);
            if (edge_obj == null) {
                edge_ref.deinit();
                return null;
            }

            return edge_obj;
        }
    };
}

fn wrap_edge_type_build() type {
    return struct {
        pub const descr = method_descr{
            .name = "build",
            .doc = "Return creation attributes for a type edge",
            .args_def = struct {},
            .static = true,
        };

        pub fn impl(_: ?*py.PyObject, _: ?*py.PyObject, _: ?*py.PyObject) callconv(.C) ?*py.PyObject {
            const allocator = std.heap.c_allocator;
            const attributes = allocator.create(faebryk.edgebuilder.EdgeCreationAttributes) catch {
                py.PyErr_SetString(py.PyExc_MemoryError, "Out of memory");
                return null;
            };
            attributes.* = faebryk.node_type.EdgeType.build();
            return bind.wrap_obj("EdgeCreationAttributes", &edge_creation_attributes_type, EdgeCreationAttributesWrapper, attributes);
        }
    };
}

fn wrap_edge_type_is_instance() type {
    return struct {
        pub const descr = method_descr{
            .name = "is_instance",
            .doc = "Return True if the edge represents a type-instance relationship",
            .args_def = struct {
                edge: *graph.Edge,

                pub const fields_meta = .{
                    .edge = bind.ARG{ .Wrapper = EdgeWrapper, .storage = &graph_py.edge_type },
                };
            },
            .static = true,
        };

        pub fn impl(self: ?*py.PyObject, args: ?*py.PyObject, kwargs: ?*py.PyObject) callconv(.C) ?*py.PyObject {
            const kwarg_obj = bind.parse_kwargs(self, args, kwargs, descr.args_def) orelse return null;
            const is_match = faebryk.node_type.EdgeType.is_instance(kwarg_obj.edge);
            return bind.wrap_bool(is_match);
        }
    };
}

fn wrap_edge_type_visit_instance_edges() type {
    return struct {
        pub const descr = method_descr{
            .name = "visit_instance_edges",
            .doc = "Invoke a callback for each instance edge attached to the type node",
            .args_def = struct {
                bound_node: *graph.BoundNodeReference,
                f: *py.PyObject,
                ctx: ?*py.PyObject = null,

                pub const fields_meta = .{
                    .bound_node = bind.ARG{ .Wrapper = BoundNodeWrapper, .storage = &graph_py.bound_node_type },
                };
            },
            .static = true,
        };

        pub fn impl(self: ?*py.PyObject, args: ?*py.PyObject, kwargs: ?*py.PyObject) callconv(.C) ?*py.PyObject {
            const kwarg_obj = bind.parse_kwargs(self, args, kwargs, descr.args_def) orelse return null;

            var visit_ctx = graph_py.BoundEdgeVisitor{
                .py_ctx = kwarg_obj.ctx,
                .callable = kwarg_obj.f,
            };

            const result = faebryk.node_type.EdgeType.visit_instance_edges(
                kwarg_obj.bound_node.*,
                @ptrCast(&visit_ctx),
                graph_py.BoundEdgeVisitor.call,
            );

            if (visit_ctx.had_error) {
                return null;
            }

            switch (result) {
                .ERROR => {
                    py.PyErr_SetString(py.PyExc_ValueError, "visit_instance_edges failed");
                    return null;
                },
                else => {},
            }

            py.Py_INCREF(py.Py_None());
            return py.Py_None();
        }
    };
}

fn wrap_edge_type_get_type_node() type {
    return struct {
        pub const descr = method_descr{
            .name = "get_type_node",
            .doc = "Return the type node associated with the edge",
            .args_def = struct {
                edge: *graph.Edge,

                pub const fields_meta = .{
                    .edge = bind.ARG{ .Wrapper = EdgeWrapper, .storage = &graph_py.edge_type },
                };
            },
            .static = true,
        };

        pub fn impl(self: ?*py.PyObject, args: ?*py.PyObject, kwargs: ?*py.PyObject) callconv(.C) ?*py.PyObject {
            const kwarg_obj = bind.parse_kwargs(self, args, kwargs, descr.args_def) orelse return null;
            const node_ref = faebryk.node_type.EdgeType.get_type_node(kwarg_obj.edge);
            return bind.wrap_obj("Node", &graph_py.node_type, NodeWrapper, node_ref);
        }
    };
}

fn wrap_edge_type_get_instance_node() type {
    return struct {
        pub const descr = method_descr{
            .name = "get_instance_node",
            .doc = "Return the instance node associated with the edge, if any",
            .args_def = struct {
                edge: *graph.Edge,

                pub const fields_meta = .{
                    .edge = bind.ARG{ .Wrapper = EdgeWrapper, .storage = &graph_py.edge_type },
                };
            },
            .static = true,
        };

        pub fn impl(self: ?*py.PyObject, args: ?*py.PyObject, kwargs: ?*py.PyObject) callconv(.C) ?*py.PyObject {
            const kwarg_obj = bind.parse_kwargs(self, args, kwargs, descr.args_def) orelse return null;

            if (faebryk.node_type.EdgeType.get_instance_node(kwarg_obj.edge)) |instance| {
                return bind.wrap_obj("Node", &graph_py.node_type, NodeWrapper, instance);
            }

            py.Py_INCREF(py.Py_None());
            return py.Py_None();
        }
    };
}

fn wrap_edge_type_get_type_edge() type {
    return struct {
        pub const descr = method_descr{
            .name = "get_type_edge",
            .doc = "Return the bound edge that links the instance to its type",
            .args_def = struct {
                bound_node: *graph.BoundNodeReference,

                pub const fields_meta = .{
                    .bound_node = bind.ARG{ .Wrapper = BoundNodeWrapper, .storage = &graph_py.bound_node_type },
                };
            },
            .static = true,
        };

        pub fn impl(self: ?*py.PyObject, args: ?*py.PyObject, kwargs: ?*py.PyObject) callconv(.C) ?*py.PyObject {
            const kwarg_obj = bind.parse_kwargs(self, args, kwargs, descr.args_def) orelse return null;

            if (faebryk.node_type.EdgeType.get_type_edge(kwarg_obj.bound_node.*)) |edge_ref| {
                return graph_py.makeBoundEdgePyObject(edge_ref);
            }

            py.Py_INCREF(py.Py_None());
            return py.Py_None();
        }
    };
}

fn wrap_edge_type_add_instance() type {
    return struct {
        pub const descr = method_descr{
            .name = "add_instance",
            .doc = "Insert a type-instance edge into the graph",
            .args_def = struct {
                bound_type_node: *graph.BoundNodeReference,
                bound_instance_node: *graph.BoundNodeReference,

                pub const fields_meta = .{
                    .bound_type_node = bind.ARG{ .Wrapper = BoundNodeWrapper, .storage = &graph_py.bound_node_type },
                    .bound_instance_node = bind.ARG{ .Wrapper = BoundNodeWrapper, .storage = &graph_py.bound_node_type },
                };
            },
            .static = true,
        };

        pub fn impl(self: ?*py.PyObject, args: ?*py.PyObject, kwargs: ?*py.PyObject) callconv(.C) ?*py.PyObject {
            const kwarg_obj = bind.parse_kwargs(self, args, kwargs, descr.args_def) orelse return null;

            const bound_edge = faebryk.node_type.EdgeType.add_instance(
                kwarg_obj.bound_type_node.*,
                kwarg_obj.bound_instance_node.*,
            );

            return graph_py.makeBoundEdgePyObject(bound_edge);
        }
    };
}

fn wrap_edge_type_get_tid() type {
    return struct {
        pub const descr = method_descr{
            .name = "get_tid",
            .doc = "Return the edge type identifier used for type-instance edges",
            .args_def = struct {},
            .static = true,
        };

        pub fn impl(self: ?*py.PyObject, args: ?*py.PyObject, kwargs: ?*py.PyObject) callconv(.C) ?*py.PyObject {
            _ = bind.parse_kwargs(self, args, kwargs, descr.args_def) orelse return null;
            const tid = faebryk.node_type.EdgeType.tid;
            return py.PyLong_FromLongLong(@intCast(tid));
        }
    };
}

fn wrap_edge_type_is_node_instance_of() type {
    return struct {
        pub const descr = method_descr{
            .name = "is_node_instance_of",
            .doc = "Return True if the bound node represents an instance of the given type",
            .args_def = struct {
                bound_node: *graph.BoundNodeReference,
                node_type: *graph.Node,

                pub const fields_meta = .{
                    .bound_node = bind.ARG{ .Wrapper = BoundNodeWrapper, .storage = &graph_py.bound_node_type },
                    .node_type = bind.ARG{ .Wrapper = NodeWrapper, .storage = &graph_py.node_type },
                };
            },
            .static = true,
        };

        pub fn impl(self: ?*py.PyObject, args: ?*py.PyObject, kwargs: ?*py.PyObject) callconv(.C) ?*py.PyObject {
            const kwarg_obj = bind.parse_kwargs(self, args, kwargs, descr.args_def) orelse return null;
            const is_instance = faebryk.node_type.EdgeType.is_node_instance_of(
                kwarg_obj.bound_node.*,
                kwarg_obj.node_type,
            );
            return bind.wrap_bool(is_instance);
        }
    };
}

fn wrap_node_type(root: *py.PyObject) void {
    const extra_methods = [_]type{
        wrap_edge_type_create(),
        wrap_edge_type_build(),
        wrap_edge_type_is_instance(),
        wrap_edge_type_visit_instance_edges(),
        wrap_edge_type_get_type_node(),
        wrap_edge_type_get_instance_node(),
        wrap_edge_type_get_type_edge(),
        wrap_edge_type_add_instance(),
        wrap_edge_type_get_tid(),
        wrap_edge_type_is_node_instance_of(),
    };
    bind.wrap_namespace_struct(root, faebryk.node_type.EdgeType, extra_methods);
    edge_type_type = type_registry.getRegisteredTypeObject("EdgeType");
}

fn wrap_edge_next_create() type {
    return struct {
        pub const descr = method_descr{
            .name = "create",
            .doc = "Create a directional edge linking a node to its successor",
            .args_def = struct {
                previous_node: *graph.Node,
                next_node: *graph.Node,

                pub const fields_meta = .{
                    .previous_node = bind.ARG{ .Wrapper = NodeWrapper, .storage = &graph_py.node_type },
                    .next_node = bind.ARG{ .Wrapper = NodeWrapper, .storage = &graph_py.node_type },
                };
            },
            .static = true,
        };

        pub fn impl(self: ?*py.PyObject, args: ?*py.PyObject, kwargs: ?*py.PyObject) callconv(.C) ?*py.PyObject {
            const kwarg_obj = bind.parse_kwargs(self, args, kwargs, descr.args_def) orelse return null;

            const edge_ref = faebryk.next.EdgeNext.init(
                std.heap.c_allocator,
                kwarg_obj.previous_node,
                kwarg_obj.next_node,
            );

            const edge_obj = bind.wrap_obj("Edge", &graph_py.edge_type, EdgeWrapper, edge_ref);
            if (edge_obj == null) {
                edge_ref.deinit();
                return null;
            }

            return edge_obj;
        }
    };
}

fn wrap_edge_next_build() type {
    return struct {
        pub const descr = method_descr{
            .name = "build",
            .doc = "Return creation attributes for a next edge",
            .args_def = struct {},
            .static = true,
        };

        pub fn impl(_: ?*py.PyObject, _: ?*py.PyObject, _: ?*py.PyObject) callconv(.C) ?*py.PyObject {
            const allocator = std.heap.c_allocator;
            const attributes = allocator.create(faebryk.edgebuilder.EdgeCreationAttributes) catch {
                py.PyErr_SetString(py.PyExc_MemoryError, "Out of memory");
                return null;
            };
            attributes.* = faebryk.next.EdgeNext.build();
            return bind.wrap_obj("EdgeCreationAttributes", &edge_creation_attributes_type, EdgeCreationAttributesWrapper, attributes);
        }
    };
}

fn wrap_edge_next_add_next() type {
    return struct {
        pub const descr = method_descr{
            .name = "add_next",
            .doc = "Insert a next edge between two bound nodes",
            .args_def = struct {
                previous_node: *graph.BoundNodeReference,
                next_node: *graph.BoundNodeReference,

                pub const fields_meta = .{
                    .previous_node = bind.ARG{ .Wrapper = BoundNodeWrapper, .storage = &graph_py.bound_node_type },
                    .next_node = bind.ARG{ .Wrapper = BoundNodeWrapper, .storage = &graph_py.bound_node_type },
                };
            },
            .static = true,
        };

        pub fn impl(self: ?*py.PyObject, args: ?*py.PyObject, kwargs: ?*py.PyObject) callconv(.C) ?*py.PyObject {
            const kwarg_obj = bind.parse_kwargs(self, args, kwargs, descr.args_def) orelse return null;

            const bound_edge = faebryk.next.EdgeNext.add_next(
                kwarg_obj.previous_node.*,
                kwarg_obj.next_node.*,
            );

            return graph_py.makeBoundEdgePyObject(bound_edge);
        }
    };
}

fn wrap_edge_next_is_instance() type {
    return struct {
        pub const descr = method_descr{
            .name = "is_instance",
            .doc = "Return True if the edge is a Next edge",
            .args_def = struct {
                edge: *graph.Edge,
=======

            var visit_ctx = graph_py.BoundEdgeVisitor{
                .py_ctx = kwarg_obj.ctx,
                .callable = kwarg_obj.f,
            };
>>>>>>> 7d7dde25

            const result = faebryk.operand.EdgeOperand.visit_expression_edges(
                kwarg_obj.bound_node.*,
                void,
                @ptrCast(&visit_ctx),
                graph_py.BoundEdgeVisitor.call,
            );

<<<<<<< HEAD
        pub fn impl(self: ?*py.PyObject, args: ?*py.PyObject, kwargs: ?*py.PyObject) callconv(.C) ?*py.PyObject {
            const kwarg_obj = bind.parse_kwargs(self, args, kwargs, descr.args_def) orelse return null;
            const is_match = faebryk.next.EdgeNext.is_instance(kwarg_obj.edge);
            return bind.wrap_bool(is_match);
        }
    };
}

fn wrap_edge_next_get_previous_node() type {
    return struct {
        pub const descr = method_descr{
            .name = "get_previous_node",
            .doc = "Return the source node of the next edge",
            .args_def = struct {
                edge: *graph.Edge,

                pub const fields_meta = .{
                    .edge = bind.ARG{ .Wrapper = EdgeWrapper, .storage = &graph_py.edge_type },
                };
            },
            .static = true,
        };

        pub fn impl(self: ?*py.PyObject, args: ?*py.PyObject, kwargs: ?*py.PyObject) callconv(.C) ?*py.PyObject {
            const kwarg_obj = bind.parse_kwargs(self, args, kwargs, descr.args_def) orelse return null;

            if (faebryk.next.EdgeNext.get_previous_node(kwarg_obj.edge)) |node_ref| {
                return bind.wrap_obj("Node", &graph_py.node_type, NodeWrapper, node_ref);
=======
            if (visit_ctx.had_error) {
                return null;
            }

            switch (result) {
                .ERROR => {
                    py.PyErr_SetString(py.PyExc_ValueError, "visit_expression_edges failed");
                    return null;
                },
                else => {},
>>>>>>> 7d7dde25
            }

            py.Py_INCREF(py.Py_None());
            return py.Py_None();
        }
    };
}

<<<<<<< HEAD
fn wrap_edge_next_get_next_node() type {
    return struct {
        pub const descr = method_descr{
            .name = "get_next_node",
            .doc = "Return the target node of the next edge",
=======
fn wrap_edge_operand_get_expression_edge() type {
    return struct {
        pub const descr = method_descr{
            .name = "get_expression_edge",
            .doc = "Get the inbound EdgeOperand edge for an operand node",
>>>>>>> 7d7dde25
            .args_def = struct {
                edge: *graph.Edge,

                pub const fields_meta = .{
                    .edge = bind.ARG{ .Wrapper = EdgeWrapper, .storage = &graph_py.edge_type },
                };
            },
            .static = true,
        };

        pub fn impl(self: ?*py.PyObject, args: ?*py.PyObject, kwargs: ?*py.PyObject) callconv(.C) ?*py.PyObject {
            const kwarg_obj = bind.parse_kwargs(self, args, kwargs, descr.args_def) orelse return null;

<<<<<<< HEAD
            if (faebryk.next.EdgeNext.get_next_node(kwarg_obj.edge)) |node_ref| {
                return bind.wrap_obj("Node", &graph_py.node_type, NodeWrapper, node_ref);
            }

            py.Py_INCREF(py.Py_None());
            return py.Py_None();
        }
    };
}

fn wrap_edge_next_get_previous_edge() type {
    return struct {
        pub const descr = method_descr{
            .name = "get_previous_edge",
            .doc = "Return the incoming next edge for a bound node",
            .args_def = struct {
                node: *graph.BoundNodeReference,

                pub const fields_meta = .{
                    .node = bind.ARG{ .Wrapper = BoundNodeWrapper, .storage = &graph_py.bound_node_type },
                };
            },
            .static = true,
        };

        pub fn impl(self: ?*py.PyObject, args: ?*py.PyObject, kwargs: ?*py.PyObject) callconv(.C) ?*py.PyObject {
            const kwarg_obj = bind.parse_kwargs(self, args, kwargs, descr.args_def) orelse return null;

            if (faebryk.next.EdgeNext.get_previous_edge(kwarg_obj.node.*)) |edge_ref| {
=======
            const expression_edge = faebryk.operand.EdgeOperand.get_expression_edge(kwarg_obj.bound_node.*);
            if (expression_edge) |edge_ref| {
>>>>>>> 7d7dde25
                return graph_py.makeBoundEdgePyObject(edge_ref);
            }

            py.Py_INCREF(py.Py_None());
            return py.Py_None();
        }
    };
}

<<<<<<< HEAD
fn wrap_edge_next_get_next_edge() type {
    return struct {
        pub const descr = method_descr{
            .name = "get_next_edge",
            .doc = "Return the outgoing next edge for a bound node",
            .args_def = struct {
                node: *graph.BoundNodeReference,

                pub const fields_meta = .{
                    .node = bind.ARG{ .Wrapper = BoundNodeWrapper, .storage = &graph_py.bound_node_type },
=======
fn wrap_edge_operand_get_expression_node() type {
    return struct {
        pub const descr = method_descr{
            .name = "get_expression_node",
            .doc = "Get the expression node associated with an EdgeOperand edge",
            .args_def = struct {
                edge: *graph.Edge,

                pub const fields_meta = .{
                    .edge = bind.ARG{ .Wrapper = EdgeWrapper, .storage = &graph_py.edge_type },
>>>>>>> 7d7dde25
                };
            },
            .static = true,
        };

        pub fn impl(self: ?*py.PyObject, args: ?*py.PyObject, kwargs: ?*py.PyObject) callconv(.C) ?*py.PyObject {
            const kwarg_obj = bind.parse_kwargs(self, args, kwargs, descr.args_def) orelse return null;

<<<<<<< HEAD
            if (faebryk.next.EdgeNext.get_next_edge(kwarg_obj.node.*)) |edge_ref| {
                return graph_py.makeBoundEdgePyObject(edge_ref);
            }

            py.Py_INCREF(py.Py_None());
            return py.Py_None();
        }
    };
}

fn wrap_edge_next_get_previous_node_from_node() type {
    return struct {
        pub const descr = method_descr{
            .name = "get_previous_node_from_node",
            .doc = "Return the previous node connected via a next edge",
            .args_def = struct {
                node: *graph.BoundNodeReference,

                pub const fields_meta = .{
                    .node = bind.ARG{ .Wrapper = BoundNodeWrapper, .storage = &graph_py.bound_node_type },
                };
            },
            .static = true,
        };

        pub fn impl(self: ?*py.PyObject, args: ?*py.PyObject, kwargs: ?*py.PyObject) callconv(.C) ?*py.PyObject {
            const kwarg_obj = bind.parse_kwargs(self, args, kwargs, descr.args_def) orelse return null;

            if (faebryk.next.EdgeNext.get_previous_node_from_node(kwarg_obj.node.*)) |node_ref| {
                return bind.wrap_obj("Node", &graph_py.node_type, NodeWrapper, node_ref);
            }

            py.Py_INCREF(py.Py_None());
            return py.Py_None();
        }
    };
}

fn wrap_edge_next_get_next_node_from_node() type {
    return struct {
        pub const descr = method_descr{
            .name = "get_next_node_from_node",
            .doc = "Return the next node connected via a next edge",
            .args_def = struct {
                node: *graph.BoundNodeReference,

                pub const fields_meta = .{
                    .node = bind.ARG{ .Wrapper = BoundNodeWrapper, .storage = &graph_py.bound_node_type },
=======
            const node_ref = faebryk.operand.EdgeOperand.get_expression_node(kwarg_obj.edge);
            return bind.wrap_obj("Node", &graph_py.node_type, NodeWrapper, node_ref);
        }
    };
}

fn wrap_edge_operand_add_operand() type {
    return struct {
        pub const descr = method_descr{
            .name = "add_operand",
            .doc = "Attach an operand node to an expression via EdgeOperand",
            .args_def = struct {
                bound_node: *graph.BoundNodeReference,
                operand: *graph.Node,
                operand_identifier: ?*py.PyObject = null,

                pub const fields_meta = .{
                    .bound_node = bind.ARG{ .Wrapper = BoundNodeWrapper, .storage = &graph_py.bound_node_type },
                    .operand = bind.ARG{ .Wrapper = NodeWrapper, .storage = &graph_py.node_type },
>>>>>>> 7d7dde25
                };
            },
            .static = true,
        };

        pub fn impl(self: ?*py.PyObject, args: ?*py.PyObject, kwargs: ?*py.PyObject) callconv(.C) ?*py.PyObject {
            const kwarg_obj = bind.parse_kwargs(self, args, kwargs, descr.args_def) orelse return null;

<<<<<<< HEAD
            if (faebryk.next.EdgeNext.get_next_node_from_node(kwarg_obj.node.*)) |node_ref| {
                return bind.wrap_obj("Node", &graph_py.node_type, NodeWrapper, node_ref);
            }

            py.Py_INCREF(py.Py_None());
            return py.Py_None();
        }
    };
}

fn wrap_edge_next(root: *py.PyObject) void {
    const extra_methods = [_]type{
        wrap_edge_next_create(),
        wrap_edge_next_build(),
        wrap_edge_next_add_next(),
        wrap_edge_next_is_instance(),
        wrap_edge_next_get_previous_node(),
        wrap_edge_next_get_next_node(),
        wrap_edge_next_get_previous_edge(),
        wrap_edge_next_get_next_edge(),
        wrap_edge_next_get_previous_node_from_node(),
        wrap_edge_next_get_next_node_from_node(),
    };
    bind.wrap_namespace_struct(root, faebryk.next.EdgeNext, extra_methods);
    edge_next_type = type_registry.getRegisteredTypeObject("EdgeNext");
}

fn wrap_edge_pointer_create() type {
    return struct {
        pub const descr = method_descr{
            .name = "create",
            .doc = "Create a pointer edge between two nodes",
            .args_def = struct {
                from_node: *graph.Node,
                to_node: *graph.Node,
                identifier: ?*py.PyObject = null,

                pub const fields_meta = .{
                    .from_node = bind.ARG{ .Wrapper = NodeWrapper, .storage = &graph_py.node_type },
                    .to_node = bind.ARG{ .Wrapper = NodeWrapper, .storage = &graph_py.node_type },
=======
            const allocator = kwarg_obj.bound_node.g.allocator;
            var identifier_copy: ?[]u8 = null;
            if (kwarg_obj.operand_identifier) |identifier_obj| {
                if (identifier_obj != py.Py_None()) {
                    const identifier_c = py.PyUnicode_AsUTF8(identifier_obj);
                    if (identifier_c == null) {
                        py.PyErr_SetString(py.PyExc_TypeError, "operand_identifier must be a string");
                        return null;
                    }
                    const identifier_slice = std.mem.span(identifier_c.?);
                    identifier_copy = allocator.dupe(u8, identifier_slice) catch {
                        py.PyErr_SetString(py.PyExc_MemoryError, "Failed to allocate operand_identifier");
                        return null;
                    };
                }
            }

            const bound_edge = faebryk.operand.EdgeOperand.add_operand(
                kwarg_obj.bound_node.*,
                kwarg_obj.operand,
                identifier_copy,
            );

            return graph_py.makeBoundEdgePyObject(bound_edge);
        }
    };
}

fn wrap_edge_operand_get_name() type {
    return struct {
        pub const descr = method_descr{
            .name = "get_name",
            .doc = "Get the operand identifier stored on the EdgeOperand",
            .args_def = struct {
                edge: *graph.Edge,

                pub const fields_meta = .{
                    .edge = bind.ARG{ .Wrapper = EdgeWrapper, .storage = &graph_py.edge_type },
>>>>>>> 7d7dde25
                };
            },
            .static = true,
        };

        pub fn impl(self: ?*py.PyObject, args: ?*py.PyObject, kwargs: ?*py.PyObject) callconv(.C) ?*py.PyObject {
            const kwarg_obj = bind.parse_kwargs(self, args, kwargs, descr.args_def) orelse return null;

<<<<<<< HEAD
            var identifier_copy: ?[]u8 = null;
            if (kwarg_obj.identifier) |identifier_obj| {
                if (identifier_obj != py.Py_None()) {
                    identifier_copy = bind.unwrap_str_copy(identifier_obj) orelse return null;
                }
            }

            const edge_ref = faebryk.pointer.EdgePointer.init(
                std.heap.c_allocator,
                kwarg_obj.from_node,
                kwarg_obj.to_node,
                if (identifier_copy) |copy| copy else null,
                null,
            );

            const edge_obj = bind.wrap_obj("Edge", &graph_py.edge_type, EdgeWrapper, edge_ref);
            if (edge_obj == null) {
                if (identifier_copy) |copy| std.heap.c_allocator.free(copy);
                edge_ref.deinit();
=======
            const name = faebryk.operand.EdgeOperand.get_name(kwarg_obj.edge) catch |err| {
                switch (err) {
                    error.InvalidEdgeType => {
                        py.PyErr_SetString(py.PyExc_TypeError, "edge is not an EdgeOperand edge");
                    },
                }
                return null;
            };

            if (name == null) {
                return bind.wrap_none();
            }

            const value = name.?;
            const ptr: [*c]const u8 = if (value.len == 0) "" else @ptrCast(value.ptr);
            const py_str = py.PyUnicode_FromStringAndSize(ptr, @intCast(value.len));
            if (py_str == null) {
                py.PyErr_SetString(py.PyExc_ValueError, "Failed to create Python string");
>>>>>>> 7d7dde25
                return null;
            }

            return py_str;
        }
    };
}

<<<<<<< HEAD
fn wrap_edge_pointer_build() type {
    return struct {
        pub const descr = method_descr{
            .name = "build",
            .doc = "Build a pointer edge creation attributes",
            .args_def = struct {
                identifier: ?*py.PyObject = null,
                order: *py.PyObject,
=======
fn wrap_edge_operand_visit_expression_edges_of_type() type {
    return struct {
        pub const descr = method_descr{
            .name = "visit_expression_edges_of_type",
            .doc = "Visit expression edges of the given type attached to an operand node",
            .args_def = struct {
                bound_node: *graph.BoundNodeReference,
                expression_type: *graph.Node,
                f: *py.PyObject,
                ctx: ?*py.PyObject = null,

                pub const fields_meta = .{
                    .bound_node = bind.ARG{ .Wrapper = BoundNodeWrapper, .storage = &graph_py.bound_node_type },
                    .expression_type = bind.ARG{ .Wrapper = NodeWrapper, .storage = &graph_py.node_type },
                };
>>>>>>> 7d7dde25
            },
            .static = true,
        };

        pub fn impl(self: ?*py.PyObject, args: ?*py.PyObject, kwargs: ?*py.PyObject) callconv(.C) ?*py.PyObject {
            const kwarg_obj = bind.parse_kwargs(self, args, kwargs, descr.args_def) orelse return null;

<<<<<<< HEAD
            var identifier_copy: ?[]u8 = null;
            if (kwarg_obj.identifier) |identifier_obj| {
                if (identifier_obj != py.Py_None()) {
                    identifier_copy = bind.unwrap_str_copy(identifier_obj) orelse return null;
                }
            }

            var order: ?u32 = null;
            if (kwarg_obj.order != py.Py_None()) {
                order = bind.unwrap_int(u32, kwarg_obj.order) orelse return null;
            }

            const allocator = std.heap.c_allocator;
            const attributes = allocator.create(faebryk.edgebuilder.EdgeCreationAttributes) catch {
                if (identifier_copy) |copy| std.heap.c_allocator.free(copy);
                py.PyErr_SetString(py.PyExc_MemoryError, "Out of memory");
                return null;
            };
            attributes.* = faebryk.pointer.EdgePointer.build(std.heap.c_allocator, if (identifier_copy) |copy| copy else null, order);
            return bind.wrap_obj("EdgeCreationAttributes", &edge_creation_attributes_type, EdgeCreationAttributesWrapper, attributes);
        }
    };
}

fn wrap_edge_pointer_is_instance() type {
    return struct {
        pub const descr = method_descr{
            .name = "is_instance",
            .doc = "Return True if the edge is a pointer edge",
=======
            var visit_ctx = graph_py.BoundEdgeVisitor{
                .py_ctx = kwarg_obj.ctx,
                .callable = kwarg_obj.f,
            };

            const result = faebryk.operand.EdgeOperand.visit_expression_edges_of_type(
                kwarg_obj.bound_node.*,
                kwarg_obj.expression_type,
                void,
                @ptrCast(&visit_ctx),
                graph_py.BoundEdgeVisitor.call,
            );

            if (visit_ctx.had_error) {
                return null;
            }

            switch (result) {
                .ERROR => {
                    py.PyErr_SetString(py.PyExc_ValueError, "visit_expression_edges_of_type failed");
                    return null;
                },
                else => {},
            }

            py.Py_INCREF(py.Py_None());
            return py.Py_None();
        }
    };
}

fn wrap_edge_operand_get_tid() type {
    return struct {
        pub const descr = method_descr{
            .name = "get_tid",
            .doc = "Get the tid of the EdgeOperand",
            .args_def = struct {},
            .static = true,
        };

        pub fn impl(self: ?*py.PyObject, args: ?*py.PyObject, kwargs: ?*py.PyObject) callconv(.C) ?*py.PyObject {
            _ = bind.parse_kwargs(self, args, kwargs, descr.args_def) orelse return null;

            const tid = faebryk.operand.EdgeOperand.tid;
            return py.PyLong_FromLongLong(@intCast(tid));
        }
    };
}

fn wrap_edge_operand_get_operand_by_identifier() type {
    return struct {
        pub const descr = method_descr{
            .name = "get_operand_by_identifier",
            .doc = "Get the operand node bound to an expression by identifier",
>>>>>>> 7d7dde25
            .args_def = struct {
                node: *graph.BoundNodeReference,
                operand_identifier: *py.PyObject,

                pub const fields_meta = .{
                    .node = bind.ARG{ .Wrapper = BoundNodeWrapper, .storage = &graph_py.bound_node_type },
                };
            },
            .static = true,
        };

        pub fn impl(self: ?*py.PyObject, args: ?*py.PyObject, kwargs: ?*py.PyObject) callconv(.C) ?*py.PyObject {
            const kwarg_obj = bind.parse_kwargs(self, args, kwargs, descr.args_def) orelse return null;
<<<<<<< HEAD
            const is_match = faebryk.pointer.EdgePointer.is_instance(kwarg_obj.edge);
            return bind.wrap_bool(is_match);
        }
    };
}

fn wrap_edge_pointer_get_referenced_node() type {
    return struct {
        pub const descr = method_descr{
            .name = "get_referenced_node",
            .doc = "Return the node referenced by the pointer edge",
=======

            const identifier = bind.unwrap_str(kwarg_obj.operand_identifier) orelse return null;

            const operand = faebryk.operand.EdgeOperand.get_operand_by_identifier(kwarg_obj.node.*, identifier);
            if (operand) |_operand| {
                return graph_py.makeBoundNodePyObject(_operand);
            }

            return bind.wrap_none();
        }
    };
}

fn wrap_edge_operand(root: *py.PyObject) void {
    const extra_methods = [_]type{
        wrap_edge_operand_create(),
        wrap_edge_operand_build(),
        wrap_edge_operand_is_instance(),
        wrap_edge_operand_visit_operand_edges(),
        wrap_edge_operand_visit_expression_edges(),
        wrap_edge_operand_visit_expression_edges_of_type(),
        wrap_edge_operand_get_expression_edge(),
        wrap_edge_operand_get_expression_node(),
        wrap_edge_operand_add_operand(),
        wrap_edge_operand_get_name(),
        wrap_edge_operand_get_tid(),
        wrap_edge_operand_get_operand_by_identifier(),
    };
    bind.wrap_namespace_struct(root, faebryk.operand.EdgeOperand, extra_methods);
    edge_operand_type = type_registry.getRegisteredTypeObject("EdgeOperand");
}

fn wrap_edge_interface_connection_get_tid() type {
    return struct {
        pub const descr = method_descr{
            .name = "get_tid",
            .doc = "Return the edge type identifier used for interface connection edges",
            .args_def = struct {},
            .static = true,
        };

        pub fn impl(self: ?*py.PyObject, args: ?*py.PyObject, kwargs: ?*py.PyObject) callconv(.C) ?*py.PyObject {
            _ = bind.parse_kwargs(self, args, kwargs, descr.args_def) orelse return null;
            const tid = faebryk.interface.EdgeInterfaceConnection.get_tid();
            return py.PyLong_FromLongLong(@intCast(tid));
        }
    };
}

fn wrap_edge_interface_connection_is_instance() type {
    return struct {
        pub const descr = method_descr{
            .name = "is_instance",
            .doc = "Check if an edge is an interface connection edge",
            .args_def = struct {
                edge: *graph.Edge,

                pub const fields_meta = .{
                    .edge = bind.ARG{ .Wrapper = EdgeWrapper, .storage = &graph_py.edge_type },
                };
            },
            .static = true,
        };

        pub fn impl(self: ?*py.PyObject, args: ?*py.PyObject, kwargs: ?*py.PyObject) callconv(.C) ?*py.PyObject {
            const kwarg_obj = bind.parse_kwargs(self, args, kwargs, descr.args_def) orelse return null;
            const is_match = faebryk.interface.EdgeInterfaceConnection.is_instance(kwarg_obj.edge);
            return bind.wrap_bool(is_match);
        }
    };
}

fn wrap_edge_interface_connection_get_other_connected_node() type {
    return struct {
        pub const descr = method_descr{
            .name = "get_other_connected_node",
            .doc = "Get the other node connected by this edge",
            .args_def = struct {
                edge: *graph.Edge,
                node: *graph.Node,

                pub const fields_meta = .{
                    .edge = bind.ARG{ .Wrapper = EdgeWrapper, .storage = &graph_py.edge_type },
                    .node = bind.ARG{ .Wrapper = NodeWrapper, .storage = &graph_py.node_type },
                };
            },
            .static = true,
        };

        pub fn impl(self: ?*py.PyObject, args: ?*py.PyObject, kwargs: ?*py.PyObject) callconv(.C) ?*py.PyObject {
            const kwarg_obj = bind.parse_kwargs(self, args, kwargs, descr.args_def) orelse return null;

            if (faebryk.interface.EdgeInterfaceConnection.get_other_connected_node(kwarg_obj.edge, kwarg_obj.node)) |other| {
                return bind.wrap_obj("Node", &graph_py.node_type, NodeWrapper, other);
            }

            return bind.wrap_none();
        }
    };
}

fn wrap_edge_interface_connection_connect() type {
    return struct {
        pub const descr = method_descr{
            .name = "connect",
            .doc = "Connect two interface nodes",
            .args_def = struct {
                bn1: *graph.BoundNodeReference,
                bn2: *graph.BoundNodeReference,

                pub const fields_meta = .{
                    .bn1 = bind.ARG{ .Wrapper = BoundNodeWrapper, .storage = &graph_py.bound_node_type },
                    .bn2 = bind.ARG{ .Wrapper = BoundNodeWrapper, .storage = &graph_py.bound_node_type },
                };
            },
            .static = true,
        };

        pub fn impl(self: ?*py.PyObject, args: ?*py.PyObject, kwargs: ?*py.PyObject) callconv(.C) ?*py.PyObject {
            const kwarg_obj = bind.parse_kwargs(self, args, kwargs, descr.args_def) orelse return null;

            const bound_edge = faebryk.interface.EdgeInterfaceConnection.connect(kwarg_obj.bn1.*, kwarg_obj.bn2.*) catch {
                py.PyErr_SetString(py.PyExc_ValueError, "Failed to connect interface nodes");
                return null;
            };

            return graph_py.makeBoundEdgePyObject(bound_edge);
        }
    };
}

fn wrap_edge_interface_connection_connect_shallow() type {
    return struct {
        pub const descr = method_descr{
            .name = "connect_shallow",
            .doc = "Connect two interface nodes with a shallow edge",
            .args_def = struct {
                bn1: *graph.BoundNodeReference,
                bn2: *graph.BoundNodeReference,

                pub const fields_meta = .{
                    .bn1 = bind.ARG{ .Wrapper = BoundNodeWrapper, .storage = &graph_py.bound_node_type },
                    .bn2 = bind.ARG{ .Wrapper = BoundNodeWrapper, .storage = &graph_py.bound_node_type },
                };
            },
            .static = true,
        };

        pub fn impl(self: ?*py.PyObject, args: ?*py.PyObject, kwargs: ?*py.PyObject) callconv(.C) ?*py.PyObject {
            const kwarg_obj = bind.parse_kwargs(self, args, kwargs, descr.args_def) orelse return null;

            const bound_edge = faebryk.interface.EdgeInterfaceConnection.connect_shallow(kwarg_obj.bn1.*, kwarg_obj.bn2.*) catch {
                py.PyErr_SetString(py.PyExc_ValueError, "Failed to create shallow connection");
                return null;
            };

            return graph_py.makeBoundEdgePyObject(bound_edge);
        }
    };
}

fn wrap_edge_interface_connection_visit_connected_edges() type {
    return struct {
        pub const descr = method_descr{
            .name = "visit_connected_edges",
            .doc = "Visit all interface connection edges for a node",
            .args_def = struct {
                bound_node: *graph.BoundNodeReference,
                f: *py.PyObject,
                ctx: ?*py.PyObject = null,

                pub const fields_meta = .{
                    .bound_node = bind.ARG{ .Wrapper = BoundNodeWrapper, .storage = &graph_py.bound_node_type },
                };
            },
            .static = true,
        };

        pub fn impl(self: ?*py.PyObject, args: ?*py.PyObject, kwargs: ?*py.PyObject) callconv(.C) ?*py.PyObject {
            const kwarg_obj = bind.parse_kwargs(self, args, kwargs, descr.args_def) orelse return null;

            var visit_ctx = graph_py.BoundEdgeVisitor{
                .py_ctx = kwarg_obj.ctx,
                .callable = kwarg_obj.f,
            };

            const result = faebryk.interface.EdgeInterfaceConnection.visit_connected_edges(
                kwarg_obj.bound_node.*,
                @ptrCast(&visit_ctx),
                graph_py.BoundEdgeVisitor.call,
            );

            if (visit_ctx.had_error) {
                return null;
            }

            switch (result) {
                .ERROR => {
                    py.PyErr_SetString(py.PyExc_ValueError, "visit_connected_edges failed");
                    return null;
                },
                else => {},
            }

            return bind.wrap_none();
        }
    };
}

fn wrap_edge_interface_connection_is_connected_to() type {
    return struct {
        pub const descr = method_descr{
            .name = "is_connected_to",
            .doc = "Find all paths connecting source to target nodes",
            .args_def = struct {
                source: *graph.BoundNodeReference,
                target: *graph.BoundNodeReference,

                pub const fields_meta = .{
                    .source = bind.ARG{ .Wrapper = BoundNodeWrapper, .storage = &graph_py.bound_node_type },
                    .target = bind.ARG{ .Wrapper = BoundNodeWrapper, .storage = &graph_py.bound_node_type },
                };
            },
            .static = true,
        };

        pub fn impl(self: ?*py.PyObject, args: ?*py.PyObject, kwargs: ?*py.PyObject) callconv(.C) ?*py.PyObject {
            const kwarg_obj = bind.parse_kwargs(self, args, kwargs, descr.args_def) orelse return null;

            var path = faebryk.interface.EdgeInterfaceConnection.is_connected_to(
                kwarg_obj.source.g.allocator,
                kwarg_obj.source.*,
                kwarg_obj.target.*,
            ) catch {
                py.PyErr_SetString(py.PyExc_ValueError, "Failed to find paths");
                return null;
            };
            defer path.deinit();

            // Currently surface path lengths as a simple list with one entry.
            const list = py.PyList_New(1);
            if (list == null) return null;

            const path_len = py.PyLong_FromLongLong(@intCast(path.traversed_edges.items.len));
            if (path_len == null or py.PyList_SetItem(list, 0, path_len) < 0) {
                py.Py_DECREF(list.?);
                return null;
            }

            return list;
        }
    };
}

fn wrap_edge_interface_connection_get_connected() type {
    return struct {
        pub const descr = method_descr{
            .name = "get_connected",
            .doc = "Get all nodes connected to the source node",
            .args_def = struct {
                source: *graph.BoundNodeReference,
                include_self: ?*py.PyObject = null,

                pub const fields_meta = .{
                    .source = bind.ARG{ .Wrapper = BoundNodeWrapper, .storage = &graph_py.bound_node_type },
                };
            },
            .static = true,
        };

        pub fn impl(self: ?*py.PyObject, args: ?*py.PyObject, kwargs: ?*py.PyObject) callconv(.C) ?*py.PyObject {
            const kwarg_obj = bind.parse_kwargs(self, args, kwargs, descr.args_def) orelse return null;

            // Parse include_self parameter (default to true for backwards compatibility)
            const include_self = if (kwarg_obj.include_self) |obj|
                if (obj == py.Py_None()) true else py.PyObject_IsTrue(obj) == 1
            else
                true;

            var paths_map = faebryk.interface.EdgeInterfaceConnection.get_connected(
                kwarg_obj.source.g.allocator,
                kwarg_obj.source.*,
                include_self,
            ) catch @panic("OOM");
            defer paths_map.deinit(); // Only clean up the HashMap structure, not the paths (Python takes ownership)

            const dict_obj = py.PyDict_New() orelse @panic("OOM");

            var iter = paths_map.iterator();
            while (iter.next()) |entry| {
                const node = entry.key_ptr.*;
                const path = entry.value_ptr.*;

                const bound_node = kwarg_obj.source.g.bind(node);
                const py_node = graph_py.makeBoundNodePyObject(bound_node) orelse @panic("OOM");
                const py_path = graph_py.makeBFSPathPyObject(path) orelse @panic("OOM");

                _ = py.PyDict_SetItem(dict_obj, py_node, py_path);

                py.Py_DECREF(py_path);
                py.Py_DECREF(py_node);
            }

            return dict_obj;
        }
    };
}

fn wrap_interface(root: *py.PyObject) void {
    const extra_methods = [_]type{
        wrap_edge_interface_connection_get_tid(),
        wrap_edge_interface_connection_is_instance(),
        wrap_edge_interface_connection_get_other_connected_node(),
        wrap_edge_interface_connection_connect(),
        wrap_edge_interface_connection_connect_shallow(),
        wrap_edge_interface_connection_visit_connected_edges(),
        wrap_edge_interface_connection_is_connected_to(),
        wrap_edge_interface_connection_get_connected(),
    };
    bind.wrap_namespace_struct(root, faebryk.interface.EdgeInterfaceConnection, extra_methods);
}

fn wrap_edge_type_create() type {
    return struct {
        pub const descr = method_descr{
            .name = "create",
            .doc = "Create a new edge connecting a type node to an instance node",
            .args_def = struct {
                type_node: *graph.Node,
                instance_node: *graph.Node,

                pub const fields_meta = .{
                    .type_node = bind.ARG{ .Wrapper = NodeWrapper, .storage = &graph_py.node_type },
                    .instance_node = bind.ARG{ .Wrapper = NodeWrapper, .storage = &graph_py.node_type },
                };
            },
            .static = true,
        };

        pub fn impl(self: ?*py.PyObject, args: ?*py.PyObject, kwargs: ?*py.PyObject) callconv(.C) ?*py.PyObject {
            const kwarg_obj = bind.parse_kwargs(self, args, kwargs, descr.args_def) orelse return null;

            const edge_ref = faebryk.node_type.EdgeType.init(
                std.heap.c_allocator,
                kwarg_obj.type_node,
                kwarg_obj.instance_node,
            );

            const edge_obj = bind.wrap_obj("Edge", &graph_py.edge_type, EdgeWrapper, edge_ref);
            if (edge_obj == null) {
                edge_ref.deinit();
                return null;
            }

            return edge_obj;
        }
    };
}

fn wrap_edge_type_build() type {
    return struct {
        pub const descr = method_descr{
            .name = "build",
            .doc = "Return creation attributes for a type edge",
            .args_def = struct {},
            .static = true,
        };

        pub fn impl(_: ?*py.PyObject, _: ?*py.PyObject, _: ?*py.PyObject) callconv(.C) ?*py.PyObject {
            const allocator = std.heap.c_allocator;
            const attributes = allocator.create(faebryk.edgebuilder.EdgeCreationAttributes) catch {
                py.PyErr_SetString(py.PyExc_MemoryError, "Out of memory");
                return null;
            };
            attributes.* = faebryk.node_type.EdgeType.build();
            return bind.wrap_obj("EdgeCreationAttributes", &edge_creation_attributes_type, EdgeCreationAttributesWrapper, attributes);
        }
    };
}

fn wrap_edge_type_is_instance() type {
    return struct {
        pub const descr = method_descr{
            .name = "is_instance",
            .doc = "Return True if the edge represents a type-instance relationship",
            .args_def = struct {
                edge: *graph.Edge,

                pub const fields_meta = .{
                    .edge = bind.ARG{ .Wrapper = EdgeWrapper, .storage = &graph_py.edge_type },
                };
            },
            .static = true,
        };

        pub fn impl(self: ?*py.PyObject, args: ?*py.PyObject, kwargs: ?*py.PyObject) callconv(.C) ?*py.PyObject {
            const kwarg_obj = bind.parse_kwargs(self, args, kwargs, descr.args_def) orelse return null;
            const is_match = faebryk.node_type.EdgeType.is_instance(kwarg_obj.edge);
            return bind.wrap_bool(is_match);
        }
    };
}

fn wrap_edge_type_visit_instance_edges() type {
    return struct {
        pub const descr = method_descr{
            .name = "visit_instance_edges",
            .doc = "Invoke a callback for each instance edge attached to the type node",
            .args_def = struct {
                bound_node: *graph.BoundNodeReference,
                f: *py.PyObject,
                ctx: ?*py.PyObject = null,

                pub const fields_meta = .{
                    .bound_node = bind.ARG{ .Wrapper = BoundNodeWrapper, .storage = &graph_py.bound_node_type },
                };
            },
            .static = true,
        };

        pub fn impl(self: ?*py.PyObject, args: ?*py.PyObject, kwargs: ?*py.PyObject) callconv(.C) ?*py.PyObject {
            const kwarg_obj = bind.parse_kwargs(self, args, kwargs, descr.args_def) orelse return null;

            var visit_ctx = graph_py.BoundEdgeVisitor{
                .py_ctx = kwarg_obj.ctx,
                .callable = kwarg_obj.f,
            };

            const result = faebryk.node_type.EdgeType.visit_instance_edges(
                kwarg_obj.bound_node.*,
                @ptrCast(&visit_ctx),
                graph_py.BoundEdgeVisitor.call,
            );

            if (visit_ctx.had_error) {
                return null;
            }

            switch (result) {
                .ERROR => {
                    py.PyErr_SetString(py.PyExc_ValueError, "visit_instance_edges failed");
                    return null;
                },
                else => {},
            }

            py.Py_INCREF(py.Py_None());
            return py.Py_None();
        }
    };
}

fn wrap_edge_type_get_type_node() type {
    return struct {
        pub const descr = method_descr{
            .name = "get_type_node",
            .doc = "Return the type node associated with the edge",
            .args_def = struct {
                edge: *graph.Edge,

                pub const fields_meta = .{
                    .edge = bind.ARG{ .Wrapper = EdgeWrapper, .storage = &graph_py.edge_type },
                };
            },
            .static = true,
        };

        pub fn impl(self: ?*py.PyObject, args: ?*py.PyObject, kwargs: ?*py.PyObject) callconv(.C) ?*py.PyObject {
            const kwarg_obj = bind.parse_kwargs(self, args, kwargs, descr.args_def) orelse return null;
            const node_ref = faebryk.node_type.EdgeType.get_type_node(kwarg_obj.edge);
            return bind.wrap_obj("Node", &graph_py.node_type, NodeWrapper, node_ref);
        }
    };
}

fn wrap_edge_type_get_instance_node() type {
    return struct {
        pub const descr = method_descr{
            .name = "get_instance_node",
            .doc = "Return the instance node associated with the edge, if any",
            .args_def = struct {
                edge: *graph.Edge,

                pub const fields_meta = .{
                    .edge = bind.ARG{ .Wrapper = EdgeWrapper, .storage = &graph_py.edge_type },
                };
            },
            .static = true,
        };

        pub fn impl(self: ?*py.PyObject, args: ?*py.PyObject, kwargs: ?*py.PyObject) callconv(.C) ?*py.PyObject {
            const kwarg_obj = bind.parse_kwargs(self, args, kwargs, descr.args_def) orelse return null;

            if (faebryk.node_type.EdgeType.get_instance_node(kwarg_obj.edge)) |instance| {
                return bind.wrap_obj("Node", &graph_py.node_type, NodeWrapper, instance);
            }

            py.Py_INCREF(py.Py_None());
            return py.Py_None();
        }
    };
}

fn wrap_edge_type_get_type_edge() type {
    return struct {
        pub const descr = method_descr{
            .name = "get_type_edge",
            .doc = "Return the bound edge that links the instance to its type",
            .args_def = struct {
                bound_node: *graph.BoundNodeReference,

                pub const fields_meta = .{
                    .bound_node = bind.ARG{ .Wrapper = BoundNodeWrapper, .storage = &graph_py.bound_node_type },
                };
            },
            .static = true,
        };

        pub fn impl(self: ?*py.PyObject, args: ?*py.PyObject, kwargs: ?*py.PyObject) callconv(.C) ?*py.PyObject {
            const kwarg_obj = bind.parse_kwargs(self, args, kwargs, descr.args_def) orelse return null;

            if (faebryk.node_type.EdgeType.get_type_edge(kwarg_obj.bound_node.*)) |edge_ref| {
                return graph_py.makeBoundEdgePyObject(edge_ref);
            }

            py.Py_INCREF(py.Py_None());
            return py.Py_None();
        }
    };
}

fn wrap_edge_type_add_instance() type {
    return struct {
        pub const descr = method_descr{
            .name = "add_instance",
            .doc = "Insert a type-instance edge into the graph",
            .args_def = struct {
                bound_type_node: *graph.BoundNodeReference,
                bound_instance_node: *graph.BoundNodeReference,

                pub const fields_meta = .{
                    .bound_type_node = bind.ARG{ .Wrapper = BoundNodeWrapper, .storage = &graph_py.bound_node_type },
                    .bound_instance_node = bind.ARG{ .Wrapper = BoundNodeWrapper, .storage = &graph_py.bound_node_type },
                };
            },
            .static = true,
        };

        pub fn impl(self: ?*py.PyObject, args: ?*py.PyObject, kwargs: ?*py.PyObject) callconv(.C) ?*py.PyObject {
            const kwarg_obj = bind.parse_kwargs(self, args, kwargs, descr.args_def) orelse return null;

            const bound_edge = faebryk.node_type.EdgeType.add_instance(
                kwarg_obj.bound_type_node.*,
                kwarg_obj.bound_instance_node.*,
            );

            return graph_py.makeBoundEdgePyObject(bound_edge);
        }
    };
}

fn wrap_edge_type_get_tid() type {
    return struct {
        pub const descr = method_descr{
            .name = "get_tid",
            .doc = "Return the edge type identifier used for type-instance edges",
            .args_def = struct {},
            .static = true,
        };

        pub fn impl(self: ?*py.PyObject, args: ?*py.PyObject, kwargs: ?*py.PyObject) callconv(.C) ?*py.PyObject {
            _ = bind.parse_kwargs(self, args, kwargs, descr.args_def) orelse return null;
            const tid = faebryk.node_type.EdgeType.tid;
            return py.PyLong_FromLongLong(@intCast(tid));
        }
    };
}

fn wrap_edge_type_is_node_instance_of() type {
    return struct {
        pub const descr = method_descr{
            .name = "is_node_instance_of",
            .doc = "Return True if the bound node represents an instance of the given type",
            .args_def = struct {
                bound_node: *graph.BoundNodeReference,
                node_type: *graph.Node,

                pub const fields_meta = .{
                    .bound_node = bind.ARG{ .Wrapper = BoundNodeWrapper, .storage = &graph_py.bound_node_type },
                    .node_type = bind.ARG{ .Wrapper = NodeWrapper, .storage = &graph_py.node_type },
                };
            },
            .static = true,
        };

        pub fn impl(self: ?*py.PyObject, args: ?*py.PyObject, kwargs: ?*py.PyObject) callconv(.C) ?*py.PyObject {
            const kwarg_obj = bind.parse_kwargs(self, args, kwargs, descr.args_def) orelse return null;
            const is_instance = faebryk.node_type.EdgeType.is_node_instance_of(
                kwarg_obj.bound_node.*,
                kwarg_obj.node_type,
            );
            return bind.wrap_bool(is_instance);
        }
    };
}

fn wrap_node_type(root: *py.PyObject) void {
    const extra_methods = [_]type{
        wrap_edge_type_create(),
        wrap_edge_type_build(),
        wrap_edge_type_is_instance(),
        wrap_edge_type_visit_instance_edges(),
        wrap_edge_type_get_type_node(),
        wrap_edge_type_get_instance_node(),
        wrap_edge_type_get_type_edge(),
        wrap_edge_type_add_instance(),
        wrap_edge_type_get_tid(),
        wrap_edge_type_is_node_instance_of(),
    };
    bind.wrap_namespace_struct(root, faebryk.node_type.EdgeType, extra_methods);
    edge_type_type = type_registry.getRegisteredTypeObject("EdgeType");
}

fn wrap_edge_next_create() type {
    return struct {
        pub const descr = method_descr{
            .name = "create",
            .doc = "Create a directional edge linking a node to its successor",
            .args_def = struct {
                previous_node: *graph.Node,
                next_node: *graph.Node,

                pub const fields_meta = .{
                    .previous_node = bind.ARG{ .Wrapper = NodeWrapper, .storage = &graph_py.node_type },
                    .next_node = bind.ARG{ .Wrapper = NodeWrapper, .storage = &graph_py.node_type },
                };
            },
            .static = true,
        };

        pub fn impl(self: ?*py.PyObject, args: ?*py.PyObject, kwargs: ?*py.PyObject) callconv(.C) ?*py.PyObject {
            const kwarg_obj = bind.parse_kwargs(self, args, kwargs, descr.args_def) orelse return null;

            const edge_ref = faebryk.next.EdgeNext.init(
                std.heap.c_allocator,
                kwarg_obj.previous_node,
                kwarg_obj.next_node,
            );

            const edge_obj = bind.wrap_obj("Edge", &graph_py.edge_type, EdgeWrapper, edge_ref);
            if (edge_obj == null) {
                edge_ref.deinit();
                return null;
            }

            return edge_obj;
        }
    };
}

fn wrap_edge_next_build() type {
    return struct {
        pub const descr = method_descr{
            .name = "build",
            .doc = "Return creation attributes for a next edge",
            .args_def = struct {},
            .static = true,
        };

        pub fn impl(_: ?*py.PyObject, _: ?*py.PyObject, _: ?*py.PyObject) callconv(.C) ?*py.PyObject {
            const allocator = std.heap.c_allocator;
            const attributes = allocator.create(faebryk.edgebuilder.EdgeCreationAttributes) catch {
                py.PyErr_SetString(py.PyExc_MemoryError, "Out of memory");
                return null;
            };
            attributes.* = faebryk.next.EdgeNext.build();
            return bind.wrap_obj("EdgeCreationAttributes", &edge_creation_attributes_type, EdgeCreationAttributesWrapper, attributes);
        }
    };
}

fn wrap_edge_next_add_next() type {
    return struct {
        pub const descr = method_descr{
            .name = "add_next",
            .doc = "Insert a next edge between two bound nodes",
            .args_def = struct {
                previous_node: *graph.BoundNodeReference,
                next_node: *graph.BoundNodeReference,

                pub const fields_meta = .{
                    .previous_node = bind.ARG{ .Wrapper = BoundNodeWrapper, .storage = &graph_py.bound_node_type },
                    .next_node = bind.ARG{ .Wrapper = BoundNodeWrapper, .storage = &graph_py.bound_node_type },
                };
            },
            .static = true,
        };

        pub fn impl(self: ?*py.PyObject, args: ?*py.PyObject, kwargs: ?*py.PyObject) callconv(.C) ?*py.PyObject {
            const kwarg_obj = bind.parse_kwargs(self, args, kwargs, descr.args_def) orelse return null;

            const bound_edge = faebryk.next.EdgeNext.add_next(
                kwarg_obj.previous_node.*,
                kwarg_obj.next_node.*,
            );

            return graph_py.makeBoundEdgePyObject(bound_edge);
        }
    };
}

fn wrap_edge_next_is_instance() type {
    return struct {
        pub const descr = method_descr{
            .name = "is_instance",
            .doc = "Return True if the edge is a Next edge",
            .args_def = struct {
                edge: *graph.Edge,

                pub const fields_meta = .{
                    .edge = bind.ARG{ .Wrapper = EdgeWrapper, .storage = &graph_py.edge_type },
                };
            },
            .static = true,
        };

        pub fn impl(self: ?*py.PyObject, args: ?*py.PyObject, kwargs: ?*py.PyObject) callconv(.C) ?*py.PyObject {
            const kwarg_obj = bind.parse_kwargs(self, args, kwargs, descr.args_def) orelse return null;
            const is_match = faebryk.next.EdgeNext.is_instance(kwarg_obj.edge);
            return bind.wrap_bool(is_match);
        }
    };
}

fn wrap_edge_next_get_previous_node() type {
    return struct {
        pub const descr = method_descr{
            .name = "get_previous_node",
            .doc = "Return the source node of the next edge",
            .args_def = struct {
                edge: *graph.Edge,

                pub const fields_meta = .{
                    .edge = bind.ARG{ .Wrapper = EdgeWrapper, .storage = &graph_py.edge_type },
                };
            },
            .static = true,
        };

        pub fn impl(self: ?*py.PyObject, args: ?*py.PyObject, kwargs: ?*py.PyObject) callconv(.C) ?*py.PyObject {
            const kwarg_obj = bind.parse_kwargs(self, args, kwargs, descr.args_def) orelse return null;

            if (faebryk.next.EdgeNext.get_previous_node(kwarg_obj.edge)) |node_ref| {
                return bind.wrap_obj("Node", &graph_py.node_type, NodeWrapper, node_ref);
            }

            py.Py_INCREF(py.Py_None());
            return py.Py_None();
        }
    };
}

fn wrap_edge_next_get_next_node() type {
    return struct {
        pub const descr = method_descr{
            .name = "get_next_node",
            .doc = "Return the target node of the next edge",
            .args_def = struct {
                edge: *graph.Edge,

                pub const fields_meta = .{
                    .edge = bind.ARG{ .Wrapper = EdgeWrapper, .storage = &graph_py.edge_type },
                };
            },
            .static = true,
        };

        pub fn impl(self: ?*py.PyObject, args: ?*py.PyObject, kwargs: ?*py.PyObject) callconv(.C) ?*py.PyObject {
            const kwarg_obj = bind.parse_kwargs(self, args, kwargs, descr.args_def) orelse return null;

            if (faebryk.next.EdgeNext.get_next_node(kwarg_obj.edge)) |node_ref| {
                return bind.wrap_obj("Node", &graph_py.node_type, NodeWrapper, node_ref);
            }

            py.Py_INCREF(py.Py_None());
            return py.Py_None();
        }
    };
}

fn wrap_edge_next_get_previous_edge() type {
    return struct {
        pub const descr = method_descr{
            .name = "get_previous_edge",
            .doc = "Return the incoming next edge for a bound node",
            .args_def = struct {
                node: *graph.BoundNodeReference,

                pub const fields_meta = .{
                    .node = bind.ARG{ .Wrapper = BoundNodeWrapper, .storage = &graph_py.bound_node_type },
                };
            },
            .static = true,
        };

        pub fn impl(self: ?*py.PyObject, args: ?*py.PyObject, kwargs: ?*py.PyObject) callconv(.C) ?*py.PyObject {
            const kwarg_obj = bind.parse_kwargs(self, args, kwargs, descr.args_def) orelse return null;

            if (faebryk.next.EdgeNext.get_previous_edge(kwarg_obj.node.*)) |edge_ref| {
                return graph_py.makeBoundEdgePyObject(edge_ref);
            }

            py.Py_INCREF(py.Py_None());
            return py.Py_None();
        }
    };
}

fn wrap_edge_next_get_next_edge() type {
    return struct {
        pub const descr = method_descr{
            .name = "get_next_edge",
            .doc = "Return the outgoing next edge for a bound node",
            .args_def = struct {
                node: *graph.BoundNodeReference,

                pub const fields_meta = .{
                    .node = bind.ARG{ .Wrapper = BoundNodeWrapper, .storage = &graph_py.bound_node_type },
                };
            },
            .static = true,
        };

        pub fn impl(self: ?*py.PyObject, args: ?*py.PyObject, kwargs: ?*py.PyObject) callconv(.C) ?*py.PyObject {
            const kwarg_obj = bind.parse_kwargs(self, args, kwargs, descr.args_def) orelse return null;

            if (faebryk.next.EdgeNext.get_next_edge(kwarg_obj.node.*)) |edge_ref| {
                return graph_py.makeBoundEdgePyObject(edge_ref);
            }

            py.Py_INCREF(py.Py_None());
            return py.Py_None();
        }
    };
}

fn wrap_edge_next_get_previous_node_from_node() type {
    return struct {
        pub const descr = method_descr{
            .name = "get_previous_node_from_node",
            .doc = "Return the previous node connected via a next edge",
            .args_def = struct {
                node: *graph.BoundNodeReference,

                pub const fields_meta = .{
                    .node = bind.ARG{ .Wrapper = BoundNodeWrapper, .storage = &graph_py.bound_node_type },
                };
            },
            .static = true,
        };

        pub fn impl(self: ?*py.PyObject, args: ?*py.PyObject, kwargs: ?*py.PyObject) callconv(.C) ?*py.PyObject {
            const kwarg_obj = bind.parse_kwargs(self, args, kwargs, descr.args_def) orelse return null;

            if (faebryk.next.EdgeNext.get_previous_node_from_node(kwarg_obj.node.*)) |node_ref| {
                return bind.wrap_obj("Node", &graph_py.node_type, NodeWrapper, node_ref);
            }

            py.Py_INCREF(py.Py_None());
            return py.Py_None();
        }
    };
}

fn wrap_edge_next_get_next_node_from_node() type {
    return struct {
        pub const descr = method_descr{
            .name = "get_next_node_from_node",
            .doc = "Return the next node connected via a next edge",
            .args_def = struct {
                node: *graph.BoundNodeReference,

                pub const fields_meta = .{
                    .node = bind.ARG{ .Wrapper = BoundNodeWrapper, .storage = &graph_py.bound_node_type },
                };
            },
            .static = true,
        };

        pub fn impl(self: ?*py.PyObject, args: ?*py.PyObject, kwargs: ?*py.PyObject) callconv(.C) ?*py.PyObject {
            const kwarg_obj = bind.parse_kwargs(self, args, kwargs, descr.args_def) orelse return null;

            if (faebryk.next.EdgeNext.get_next_node_from_node(kwarg_obj.node.*)) |node_ref| {
                return bind.wrap_obj("Node", &graph_py.node_type, NodeWrapper, node_ref);
            }

            py.Py_INCREF(py.Py_None());
            return py.Py_None();
        }
    };
}

fn wrap_edge_next(root: *py.PyObject) void {
    const extra_methods = [_]type{
        wrap_edge_next_create(),
        wrap_edge_next_build(),
        wrap_edge_next_add_next(),
        wrap_edge_next_is_instance(),
        wrap_edge_next_get_previous_node(),
        wrap_edge_next_get_next_node(),
        wrap_edge_next_get_previous_edge(),
        wrap_edge_next_get_next_edge(),
        wrap_edge_next_get_previous_node_from_node(),
        wrap_edge_next_get_next_node_from_node(),
    };
    bind.wrap_namespace_struct(root, faebryk.next.EdgeNext, extra_methods);
    edge_next_type = type_registry.getRegisteredTypeObject("EdgeNext");
}

fn wrap_edge_pointer_create() type {
    return struct {
        pub const descr = method_descr{
            .name = "create",
            .doc = "Create a pointer edge between two nodes",
            .args_def = struct {
                from_node: *graph.Node,
                to_node: *graph.Node,
                identifier: ?*py.PyObject = null,

                pub const fields_meta = .{
                    .from_node = bind.ARG{ .Wrapper = NodeWrapper, .storage = &graph_py.node_type },
                    .to_node = bind.ARG{ .Wrapper = NodeWrapper, .storage = &graph_py.node_type },
                };
            },
            .static = true,
        };

        pub fn impl(self: ?*py.PyObject, args: ?*py.PyObject, kwargs: ?*py.PyObject) callconv(.C) ?*py.PyObject {
            const kwarg_obj = bind.parse_kwargs(self, args, kwargs, descr.args_def) orelse return null;

            var identifier_copy: ?[]u8 = null;
            if (kwarg_obj.identifier) |identifier_obj| {
                if (identifier_obj != py.Py_None()) {
                    identifier_copy = bind.unwrap_str_copy(identifier_obj) orelse return null;
                }
            }

            const edge_ref = faebryk.pointer.EdgePointer.init(
                std.heap.c_allocator,
                kwarg_obj.from_node,
                kwarg_obj.to_node,
                if (identifier_copy) |copy| copy else null,
                null,
            );

            const edge_obj = bind.wrap_obj("Edge", &graph_py.edge_type, EdgeWrapper, edge_ref);
            if (edge_obj == null) {
                if (identifier_copy) |copy| std.heap.c_allocator.free(copy);
                edge_ref.deinit();
                return null;
            }

            return edge_obj;
        }
    };
}

fn wrap_edge_pointer_build() type {
    return struct {
        pub const descr = method_descr{
            .name = "build",
            .doc = "Build a pointer edge creation attributes",
            .args_def = struct {
                identifier: ?*py.PyObject = null,
                order: *py.PyObject,
            },
            .static = true,
        };

        pub fn impl(self: ?*py.PyObject, args: ?*py.PyObject, kwargs: ?*py.PyObject) callconv(.C) ?*py.PyObject {
            const kwarg_obj = bind.parse_kwargs(self, args, kwargs, descr.args_def) orelse return null;

            var identifier_copy: ?[]u8 = null;
            if (kwarg_obj.identifier) |identifier_obj| {
                if (identifier_obj != py.Py_None()) {
                    identifier_copy = bind.unwrap_str_copy(identifier_obj) orelse return null;
                }
            }

            var order: ?u32 = null;
            if (kwarg_obj.order != py.Py_None()) {
                order = bind.unwrap_int(u32, kwarg_obj.order) orelse return null;
            }

            const allocator = std.heap.c_allocator;
            const attributes = allocator.create(faebryk.edgebuilder.EdgeCreationAttributes) catch {
                if (identifier_copy) |copy| std.heap.c_allocator.free(copy);
                py.PyErr_SetString(py.PyExc_MemoryError, "Out of memory");
                return null;
            };
            attributes.* = faebryk.pointer.EdgePointer.build(std.heap.c_allocator, if (identifier_copy) |copy| copy else null, order);
            return bind.wrap_obj("EdgeCreationAttributes", &edge_creation_attributes_type, EdgeCreationAttributesWrapper, attributes);
        }
    };
}

fn wrap_edge_pointer_is_instance() type {
    return struct {
        pub const descr = method_descr{
            .name = "is_instance",
            .doc = "Return True if the edge is a pointer edge",
            .args_def = struct {
                edge: *graph.Edge,

                pub const fields_meta = .{
                    .edge = bind.ARG{ .Wrapper = EdgeWrapper, .storage = &graph_py.edge_type },
                };
            },
            .static = true,
        };

        pub fn impl(self: ?*py.PyObject, args: ?*py.PyObject, kwargs: ?*py.PyObject) callconv(.C) ?*py.PyObject {
            const kwarg_obj = bind.parse_kwargs(self, args, kwargs, descr.args_def) orelse return null;
            const is_match = faebryk.pointer.EdgePointer.is_instance(kwarg_obj.edge);
            return bind.wrap_bool(is_match);
        }
    };
}

fn wrap_edge_pointer_get_referenced_node() type {
    return struct {
        pub const descr = method_descr{
            .name = "get_referenced_node",
            .doc = "Return the node referenced by the pointer edge",
            .args_def = struct {
                edge: *graph.Edge,

                pub const fields_meta = .{
                    .edge = bind.ARG{ .Wrapper = EdgeWrapper, .storage = &graph_py.edge_type },
                };
            },
            .static = true,
        };

        pub fn impl(self: ?*py.PyObject, args: ?*py.PyObject, kwargs: ?*py.PyObject) callconv(.C) ?*py.PyObject {
            const kwarg_obj = bind.parse_kwargs(self, args, kwargs, descr.args_def) orelse return null;

            if (faebryk.pointer.EdgePointer.get_referenced_node(kwarg_obj.edge)) |node_ref| {
                return bind.wrap_obj("Node", &graph_py.node_type, NodeWrapper, node_ref);
            }

            py.Py_INCREF(py.Py_None());
            return py.Py_None();
        }
    };
}

fn wrap_edge_pointer_get_referenced_node_from_node() type {
    return struct {
        pub const descr = method_descr{
            .name = "get_referenced_node_from_node",
            .doc = "Return the bound node referenced by the pointer edge attached to a bound node",
            .args_def = struct {
                node: *graph.BoundNodeReference,

                pub const fields_meta = .{
                    .node = bind.ARG{ .Wrapper = BoundNodeWrapper, .storage = &graph_py.bound_node_type },
                };
            },
            .static = true,
        };

        pub fn impl(self: ?*py.PyObject, args: ?*py.PyObject, kwargs: ?*py.PyObject) callconv(.C) ?*py.PyObject {
            const kwarg_obj = bind.parse_kwargs(self, args, kwargs, descr.args_def) orelse return null;

            if (faebryk.pointer.EdgePointer.get_referenced_node_from_node(kwarg_obj.node.*)) |node| {
                return graph_py.makeBoundNodePyObject(node);
            }

            py.Py_INCREF(py.Py_None());
            return py.Py_None();
        }
    };
}

fn wrap_edge_pointer_get_tid() type {
    return struct {
        pub const descr = method_descr{
            .name = "get_tid",
            .doc = "Return the tid of the pointer edge",
            .args_def = struct {},
            .static = true,
        };

        pub fn impl(self: ?*py.PyObject, args: ?*py.PyObject, kwargs: ?*py.PyObject) callconv(.C) ?*py.PyObject {
            _ = bind.parse_kwargs(self, args, kwargs, descr.args_def) orelse return null;
            return py.PyLong_FromLongLong(@intCast(faebryk.pointer.EdgePointer.tid));
        }
    };
}

fn wrap_edge_pointer_get_order() type {
    return struct {
        pub const descr = method_descr{
            .name = "get_order",
            .doc = "Return the order of the pointer edge",
            .args_def = struct {
                edge: graph.EdgeReference,

                pub const fields_meta = .{
                    .edge = bind.ARG{ .Wrapper = EdgeWrapper, .storage = &graph_py.edge_type },
                };
            },
            .static = true,
        };

        pub fn impl(self: ?*py.PyObject, args: ?*py.PyObject, kwargs: ?*py.PyObject) callconv(.C) ?*py.PyObject {
            const kwarg_obj = bind.parse_kwargs(self, args, kwargs, descr.args_def) orelse return null;
            const order = faebryk.pointer.EdgePointer.get_order(kwarg_obj.edge);

            if (order == null) {
                return bind.wrap_none();
            }

            return bind.wrap_int(order.?);
        }
    };
}

fn wrap_edge_pointer_point_to() type {
    return struct {
        pub const descr = method_descr{
            .name = "point_to",
            .doc = "Create a pointer edge from the bound node to the target node",
            .args_def = struct {
                bound_node: *graph.BoundNodeReference,
                target_node: *graph.Node,
                identifier: ?*py.PyObject = null,
                order: *py.PyObject,

                pub const fields_meta = .{
                    .bound_node = bind.ARG{ .Wrapper = BoundNodeWrapper, .storage = &graph_py.bound_node_type },
                    .target_node = bind.ARG{ .Wrapper = NodeWrapper, .storage = &graph_py.node_type },
                };
            },
            .static = true,
        };

        pub fn impl(self: ?*py.PyObject, args: ?*py.PyObject, kwargs: ?*py.PyObject) callconv(.C) ?*py.PyObject {
            const kwarg_obj = bind.parse_kwargs(self, args, kwargs, descr.args_def) orelse return null;

            const allocator = kwarg_obj.bound_node.g.allocator;
            var identifier_copy: ?[]u8 = null;
            if (kwarg_obj.identifier) |identifier_obj| {
                if (identifier_obj != py.Py_None()) {
                    const identifier_str = bind.unwrap_str(identifier_obj) orelse return null;
                    identifier_copy = allocator.dupe(u8, identifier_str) catch {
                        py.PyErr_SetString(py.PyExc_MemoryError, "Failed to allocate identifier");
                        return null;
                    };
                }
            }

            var order: ?u32 = null;
            if (kwarg_obj.order != py.Py_None()) {
                order = bind.unwrap_int(u32, kwarg_obj.order) orelse return null;
            }

            const bound_edge = faebryk.pointer.EdgePointer.point_to(
                kwarg_obj.bound_node.*,
                kwarg_obj.target_node,
                if (identifier_copy) |copy| copy else null,
                order,
            );
            return graph_py.makeBoundEdgePyObject(bound_edge);
        }
    };
}

fn wrap_edge_pointer_visit_pointed_edges() type {
    return struct {
        pub const descr = method_descr{
            .name = "visit_pointed_edges",
            .doc = "Invoke a callback for each pointer edge starting from the bound node",
            .args_def = struct {
                bound_node: *graph.BoundNodeReference,
                f: *py.PyObject,
                ctx: ?*py.PyObject = null,

                pub const fields_meta = .{
                    .bound_node = bind.ARG{ .Wrapper = BoundNodeWrapper, .storage = &graph_py.bound_node_type },
                };
            },
            .static = true,
        };

        pub fn impl(self: ?*py.PyObject, args: ?*py.PyObject, kwargs: ?*py.PyObject) callconv(.C) ?*py.PyObject {
            const kwarg_obj = bind.parse_kwargs(self, args, kwargs, descr.args_def) orelse return null;

            var visit_ctx = graph_py.BoundEdgeVisitor{
                .py_ctx = kwarg_obj.ctx,
                .callable = kwarg_obj.f,
            };

            const result = faebryk.pointer.EdgePointer.visit_pointed_edges(
                kwarg_obj.bound_node.*,
                void,
                @ptrCast(&visit_ctx),
                graph_py.BoundEdgeVisitor.call,
            );

            if (visit_ctx.had_error) {
                return null;
            }

            switch (result) {
                .ERROR => {
                    py.PyErr_SetString(py.PyExc_ValueError, "visit_pointed_edges failed");
                    return null;
                },
                else => {},
            }

            return bind.wrap_none();
        }
    };
}

fn wrap_edge_pointer_visit_pointed_edges_with_identifier() type {
    return struct {
        pub const descr = method_descr{
            .name = "visit_pointed_edges_with_identifier",
            .doc = "Invoke a callback for each pointer edge with the given identifier",
            .args_def = struct {
                bound_node: *graph.BoundNodeReference,
                identifier: *py.PyObject,
                f: *py.PyObject,
                ctx: ?*py.PyObject = null,

                pub const fields_meta = .{
                    .bound_node = bind.ARG{ .Wrapper = BoundNodeWrapper, .storage = &graph_py.bound_node_type },
                };
            },
            .static = true,
        };

        pub fn impl(self: ?*py.PyObject, args: ?*py.PyObject, kwargs: ?*py.PyObject) callconv(.C) ?*py.PyObject {
            const kwarg_obj = bind.parse_kwargs(self, args, kwargs, descr.args_def) orelse return null;

            const identifier = bind.unwrap_str(kwarg_obj.identifier) orelse return null;

            var visit_ctx = graph_py.BoundEdgeVisitor{
                .py_ctx = kwarg_obj.ctx,
                .callable = kwarg_obj.f,
            };

            const result = faebryk.pointer.EdgePointer.visit_pointed_edges_with_identifier(
                kwarg_obj.bound_node.*,
                identifier,
                void,
                @ptrCast(&visit_ctx),
                graph_py.BoundEdgeVisitor.call,
            );

            if (visit_ctx.had_error) {
                return null;
            }

            switch (result) {
                .ERROR => {
                    py.PyErr_SetString(py.PyExc_ValueError, "visit_pointed_edges_with_identifier failed");
                    return null;
                },
                else => {},
            }

            return bind.wrap_none();
        }
    };
}

fn wrap_edge_pointer_get_pointed_node_by_identifier() type {
    return struct {
        pub const descr = method_descr{
            .name = "get_pointed_node_by_identifier",
            .doc = "Return the bound node pointed to by the given identifier",
            .args_def = struct {
                bound_node: *graph.BoundNodeReference,
                identifier: *py.PyObject,

                pub const fields_meta = .{
                    .bound_node = bind.ARG{ .Wrapper = BoundNodeWrapper, .storage = &graph_py.bound_node_type },
                };
            },
            .static = true,
        };

        pub fn impl(self: ?*py.PyObject, args: ?*py.PyObject, kwargs: ?*py.PyObject) callconv(.C) ?*py.PyObject {
            const kwarg_obj = bind.parse_kwargs(self, args, kwargs, descr.args_def) orelse return null;

            const identifier = bind.unwrap_str(kwarg_obj.identifier) orelse return null;

            if (faebryk.pointer.EdgePointer.get_pointed_node_by_identifier(kwarg_obj.bound_node.*, identifier)) |node| {
                return graph_py.makeBoundNodePyObject(node);
            }

            return bind.wrap_none();
        }
    };
}

fn wrap_module(root: *py.PyObject) void {
    _ = root;
    // TODO
}

fn wrap_pointer(root: *py.PyObject) void {
    const extra_methods = [_]type{
        wrap_edge_pointer_create(),
        wrap_edge_pointer_build(),
        wrap_edge_pointer_is_instance(),
        wrap_edge_pointer_get_referenced_node(),
        wrap_edge_pointer_get_referenced_node_from_node(),
        wrap_edge_pointer_get_tid(),
        wrap_edge_pointer_get_order(),
        wrap_edge_pointer_visit_pointed_edges(),
        wrap_edge_pointer_visit_pointed_edges_with_identifier(),
        wrap_edge_pointer_get_pointed_node_by_identifier(),
        wrap_edge_pointer_point_to(),
    };
    bind.wrap_namespace_struct(root, faebryk.pointer.EdgePointer, extra_methods);
    edge_pointer_type = type_registry.getRegisteredTypeObject("EdgePointer");
}

fn wrap_nodebuilder_init() type {
    return struct {
        pub const descr = method_descr{
            .name = "init",
            .doc = "Create a new NodeCreationAttributes",
>>>>>>> 7d7dde25
            .args_def = struct {
                dynamic: ?*py.PyObject = null,
            },
            .static = true,
        };

        pub fn impl(self: ?*py.PyObject, args: ?*py.PyObject, kwargs: ?*py.PyObject) callconv(.C) ?*py.PyObject {
            const kwarg_obj = bind.parse_kwargs(self, args, kwargs, descr.args_def) orelse return null;

<<<<<<< HEAD
            if (faebryk.pointer.EdgePointer.get_referenced_node(kwarg_obj.edge)) |node_ref| {
                return bind.wrap_obj("Node", &graph_py.node_type, NodeWrapper, node_ref);
=======
            const allocator = std.heap.c_allocator;
            const dynamic_obj: *py.PyObject = if (kwarg_obj.dynamic) |obj| obj else py.Py_None();

            var dynamic_attrs = _unwrap_literal_str_dict(dynamic_obj, allocator) catch return null;

            const attributes = allocator.create(faebryk.nodebuilder.NodeCreationAttributes) catch {
                if (dynamic_attrs) |*attrs| attrs.deinit();
                py.PyErr_SetString(py.PyExc_MemoryError, "Out of memory");
                return null;
            };
            attributes.* = .{ .dynamic = dynamic_attrs };
            dynamic_attrs = null;

            const wrapped = bind.wrap_obj("NodeCreationAttributes", &node_creation_attributes_type, NodeCreationAttributesWrapper, attributes);
            if (wrapped == null) {
                if (attributes.*.dynamic) |*dynamic_value| {
                    dynamic_value.deinit();
                }
                allocator.destroy(attributes);
                return null;
>>>>>>> 7d7dde25
            }

            return wrapped;
        }
    };
}

<<<<<<< HEAD
fn wrap_edge_pointer_get_referenced_node_from_node() type {
    return struct {
        pub const descr = method_descr{
            .name = "get_referenced_node_from_node",
            .doc = "Return the bound node referenced by the pointer edge attached to a bound node",
            .args_def = struct {
                node: *graph.BoundNodeReference,

                pub const fields_meta = .{
                    .node = bind.ARG{ .Wrapper = BoundNodeWrapper, .storage = &graph_py.bound_node_type },
                };
            },
            .static = true,
        };

        pub fn impl(self: ?*py.PyObject, args: ?*py.PyObject, kwargs: ?*py.PyObject) callconv(.C) ?*py.PyObject {
            const kwarg_obj = bind.parse_kwargs(self, args, kwargs, descr.args_def) orelse return null;

            if (faebryk.pointer.EdgePointer.get_referenced_node_from_node(kwarg_obj.node.*)) |node| {
                return graph_py.makeBoundNodePyObject(node);
            }

            py.Py_INCREF(py.Py_None());
            return py.Py_None();
        }
    };
}

fn wrap_edge_pointer_get_tid() type {
    return struct {
        pub const descr = method_descr{
            .name = "get_tid",
            .doc = "Return the tid of the pointer edge",
            .args_def = struct {},
            .static = true,
        };

        pub fn impl(self: ?*py.PyObject, args: ?*py.PyObject, kwargs: ?*py.PyObject) callconv(.C) ?*py.PyObject {
            _ = bind.parse_kwargs(self, args, kwargs, descr.args_def) orelse return null;
            return py.PyLong_FromLongLong(@intCast(faebryk.pointer.EdgePointer.tid));
        }
    };
}

fn wrap_edge_pointer_get_order() type {
    return struct {
        pub const descr = method_descr{
            .name = "get_order",
            .doc = "Return the order of the pointer edge",
            .args_def = struct {
                edge: graph.EdgeReference,
=======
fn wrap_nodebuilder_apply_to() type {
    return struct {
        pub const descr = method_descr{
            .name = "apply_to",
            .doc = "Apply the attributes to a node",
            .args_def = struct {
                node: *graph.Node,
>>>>>>> 7d7dde25

                pub const fields_meta = .{
                    .node = bind.ARG{ .Wrapper = NodeWrapper, .storage = &graph_py.node_type },
                };
            },
        };

        pub fn impl(self: ?*py.PyObject, args: ?*py.PyObject, kwargs: ?*py.PyObject) callconv(.C) ?*py.PyObject {
            const attributes = bind.castWrapper("NodeCreationAttributes", &node_creation_attributes_type, NodeCreationAttributesWrapper, self) orelse return null;
            const kwarg_obj = bind.parse_kwargs(self, args, kwargs, descr.args_def) orelse return null;
<<<<<<< HEAD
            const order = faebryk.pointer.EdgePointer.get_order(kwarg_obj.edge);

            if (order == null) {
                return bind.wrap_none();
            }

            return bind.wrap_int(order.?);
        }
    };
}

fn wrap_edge_pointer_point_to() type {
    return struct {
        pub const descr = method_descr{
            .name = "point_to",
            .doc = "Create a pointer edge from the bound node to the target node",
            .args_def = struct {
                bound_node: *graph.BoundNodeReference,
                target_node: *graph.Node,
                identifier: ?*py.PyObject = null,
                order: *py.PyObject,

                pub const fields_meta = .{
                    .bound_node = bind.ARG{ .Wrapper = BoundNodeWrapper, .storage = &graph_py.bound_node_type },
                    .target_node = bind.ARG{ .Wrapper = NodeWrapper, .storage = &graph_py.node_type },
                };
=======
            attributes.data.apply_to(kwarg_obj.node);
            return bind.wrap_none();
        }
    };
}

fn wrap_nodebuilder(root: *py.PyObject) void {
    const extra_methods = [_]type{
        wrap_nodebuilder_init(),
        wrap_nodebuilder_apply_to(),
    };
    bind.wrap_namespace_struct(root, faebryk.nodebuilder.NodeCreationAttributes, extra_methods);
    node_creation_attributes_type = type_registry.getRegisteredTypeObject("NodeCreationAttributes");
}

fn wrap_edgebuilder_init() type {
    return struct {
        pub const descr = method_descr{
            .name = "init",
            .doc = "Create a new EdgeCreationAttributes",
            .args_def = struct {
                edge_type: *py.PyObject,
                directional: *py.PyObject,
                name: *py.PyObject,
                dynamic: *py.PyObject,
>>>>>>> 7d7dde25
            },
        };

        pub fn impl(self: ?*py.PyObject, args: ?*py.PyObject, kwargs: ?*py.PyObject) callconv(.C) ?*py.PyObject {
            const kwarg_obj = bind.parse_kwargs(self, args, kwargs, descr.args_def) orelse return null;

<<<<<<< HEAD
            const allocator = kwarg_obj.bound_node.g.allocator;
            var identifier_copy: ?[]u8 = null;
            if (kwarg_obj.identifier) |identifier_obj| {
                if (identifier_obj != py.Py_None()) {
                    const identifier_str = bind.unwrap_str(identifier_obj) orelse return null;
                    identifier_copy = allocator.dupe(u8, identifier_str) catch {
                        py.PyErr_SetString(py.PyExc_MemoryError, "Failed to allocate identifier");
                        return null;
                    };
                }
            }

            var order: ?u32 = null;
            if (kwarg_obj.order != py.Py_None()) {
                order = bind.unwrap_int(u32, kwarg_obj.order) orelse return null;
            }

            const bound_edge = faebryk.pointer.EdgePointer.point_to(
                kwarg_obj.bound_node.*,
                kwarg_obj.target_node,
                if (identifier_copy) |copy| copy else null,
                order,
            );
            return graph_py.makeBoundEdgePyObject(bound_edge);
        }
    };
}

fn wrap_edge_pointer_visit_pointed_edges() type {
    return struct {
        pub const descr = method_descr{
            .name = "visit_pointed_edges",
            .doc = "Invoke a callback for each pointer edge starting from the bound node",
            .args_def = struct {
                bound_node: *graph.BoundNodeReference,
                f: *py.PyObject,
                ctx: ?*py.PyObject = null,

                pub const fields_meta = .{
                    .bound_node = bind.ARG{ .Wrapper = BoundNodeWrapper, .storage = &graph_py.bound_node_type },
=======
            const edge_type_raw = py.PyLong_AsLongLong(kwarg_obj.edge_type);
            if (py.PyErr_Occurred() != null) {
                py.PyErr_SetString(py.PyExc_TypeError, "edge_type must be an integer");
                return null;
            }

            const edge_type: graph.Edge.EdgeType = @intCast(edge_type_raw);
            const edge_directional: ?bool = if (kwarg_obj.directional == py.Py_None()) null else bind.unwrap_bool(kwarg_obj.directional);
            const edge_name: ?[]u8 = if (kwarg_obj.name == py.Py_None()) null else bind.unwrap_str_copy(kwarg_obj.name) orelse return null;

            const allocator = std.heap.c_allocator;

            var dynamic = _unwrap_literal_str_dict(kwarg_obj.dynamic, allocator) catch return null;
            defer if (dynamic != null) dynamic.?.deinit();

            const attributes = allocator.create(faebryk.edgebuilder.EdgeCreationAttributes) catch {
                py.PyErr_SetString(py.PyExc_MemoryError, "Out of memory");
                return null;
            };
            attributes.* = .{
                .edge_type = edge_type,
                .directional = edge_directional,
                .name = edge_name,
                .dynamic = dynamic,
            };
            return bind.wrap_obj("EdgeCreationAttributes", &edge_creation_attributes_type, EdgeCreationAttributesWrapper, attributes);
        }
    };
}

fn wrap_edgebuilder_apply_to() type {
    return struct {
        pub const descr = method_descr{
            .name = "apply_to",
            .doc = "Apply the attributes to an edge",
            .args_def = struct {
                edge: graph.EdgeReference,

                pub const fields_meta = .{
                    .edge = bind.ARG{ .Wrapper = EdgeWrapper, .storage = &graph_py.edge_type },
>>>>>>> 7d7dde25
                };
            },
        };

        pub fn impl(self: ?*py.PyObject, args: ?*py.PyObject, kwargs: ?*py.PyObject) callconv(.C) ?*py.PyObject {
            const attributes = bind.castWrapper("EdgeCreationAttributes", &edge_creation_attributes_type, EdgeCreationAttributesWrapper, self) orelse return null;
            const kwarg_obj = bind.parse_kwargs(self, args, kwargs, descr.args_def) orelse return null;
<<<<<<< HEAD

            var visit_ctx = graph_py.BoundEdgeVisitor{
                .py_ctx = kwarg_obj.ctx,
                .callable = kwarg_obj.f,
            };

            const result = faebryk.pointer.EdgePointer.visit_pointed_edges(
                kwarg_obj.bound_node.*,
                void,
                @ptrCast(&visit_ctx),
                graph_py.BoundEdgeVisitor.call,
            );

            if (visit_ctx.had_error) {
                return null;
            }

            switch (result) {
                .ERROR => {
                    py.PyErr_SetString(py.PyExc_ValueError, "visit_pointed_edges failed");
                    return null;
                },
                else => {},
            }

=======
            attributes.data.apply_to(kwarg_obj.edge);
>>>>>>> 7d7dde25
            return bind.wrap_none();
        }
    };
}

<<<<<<< HEAD
fn wrap_edge_pointer_visit_pointed_edges_with_identifier() type {
    return struct {
        pub const descr = method_descr{
            .name = "visit_pointed_edges_with_identifier",
            .doc = "Invoke a callback for each pointer edge with the given identifier",
            .args_def = struct {
                bound_node: *graph.BoundNodeReference,
                identifier: *py.PyObject,
                f: *py.PyObject,
                ctx: ?*py.PyObject = null,

                pub const fields_meta = .{
                    .bound_node = bind.ARG{ .Wrapper = BoundNodeWrapper, .storage = &graph_py.bound_node_type },
=======
fn wrap_edgebuilder_create_edge() type {
    return struct {
        pub const descr = method_descr{
            .name = "create_edge",
            .doc = "Create an edge with these attributes between source and target nodes",
            .args_def = struct {
                source: *graph.Node,
                target: *graph.Node,

                pub const fields_meta = .{
                    .source = bind.ARG{ .Wrapper = NodeWrapper, .storage = &graph_py.node_type },
                    .target = bind.ARG{ .Wrapper = NodeWrapper, .storage = &graph_py.node_type },
>>>>>>> 7d7dde25
                };
            },
        };

        pub fn impl(self: ?*py.PyObject, args: ?*py.PyObject, kwargs: ?*py.PyObject) callconv(.C) ?*py.PyObject {
            const attributes = bind.castWrapper("EdgeCreationAttributes", &edge_creation_attributes_type, EdgeCreationAttributesWrapper, self) orelse return null;
            const kwarg_obj = bind.parse_kwargs(self, args, kwargs, descr.args_def) orelse return null;
<<<<<<< HEAD

            const identifier = bind.unwrap_str(kwarg_obj.identifier) orelse return null;

            var visit_ctx = graph_py.BoundEdgeVisitor{
                .py_ctx = kwarg_obj.ctx,
                .callable = kwarg_obj.f,
            };

            const result = faebryk.pointer.EdgePointer.visit_pointed_edges_with_identifier(
                kwarg_obj.bound_node.*,
                identifier,
                void,
                @ptrCast(&visit_ctx),
                graph_py.BoundEdgeVisitor.call,
            );

            if (visit_ctx.had_error) {
                return null;
            }

            switch (result) {
                .ERROR => {
                    py.PyErr_SetString(py.PyExc_ValueError, "visit_pointed_edges_with_identifier failed");
                    return null;
                },
                else => {},
            }

            return bind.wrap_none();
        }
    };
}

fn wrap_edge_pointer_get_pointed_node_by_identifier() type {
    return struct {
        pub const descr = method_descr{
            .name = "get_pointed_node_by_identifier",
            .doc = "Return the bound node pointed to by the given identifier",
            .args_def = struct {
                bound_node: *graph.BoundNodeReference,
                identifier: *py.PyObject,

                pub const fields_meta = .{
                    .bound_node = bind.ARG{ .Wrapper = BoundNodeWrapper, .storage = &graph_py.bound_node_type },
=======
            const edge = attributes.data.create_edge(std.heap.c_allocator, kwarg_obj.source, kwarg_obj.target);
            return bind.wrap_obj("Edge", &graph_py.edge_type, EdgeWrapper, edge);
        }
    };
}

fn wrap_edgebuilder_insert_edge() type {
    return struct {
        pub const descr = method_descr{
            .name = "insert_edge",
            .doc = "Create and insert an edge with these attributes into the graph",
            .args_def = struct {
                g: *graph.GraphView,
                source: *graph.Node,
                target: *graph.Node,

                pub const fields_meta = .{
                    .g = bind.ARG{ .Wrapper = graph_py.GraphViewWrapper, .storage = &graph_py.graph_view_type },
                    .source = bind.ARG{ .Wrapper = NodeWrapper, .storage = &graph_py.node_type },
                    .target = bind.ARG{ .Wrapper = NodeWrapper, .storage = &graph_py.node_type },
>>>>>>> 7d7dde25
                };
            },
        };

        pub fn impl(self: ?*py.PyObject, args: ?*py.PyObject, kwargs: ?*py.PyObject) callconv(.C) ?*py.PyObject {
            const attributes = bind.castWrapper("EdgeCreationAttributes", &edge_creation_attributes_type, EdgeCreationAttributesWrapper, self) orelse return null;
            const kwarg_obj = bind.parse_kwargs(self, args, kwargs, descr.args_def) orelse return null;
            var edge = attributes.data.insert_edge(kwarg_obj.g, kwarg_obj.source, kwarg_obj.target);
            return bind.wrap_obj("BoundEdge", &graph_py.bound_edge_type, BoundEdgeWrapper, &edge);
        }
    };
}

<<<<<<< HEAD
            const identifier = bind.unwrap_str(kwarg_obj.identifier) orelse return null;

            if (faebryk.pointer.EdgePointer.get_pointed_node_by_identifier(kwarg_obj.bound_node.*, identifier)) |node| {
                return graph_py.makeBoundNodePyObject(node);
            }

            return bind.wrap_none();
        }
    };
}

fn wrap_module(root: *py.PyObject) void {
    _ = root;
    // TODO
}

fn wrap_pointer(root: *py.PyObject) void {
    const extra_methods = [_]type{
        wrap_edge_pointer_create(),
        wrap_edge_pointer_build(),
        wrap_edge_pointer_is_instance(),
        wrap_edge_pointer_get_referenced_node(),
        wrap_edge_pointer_get_referenced_node_from_node(),
        wrap_edge_pointer_get_tid(),
        wrap_edge_pointer_get_order(),
        wrap_edge_pointer_visit_pointed_edges(),
        wrap_edge_pointer_visit_pointed_edges_with_identifier(),
        wrap_edge_pointer_get_pointed_node_by_identifier(),
        wrap_edge_pointer_point_to(),
    };
    bind.wrap_namespace_struct(root, faebryk.pointer.EdgePointer, extra_methods);
    edge_pointer_type = type_registry.getRegisteredTypeObject("EdgePointer");
}

fn wrap_edgebuilder_init() type {
    return struct {
        pub const descr = method_descr{
            .name = "init",
            .doc = "Create a new EdgeCreationAttributes",
            .args_def = struct {
                edge_type: *py.PyObject,
                directional: *py.PyObject,
                name: *py.PyObject,
                dynamic: *py.PyObject,
=======
fn wrap_edgebuilder_get_tid() type {
    return struct {
        pub const descr = method_descr{
            .name = "get_tid",
            .doc = "Return the edge type identifier",
            .args_def = struct {},
        };

        pub fn impl(self: ?*py.PyObject, args: ?*py.PyObject, kwargs: ?*py.PyObject) callconv(.C) ?*py.PyObject {
            const attributes = bind.castWrapper("EdgeCreationAttributes", &edge_creation_attributes_type, EdgeCreationAttributesWrapper, self) orelse return null;
            _ = bind.parse_kwargs(self, args, kwargs, descr.args_def) orelse return null;
            const tid = attributes.data.get_tid();
            return py.PyLong_FromLongLong(@intCast(tid));
        }
    };
}

fn wrap_edgebuilder(root: *py.PyObject) void {
    const extra_methods = [_]type{
        wrap_edgebuilder_init(),
        wrap_edgebuilder_apply_to(),
        wrap_edgebuilder_create_edge(),
        wrap_edgebuilder_insert_edge(),
        wrap_edgebuilder_get_tid(),
    };
    bind.wrap_namespace_struct(root, faebryk.edgebuilder.EdgeCreationAttributes, extra_methods);
    edge_creation_attributes_type = type_registry.getRegisteredTypeObject("EdgeCreationAttributes");
}

fn make_typegraph_pyobject(value: faebryk.typegraph.TypeGraph) ?*py.PyObject {
    const allocator = std.heap.c_allocator;
    const ptr = allocator.create(faebryk.typegraph.TypeGraph) catch {
        py.PyErr_SetString(py.PyExc_MemoryError, "Out of memory");
        return null;
    };
    ptr.* = value;

    const obj = bind.wrap_obj("TypeGraph", &type_graph_type, TypeGraphWrapper, ptr);
    if (obj == null) {
        allocator.destroy(ptr);
        return null;
    }

    return obj;
}

fn wrap_typegraph_init() type {
    return struct {
        pub const descr = method_descr{
            .name = "create",
            .doc = "Create a new TypeGraph from a GraphView",
            .args_def = struct {
                g: *graph.GraphView,

                pub const fields_meta = .{
                    .g = bind.ARG{ .Wrapper = graph_py.GraphViewWrapper, .storage = &graph_py.graph_view_type },
                };
>>>>>>> 7d7dde25
            },
        };

        pub fn impl(self: ?*py.PyObject, args: ?*py.PyObject, kwargs: ?*py.PyObject) callconv(.C) ?*py.PyObject {
            const kwarg_obj = bind.parse_kwargs(self, args, kwargs, descr.args_def) orelse return null;

<<<<<<< HEAD
            const edge_type_raw = py.PyLong_AsLongLong(kwarg_obj.edge_type);
            if (py.PyErr_Occurred() != null) {
                py.PyErr_SetString(py.PyExc_TypeError, "edge_type must be an integer");
                return null;
            }

            const edge_type: graph.Edge.EdgeType = @intCast(edge_type_raw);
            const edge_directional: ?bool = if (kwarg_obj.directional == py.Py_None()) null else bind.unwrap_bool(kwarg_obj.directional);
            const edge_name: ?[]u8 = if (kwarg_obj.name == py.Py_None()) null else bind.unwrap_str_copy(kwarg_obj.name) orelse return null;

            const allocator = std.heap.c_allocator;

            var dynamic = _unwrap_literal_str_dict(kwarg_obj.dynamic, allocator) catch return null;
            defer if (dynamic != null) dynamic.?.deinit();

            const attributes = allocator.create(faebryk.edgebuilder.EdgeCreationAttributes) catch {
                py.PyErr_SetString(py.PyExc_MemoryError, "Out of memory");
                return null;
            };
            attributes.* = .{
                .edge_type = edge_type,
                .directional = edge_directional,
                .name = edge_name,
                .dynamic = dynamic,
            };
            return bind.wrap_obj("EdgeCreationAttributes", &edge_creation_attributes_type, EdgeCreationAttributesWrapper, attributes);
        }
    };
}

fn wrap_edgebuilder_apply_to() type {
    return struct {
        pub const descr = method_descr{
            .name = "apply_to",
            .doc = "Apply the attributes to an edge",
            .args_def = struct {
                edge: graph.EdgeReference,
=======
            const typegraph = faebryk.typegraph.TypeGraph.init(kwarg_obj.g);
            return make_typegraph_pyobject(typegraph);
        }
    };
}

fn wrap_typegraph_of_type() type {
    return struct {
        pub const descr = method_descr{
            .name = "of_type",
            .doc = "Return the TypeGraph that owns the provided type node",
            .args_def = struct {
                type_node: *graph.BoundNodeReference,
>>>>>>> 7d7dde25

                pub const fields_meta = .{
                    .type_node = bind.ARG{ .Wrapper = BoundNodeWrapper, .storage = &graph_py.bound_node_type },
                };
            },
        };

        pub fn impl(self: ?*py.PyObject, args: ?*py.PyObject, kwargs: ?*py.PyObject) callconv(.C) ?*py.PyObject {
            const attributes = bind.castWrapper("EdgeCreationAttributes", &edge_creation_attributes_type, EdgeCreationAttributesWrapper, self) orelse return null;
            const kwarg_obj = bind.parse_kwargs(self, args, kwargs, descr.args_def) orelse return null;
<<<<<<< HEAD
            attributes.data.apply_to(kwarg_obj.edge);
=======

            if (faebryk.typegraph.TypeGraph.of_type(kwarg_obj.type_node.*)) |tg| {
                return make_typegraph_pyobject(tg);
            }

>>>>>>> 7d7dde25
            return bind.wrap_none();
        }
    };
}

<<<<<<< HEAD
fn wrap_edgebuilder(root: *py.PyObject) void {
    const extra_methods = [_]type{
        wrap_edgebuilder_init(),
        wrap_edgebuilder_apply_to(),
    };
    bind.wrap_namespace_struct(root, faebryk.edgebuilder.EdgeCreationAttributes, extra_methods);
    edge_creation_attributes_type = type_registry.getRegisteredTypeObject("EdgeCreationAttributes");
}

fn make_typegraph_pyobject(value: faebryk.typegraph.TypeGraph) ?*py.PyObject {
    const allocator = std.heap.c_allocator;
    const ptr = allocator.create(faebryk.typegraph.TypeGraph) catch {
        py.PyErr_SetString(py.PyExc_MemoryError, "Out of memory");
        return null;
    };
    ptr.* = value;

    const obj = bind.wrap_obj("TypeGraph", &type_graph_type, TypeGraphWrapper, ptr);
    if (obj == null) {
        allocator.destroy(ptr);
        return null;
    }

    return obj;
}

fn wrap_typegraph_init() type {
    return struct {
        pub const descr = method_descr{
            .name = "create",
            .doc = "Create a new TypeGraph from a GraphView",
            .args_def = struct {
                g: *graph.GraphView,

                pub const fields_meta = .{
                    .g = bind.ARG{ .Wrapper = graph_py.GraphViewWrapper, .storage = &graph_py.graph_view_type },
=======
fn wrap_typegraph_of_instance() type {
    return struct {
        pub const descr = method_descr{
            .name = "of_instance",
            .doc = "Return the TypeGraph that owns the provided instance node",
            .args_def = struct {
                instance_node: *graph.BoundNodeReference,

                pub const fields_meta = .{
                    .instance_node = bind.ARG{ .Wrapper = BoundNodeWrapper, .storage = &graph_py.bound_node_type },
>>>>>>> 7d7dde25
                };
            },
            .static = true,
        };

        pub fn impl(self: ?*py.PyObject, args: ?*py.PyObject, kwargs: ?*py.PyObject) callconv(.C) ?*py.PyObject {
            const kwarg_obj = bind.parse_kwargs(self, args, kwargs, descr.args_def) orelse return null;

<<<<<<< HEAD
            const typegraph = faebryk.typegraph.TypeGraph.init(kwarg_obj.g);
            return make_typegraph_pyobject(typegraph);
        }
    };
}

fn wrap_typegraph_of_type() type {
    return struct {
        pub const descr = method_descr{
            .name = "of_type",
            .doc = "Return the TypeGraph that owns the provided type node",
            .args_def = struct {
                type_node: *graph.BoundNodeReference,

                pub const fields_meta = .{
                    .type_node = bind.ARG{ .Wrapper = BoundNodeWrapper, .storage = &graph_py.bound_node_type },
                };
            },
            .static = true,
        };

        pub fn impl(self: ?*py.PyObject, args: ?*py.PyObject, kwargs: ?*py.PyObject) callconv(.C) ?*py.PyObject {
            const kwarg_obj = bind.parse_kwargs(self, args, kwargs, descr.args_def) orelse return null;

            if (faebryk.typegraph.TypeGraph.of_type(kwarg_obj.type_node.*)) |tg| {
                return make_typegraph_pyobject(tg);
            }

            return bind.wrap_none();
        }
    };
}

fn wrap_typegraph_of_instance() type {
    return struct {
        pub const descr = method_descr{
            .name = "of_instance",
            .doc = "Return the TypeGraph that owns the provided instance node",
            .args_def = struct {
                instance_node: *graph.BoundNodeReference,

                pub const fields_meta = .{
                    .instance_node = bind.ARG{ .Wrapper = BoundNodeWrapper, .storage = &graph_py.bound_node_type },
=======
            if (faebryk.typegraph.TypeGraph.of_instance(kwarg_obj.instance_node.*)) |tg| {
                return make_typegraph_pyobject(tg);
            }

            return bind.wrap_none();
        }
    };
}

fn wrap_typegraph_of() type {
    return struct {
        pub const descr = method_descr{
            .name = "of",
            .doc = "Create a TypeGraph view from an existing bound node",
            .args_def = struct {
                node: *graph.BoundNodeReference,

                pub const fields_meta = .{
                    .node = bind.ARG{ .Wrapper = BoundNodeWrapper, .storage = &graph_py.bound_node_type },
>>>>>>> 7d7dde25
                };
            },
            .static = true,
        };

        pub fn impl(self: ?*py.PyObject, args: ?*py.PyObject, kwargs: ?*py.PyObject) callconv(.C) ?*py.PyObject {
            // _ = self;
            const kwarg_obj = bind.parse_kwargs(self, args, kwargs, descr.args_def) orelse return null;

<<<<<<< HEAD
            if (faebryk.typegraph.TypeGraph.of_instance(kwarg_obj.instance_node.*)) |tg| {
                return make_typegraph_pyobject(tg);
=======
            const tg_value = faebryk.typegraph.TypeGraph.of(kwarg_obj.node.*);

            const allocator = std.heap.c_allocator;
            const ptr = allocator.create(faebryk.typegraph.TypeGraph) catch {
                py.PyErr_SetString(py.PyExc_MemoryError, "Out of memory");
                return null;
            };
            ptr.* = tg_value;

            const obj = bind.wrap_obj("TypeGraph", &type_graph_type, TypeGraphWrapper, ptr);
            if (obj == null) {
                allocator.destroy(ptr);
                return null;
>>>>>>> 7d7dde25
            }

            return bind.wrap_none();
        }
    };
}

fn wrap_typegraph_add_type() type {
    return struct {
        pub const descr = method_descr{
            .name = "add_type",
            .doc = "Create and register a new type node",
            .args_def = struct {
                identifier: *py.PyObject,
            },
            .static = false,
        };

        pub fn impl(self: ?*py.PyObject, args: ?*py.PyObject, kwargs: ?*py.PyObject) callconv(.C) ?*py.PyObject {
            const wrapper = bind.castWrapper("TypeGraph", &type_graph_type, TypeGraphWrapper, self) orelse return null;
            const kwarg_obj = bind.parse_kwargs(self, args, kwargs, descr.args_def) orelse return null;

            const identifier = bind.unwrap_str(kwarg_obj.identifier) orelse return null;

            const bnode = faebryk.typegraph.TypeGraph.add_type(wrapper.data, identifier) catch {
                py.PyErr_SetString(py.PyExc_ValueError, "add_type failed");
                return null;
            };

            return graph_py.makeBoundNodePyObject(bnode);
        }
    };
}

<<<<<<< HEAD
=======
fn wrap_typegraph_make_child_node_build() type {
    return struct {
        pub const descr = method_descr{
            .name = "build",
            .doc = "Return NodeCreationAttributes for a MakeChild node",
            .args_def = struct {
                value: ?*py.PyObject = null,
            },
            .static = true,
        };

        pub fn impl(self: ?*py.PyObject, args: ?*py.PyObject, kwargs: ?*py.PyObject) callconv(.C) ?*py.PyObject {
            const kwarg_obj = bind.parse_kwargs(self, args, kwargs, descr.args_def) orelse return null;

            const allocator = std.heap.c_allocator;

            var value_copy: ?[]u8 = null;
            if (kwarg_obj.value) |value_obj| {
                if (value_obj != py.Py_None()) {
                    value_copy = bind.unwrap_str_copy(value_obj) orelse return null;
                }
            }

            const attributes = allocator.create(faebryk.nodebuilder.NodeCreationAttributes) catch {
                if (value_copy) |copy| allocator.free(copy);
                py.PyErr_SetString(py.PyExc_MemoryError, "Out of memory");
                return null;
            };

            attributes.* = faebryk.typegraph.TypeGraph.MakeChildNode.build(
                allocator,
                if (value_copy) |copy| @as([]const u8, copy) else null,
            );

            const wrapped = bind.wrap_obj("NodeCreationAttributes", &node_creation_attributes_type, NodeCreationAttributesWrapper, attributes);
            if (wrapped == null) {
                if (attributes.*.dynamic) |*dynamic_value| {
                    dynamic_value.deinit();
                }
                allocator.destroy(attributes);
                if (value_copy) |copy| allocator.free(copy);
                return null;
            }

            value_copy = null;
            return wrapped;
        }
    };
}

>>>>>>> 7d7dde25
fn wrap_typegraph_add_make_child() type {
    return struct {
        pub const descr = method_descr{
            .name = "add_make_child",
            .doc = "Create a MakeChild node referencing the provided type",
            .args_def = struct {
                type_node: *graph.BoundNodeReference,
                child_type_node: *graph.BoundNodeReference,
                identifier: *py.PyObject,
                node_attributes: ?*py.PyObject = null,

                pub const fields_meta = .{
                    .type_node = bind.ARG{ .Wrapper = BoundNodeWrapper, .storage = &graph_py.bound_node_type },
                    .child_type_node = bind.ARG{ .Wrapper = BoundNodeWrapper, .storage = &graph_py.bound_node_type },
                };
            },
            .static = false,
        };

        pub fn impl(self: ?*py.PyObject, args: ?*py.PyObject, kwargs: ?*py.PyObject) callconv(.C) ?*py.PyObject {
            const wrapper = bind.castWrapper("TypeGraph", &type_graph_type, TypeGraphWrapper, self) orelse return null;
            const kwarg_obj = bind.parse_kwargs(self, args, kwargs, descr.args_def) orelse return null;

            const allocator = kwarg_obj.type_node.g.allocator;
            var identifier_copy: ?[]u8 = null;
            if (kwarg_obj.identifier != py.Py_None()) {
                const identifier_slice = bind.unwrap_str(kwarg_obj.identifier) orelse return null;
                identifier_copy = allocator.dupe(u8, identifier_slice) catch {
                    py.PyErr_SetString(py.PyExc_MemoryError, "failed to allocate identifier");
                    return null;
                };
            }
            const resolved_child_type = kwarg_obj.child_type_node;

            const node_attrs_obj: *py.PyObject = if (kwarg_obj.node_attributes) |obj| obj else py.Py_None();
            var node_attributes: ?*faebryk.nodebuilder.NodeCreationAttributes = null;
            if (node_attrs_obj != py.Py_None()) {
                const attrs_wrapper = bind.castWrapper("NodeCreationAttributes", &node_creation_attributes_type, NodeCreationAttributesWrapper, node_attrs_obj) orelse {
                    if (identifier_copy) |copy| allocator.free(copy);
                    return null;
                };
                node_attributes = attrs_wrapper.data;
            }

            const bnode = faebryk.typegraph.TypeGraph.add_make_child(
                wrapper.data,
                kwarg_obj.type_node.*,
                resolved_child_type.*,
                if (identifier_copy) |copy| copy else null,
<<<<<<< HEAD
=======
                node_attributes,
>>>>>>> 7d7dde25
            ) catch {
                if (identifier_copy) |copy| allocator.free(copy);
                py.PyErr_SetString(py.PyExc_ValueError, "add_make_child failed");
                return null;
            };

            return graph_py.makeBoundNodePyObject(bnode);
        }
    };
}

fn _unwrap_literal(value_obj: *py.PyObject) !graph.Literal {
    if (value_obj == py.Py_None()) {
        return error.UnsupportedValue;
    }

    if (value_obj == py.Py_True()) {
        return graph.Literal{ .Bool = true };
    }
    if (value_obj == py.Py_False()) {
        return graph.Literal{ .Bool = false };
    }
    py.PyErr_Clear();

    if (py.PyUnicode_AsUTF8(value_obj) != null) {
        const str = bind.unwrap_str_copy(value_obj) orelse return error.UnsupportedValue;
        return graph.Literal{ .String = str };
    }
    py.PyErr_Clear();

    const float_value = py.PyFloat_AsDouble(value_obj);
    if (py.PyErr_Occurred() == null) {
        return graph.Literal{ .Float = float_value };
    }
    py.PyErr_Clear();

    const int_value = py.PyLong_AsLongLong(value_obj);
    if (py.PyErr_Occurred() == null) {
        return graph.Literal{ .Int = int_value };
    }
    py.PyErr_Clear();

    return error.UnsupportedValue;
}

fn _unwrap_literal_str_dict(dict_obj: *py.PyObject, allocator: std.mem.Allocator) !?graph.DynamicAttributes {
    if (dict_obj == py.Py_None()) {
        return null;
    }

    //if (py.PyDict_Check(dict_obj) != 1) {
    //    return error.UnsupportedValue;
    //}

    var attrs = graph.DynamicAttributes.init(allocator);
    var success = false;
    defer if (!success) attrs.deinit();

    var pos: isize = 0;
    var key_obj: ?*py.PyObject = null;
    var value_obj: ?*py.PyObject = null;

    while (py.PyDict_Next(dict_obj, &pos, &key_obj, &value_obj) == 1) {
        if (key_obj == null or value_obj == null) {
            continue;
        }
        const key = bind.unwrap_str_copy(key_obj) orelse return null;

        const literal = _unwrap_literal(value_obj.?) catch {
            allocator.free(key);
            py.PyErr_SetString(py.PyExc_TypeError, "edge_attributes values must be bool, int, float, or str");
            return null;
        };
        attrs.values.put(key, literal) catch {
            allocator.free(key);
            py.PyErr_SetString(py.PyExc_MemoryError, "failed to store edge attribute");
            return null;
        };
    }

    if (py.PyErr_Occurred() != null) {
        return null;
    }

    success = true;
    return attrs;
}

fn wrap_typegraph_add_make_link() type {
    return struct {
        pub const descr = method_descr{
            .name = "add_make_link",
            .doc = "Create a MakeLink node",
            .args_def = struct {
                type_node: *graph.BoundNodeReference,
                lhs_reference_node: *graph.Node,
                rhs_reference_node: *graph.Node,
                edge_attributes: *faebryk.edgebuilder.EdgeCreationAttributes,

                pub const fields_meta = .{
                    .type_node = bind.ARG{ .Wrapper = BoundNodeWrapper, .storage = &graph_py.bound_node_type },
                    .lhs_reference_node = bind.ARG{ .Wrapper = NodeWrapper, .storage = &graph_py.node_type },
                    .rhs_reference_node = bind.ARG{ .Wrapper = NodeWrapper, .storage = &graph_py.node_type },
                    .edge_attributes = bind.ARG{ .Wrapper = EdgeCreationAttributesWrapper, .storage = &edge_creation_attributes_type },
                };
            },
            .static = false,
        };

        pub fn impl(self: ?*py.PyObject, args: ?*py.PyObject, kwargs: ?*py.PyObject) callconv(.C) ?*py.PyObject {
            const wrapper = bind.castWrapper("TypeGraph", &type_graph_type, TypeGraphWrapper, self) orelse return null;
            const kwarg_obj = bind.parse_kwargs(self, args, kwargs, descr.args_def) orelse return null;

            const type_node = kwarg_obj.type_node.*;
            const edge_attributes = kwarg_obj.edge_attributes.*;

            const make_link = faebryk.typegraph.TypeGraph.add_make_link(
                wrapper.data,
                type_node,
                kwarg_obj.lhs_reference_node,
                kwarg_obj.rhs_reference_node,
                edge_attributes,
            ) catch {
                py.PyErr_SetString(py.PyExc_ValueError, "add_make_link failed");
                return null;
            };

            return graph_py.makeBoundNodePyObject(make_link);
        }
    };
}

fn wrap_typegraph_instantiate() type {
    return struct {
        pub const descr = method_descr{
            .name = "instantiate",
            .doc = "Instantiate the given type node into a graph",
            .args_def = struct {
                type_identifier: *py.PyObject,
            },
            .static = false,
        };

        pub fn impl(self: ?*py.PyObject, args: ?*py.PyObject, kwargs: ?*py.PyObject) callconv(.C) ?*py.PyObject {
            const wrapper = bind.castWrapper("TypeGraph", &type_graph_type, TypeGraphWrapper, self) orelse return null;
            const kwarg_obj = bind.parse_kwargs(self, args, kwargs, descr.args_def) orelse return null;

            const identifier = bind.unwrap_str(kwarg_obj.type_identifier) orelse return null;

            const bnode = faebryk.typegraph.TypeGraph.instantiate(wrapper.data, identifier) catch {
                py.PyErr_SetString(py.PyExc_ValueError, "instantiate failed");
                return null;
            };

            return graph_py.makeBoundNodePyObject(bnode);
        }
    };
}

fn wrap_typegraph_instantiate_node() type {
    return struct {
        pub const descr = method_descr{
            .name = "instantiate_node",
            .doc = "Instantiate the given type node into a graph",
            .args_def = struct {
                type_node: *graph.BoundNodeReference,
                attributes: *py.PyObject,

                pub const fields_meta = .{
                    .type_node = bind.ARG{ .Wrapper = BoundNodeWrapper, .storage = &graph_py.bound_node_type },
                };
            },
            .static = false,
        };

        pub fn impl(self: ?*py.PyObject, args: ?*py.PyObject, kwargs: ?*py.PyObject) callconv(.C) ?*py.PyObject {
            const wrapper = bind.castWrapper("TypeGraph", &type_graph_type, TypeGraphWrapper, self) orelse return null;
            const kwarg_obj = bind.parse_kwargs(self, args, kwargs, descr.args_def) orelse return null;

            var attributes = _unwrap_literal_str_dict(kwarg_obj.attributes, std.heap.c_allocator) catch return null;
            defer if (attributes != null) attributes.?.deinit();

            const bnode = faebryk.typegraph.TypeGraph.instantiate_node(wrapper.data, kwarg_obj.type_node.*) catch {
                py.PyErr_SetString(py.PyExc_ValueError, "instantiate_node failed");
                return null;
            };

            if (attributes) |attrs| {
                attrs.copy_into(&bnode.node.attributes.dynamic);
            }

            return graph_py.makeBoundNodePyObject(bnode);
        }
    };
}

fn wrap_typegraph_reference_create() type {
    return struct {
        pub const descr = method_descr{
            .name = "add_reference",
            .doc = "Create a Reference node chain from a sequence of child identifiers",
            .args_def = struct {
                type_node: *graph.BoundNodeReference,
                path: *py.PyObject,

                pub const fields_meta = .{
                    .type_node = bind.ARG{ .Wrapper = BoundNodeWrapper, .storage = &graph_py.bound_node_type },
                };
            },
            .static = false,
        };

        pub fn impl(self: ?*py.PyObject, args: ?*py.PyObject, kwargs: ?*py.PyObject) callconv(.C) ?*py.PyObject {
            const wrapper = bind.castWrapper("TypeGraph", &type_graph_type, TypeGraphWrapper, self) orelse return null;
            const kwarg_obj = bind.parse_kwargs(self, args, kwargs, descr.args_def) orelse return null;

            const path_obj = kwarg_obj.path;
            if (py.PySequence_Check(path_obj) != 1) {
                py.PyErr_SetString(py.PyExc_TypeError, "path must be a sequence of strings");
                return null;
            }

            const path_len = py.PySequence_Size(path_obj);
            if (path_len < 0) {
                return null;
            }

            var segments = std.ArrayList([]const u8).init(std.heap.c_allocator);
            defer segments.deinit();

            var idx: usize = 0;
            const path_len_int: usize = @intCast(path_len);
            while (idx < path_len_int) : (idx += 1) {
                const item = py.PySequence_GetItem(path_obj, @intCast(idx));
                if (item == null) {
                    return null;
                }
                defer py.Py_DECREF(item.?);

                const segment = bind.unwrap_str_copy(item) orelse return null;
                segments.append(segment) catch {
                    py.PyErr_SetString(py.PyExc_MemoryError, "failed to build path");
                    return null;
                };
            }

            const bnode = faebryk.typegraph.TypeGraph.ChildReferenceNode.create_and_insert(wrapper.data, segments.items) catch {
                py.PyErr_SetString(py.PyExc_ValueError, "add_reference failed");
                return null;
            };

            return graph_py.makeBoundNodePyObject(bnode);
        }
    };
}

fn wrap_typegraph_reference_resolve() type {
    return struct {
        pub const descr = method_descr{
            .name = "reference_resolve",
            .doc = "Resolve a reference node within the instance graph",
            .args_def = struct {
                reference_node: *graph.BoundNodeReference,
                base_node: *graph.BoundNodeReference,

                pub const fields_meta = .{
                    .reference_node = bind.ARG{ .Wrapper = BoundNodeWrapper, .storage = &graph_py.bound_node_type },
                    .base_node = bind.ARG{ .Wrapper = BoundNodeWrapper, .storage = &graph_py.bound_node_type },
                };
            },
            .static = false,
        };

        pub fn impl(self: ?*py.PyObject, args: ?*py.PyObject, kwargs: ?*py.PyObject) callconv(.C) ?*py.PyObject {
            _ = bind.castWrapper("TypeGraph", &type_graph_type, TypeGraphWrapper, self) orelse return null;
            const kwarg_obj = bind.parse_kwargs(self, args, kwargs, descr.args_def) orelse return null;

            const resolved = faebryk.typegraph.TypeGraph.ChildReferenceNode.resolve(
                kwarg_obj.reference_node.*,
                kwarg_obj.base_node.*,
            );

            return graph_py.makeBoundNodePyObject(resolved);
        }
    };
}

<<<<<<< HEAD
=======
fn wrap_typegraph_get_graph_view() type {
    return struct {
        pub const descr = method_descr{
            .name = "get_graph_view",
            .doc = "Return the underlying GraphView",
            .args_def = struct {},
            .static = false,
        };

        pub fn impl(self: ?*py.PyObject, args: ?*py.PyObject, kwargs: ?*py.PyObject) callconv(.C) ?*py.PyObject {
            if (!bind.check_no_positional_args(self, args)) return null;
            _ = kwargs;

            const wrapper = bind.castWrapper("TypeGraph", &type_graph_type, TypeGraphWrapper, self) orelse return null;
            const gv = faebryk.typegraph.TypeGraph.get_graph_view(wrapper.data);
            return bind.wrap_obj("GraphView", &graph_py.graph_view_type, graph_py.GraphViewWrapper, gv);
        }
    };
}

>>>>>>> 7d7dde25
fn wrap_typegraph_get_type_by_name() type {
    return struct {
        pub const descr = method_descr{
            .name = "get_type_by_name",
            .args_def = struct {
                type_identifier: *py.PyObject,
            },
            .doc = "Get a type node by name",
        };

        pub fn impl(self: ?*py.PyObject, args: ?*py.PyObject, kwargs: ?*py.PyObject) callconv(.C) ?*py.PyObject {
            const wrapper = bind.castWrapper("TypeGraph", &type_graph_type, TypeGraphWrapper, self) orelse return null;
            const kwarg_obj = bind.parse_kwargs(self, args, kwargs, descr.args_def) orelse return null;

            const identifier = bind.unwrap_str(kwarg_obj.type_identifier) orelse return null;

            const bnode = faebryk.typegraph.TypeGraph.get_type_by_name(wrapper.data, identifier) catch {
                py.PyErr_SetString(py.PyExc_ValueError, "get_type_by_name failed");
                return null;
            };
            if (bnode == null) {
                return py.Py_None();
            }

            return graph_py.makeBoundNodePyObject(bnode.?);
        }
    };
}

fn wrap_typegraph_get_or_create_type() type {
    return struct {
        pub const descr = method_descr{
            .name = "get_or_create_type",
            .args_def = struct {
                type_identifier: *py.PyObject,
            },
            .doc = "Get or create a type node by name",
        };

        pub fn impl(self: ?*py.PyObject, args: ?*py.PyObject, kwargs: ?*py.PyObject) callconv(.C) ?*py.PyObject {
            const wrapper = bind.castWrapper("TypeGraph", &type_graph_type, TypeGraphWrapper, self) orelse return null;
            const kwarg_obj = bind.parse_kwargs(self, args, kwargs, descr.args_def) orelse return null;

            const identifier = bind.unwrap_str(kwarg_obj.type_identifier) orelse return null;

            const bnode = faebryk.typegraph.TypeGraph.get_or_create_type(wrapper.data, identifier) catch {
                py.PyErr_SetString(py.PyExc_ValueError, "get_or_create_type failed");
                return null;
            };

            return graph_py.makeBoundNodePyObject(bnode);
        }
    };
}

fn wrap_typegraph_make_child_node(root: *py.PyObject) void {
    const extra_methods = [_]type{
        wrap_typegraph_make_child_node_build(),
    };
    bind.wrap_namespace_struct(root, faebryk.typegraph.TypeGraph.MakeChildNode, extra_methods);
    make_child_node_type = type_registry.getRegisteredTypeObject("MakeChildNode");
}

fn typegraph_dealloc(self: *py.PyObject) callconv(.C) void {
    const allocator = std.heap.c_allocator;
    const wrapper = @as(*TypeGraphWrapper, @ptrCast(@alignCast(self)));
    const tg_ptr = wrapper.data;

    // Don't destroy GraphView - it's managed by Python caller
    allocator.destroy(tg_ptr);

    if (py.Py_TYPE(self)) |type_obj| {
        if (type_obj.tp_free) |free_fn_any| {
            const free_fn = @as(*const fn (?*py.PyObject) callconv(.C) void, @ptrCast(@alignCast(free_fn_any)));
            free_fn(self);
            return;
        }
    }
    py._Py_Dealloc(self);
}

fn wrap_typegraph(root: *py.PyObject) void {
    const extra_methods = [_]type{
        wrap_typegraph_init(),
        wrap_typegraph_of_type(),
        wrap_typegraph_of_instance(),
        wrap_typegraph_add_type(),
        wrap_typegraph_add_make_child(),
        wrap_typegraph_add_make_link(),
        wrap_typegraph_instantiate(),
        wrap_typegraph_instantiate_node(),
        wrap_typegraph_reference_create(),
        wrap_typegraph_reference_resolve(),
        wrap_typegraph_get_type_by_name(),
        wrap_typegraph_get_or_create_type(),
<<<<<<< HEAD
=======
        wrap_typegraph_get_graph_view(),
>>>>>>> 7d7dde25
    };
    bind.wrap_namespace_struct(root, faebryk.typegraph.TypeGraph, extra_methods);
    wrap_typegraph_make_child_node(root);

    type_graph_type = type_registry.getRegisteredTypeObject("TypeGraph");
    if (type_graph_type) |tg_type| {
        tg_type.tp_dealloc = @ptrCast(&typegraph_dealloc);
        if (make_child_node_type == null) {
            make_child_node_type = type_registry.getRegisteredTypeObject("MakeChildNode");
        }
        if (make_child_node_type) |mc_type| {
            if (tg_type.tp_dict) |dict_obj| {
                const mc_obj = @as(*py.PyObject, @ptrCast(@alignCast(mc_type)));
                py.Py_INCREF(mc_obj);
                if (py.PyDict_SetItemString(dict_obj, "MakeChildNode", mc_obj) != 0) {
                    py.Py_DECREF(mc_obj);
                    py.PyErr_Clear();
                } else {
                    py.Py_DECREF(mc_obj);
                }
            }
        }
    } else {
        make_child_node_type = type_registry.getRegisteredTypeObject("MakeChildNode");
    }
}

fn wrap_trait_add_trait_to() type {
    return struct {
        pub const descr = method_descr{
            .name = "add_trait_to",
            .doc = "Instantiate the trait on the target node and attach it as a child instance",
            .args_def = struct {
                target: *graph.BoundNodeReference,
                trait_type: *graph.BoundNodeReference,

                pub const fields_meta = .{
                    .target = bind.ARG{ .Wrapper = BoundNodeWrapper, .storage = &graph_py.bound_node_type },
                    .trait_type = bind.ARG{ .Wrapper = BoundNodeWrapper, .storage = &graph_py.bound_node_type },
                };
            },
            .static = true,
        };

        pub fn impl(self: ?*py.PyObject, args: ?*py.PyObject, kwargs: ?*py.PyObject) callconv(.C) ?*py.PyObject {
            const kwarg_obj = bind.parse_kwargs(self, args, kwargs, descr.args_def) orelse return null;
            const trait_instance = faebryk.trait.Trait.add_trait_to(kwarg_obj.target.*, kwarg_obj.trait_type.*) catch {
                py.PyErr_SetString(py.PyExc_ValueError, "add_trait_to failed");
                return null;
            };
            return graph_py.makeBoundNodePyObject(trait_instance);
        }
    };
}

fn wrap_trait_mark_as_trait() type {
    return struct {
        pub const descr = method_descr{
            .name = "mark_as_trait",
            .doc = "Mark the provided node as a trait",
            .args_def = struct {
                trait_type: *graph.BoundNodeReference,

                pub const fields_meta = .{
                    .trait_type = bind.ARG{ .Wrapper = BoundNodeWrapper, .storage = &graph_py.bound_node_type },
                };
            },
            .static = true,
        };

        pub fn impl(self: ?*py.PyObject, args: ?*py.PyObject, kwargs: ?*py.PyObject) callconv(.C) ?*py.PyObject {
            const kwarg_obj = bind.parse_kwargs(self, args, kwargs, descr.args_def) orelse return null;
            faebryk.trait.Trait.mark_as_trait(kwarg_obj.trait_type.*) catch {
                py.PyErr_SetString(py.PyExc_ValueError, "mark_as_trait failed");
                return null;
            };
            return bind.wrap_none();
        }
    };
}

fn wrap_trait_try_get_trait() type {
    return struct {
        pub const descr = method_descr{
            .name = "try_get_trait",
            .doc = "Return the trait instance attached to the target node if it exists",
            .args_def = struct {
                target: *graph.BoundNodeReference,
                trait_type: *graph.BoundNodeReference,

                pub const fields_meta = .{
                    .target = bind.ARG{ .Wrapper = BoundNodeWrapper, .storage = &graph_py.bound_node_type },
                    .trait_type = bind.ARG{ .Wrapper = BoundNodeWrapper, .storage = &graph_py.bound_node_type },
                };
            },
            .static = true,
        };

        pub fn impl(self: ?*py.PyObject, args: ?*py.PyObject, kwargs: ?*py.PyObject) callconv(.C) ?*py.PyObject {
            const kwarg_obj = bind.parse_kwargs(self, args, kwargs, descr.args_def) orelse return null;
            if (faebryk.trait.Trait.try_get_trait(kwarg_obj.target.*, kwarg_obj.trait_type.*)) |trait_instance| {
                return graph_py.makeBoundNodePyObject(trait_instance);
            }
            return bind.wrap_none();
        }
    };
}

fn wrap_trait_visit_implementers() type {
    return struct {
        pub const descr = method_descr{
            .name = "visit_implementers",
            .doc = "Invoke a callback for every node implementing the given trait",
            .args_def = struct {
                trait_type: *graph.BoundNodeReference,
                f: *py.PyObject,
                ctx: ?*py.PyObject = null,

                pub const fields_meta = .{
                    .trait_type = bind.ARG{ .Wrapper = BoundNodeWrapper, .storage = &graph_py.bound_node_type },
                };
            },
            .static = true,
        };

        pub fn impl(self: ?*py.PyObject, args: ?*py.PyObject, kwargs: ?*py.PyObject) callconv(.C) ?*py.PyObject {
            const kwarg_obj = bind.parse_kwargs(self, args, kwargs, descr.args_def) orelse return null;

            const VisitCtx = struct {
                py_ctx: ?*py.PyObject,
                callable: ?*py.PyObject,
                had_error: bool = false,

                pub fn call(ctx_ptr: *anyopaque, bound_node: graph.BoundNodeReference) visitor.VisitResult(void) {
                    const inner_self: *@This() = @ptrCast(@alignCast(ctx_ptr));

                    const node_obj = graph_py.makeBoundNodePyObject(bound_node) orelse {
                        inner_self.had_error = true;
                        return visitor.VisitResult(void){ .ERROR = error.Callback };
                    };

                    const args_tuple = py.PyTuple_New(2) orelse {
                        inner_self.had_error = true;
                        py.Py_DECREF(node_obj);
                        return visitor.VisitResult(void){ .ERROR = error.Callback };
                    };

                    const ctx_obj: *py.PyObject = if (inner_self.py_ctx) |c| c else py.Py_None();
                    py.Py_INCREF(ctx_obj);
                    if (py.PyTuple_SetItem(args_tuple, 0, ctx_obj) < 0) {
                        inner_self.had_error = true;
                        py.Py_DECREF(node_obj);
                        py.Py_DECREF(args_tuple);
                        return visitor.VisitResult(void){ .ERROR = error.Callback };
                    }

                    if (py.PyTuple_SetItem(args_tuple, 1, node_obj) < 0) {
                        inner_self.had_error = true;
                        py.Py_DECREF(args_tuple);
                        py.Py_DECREF(node_obj);
                        return visitor.VisitResult(void){ .ERROR = error.Callback };
                    }

                    const result = py.PyObject_Call(inner_self.callable, args_tuple, null);
                    if (result == null) {
                        inner_self.had_error = true;
                        py.Py_DECREF(args_tuple);
                        return visitor.VisitResult(void){ .ERROR = error.Callback };
                    }

                    py.Py_DECREF(result.?);
                    py.Py_DECREF(args_tuple);
                    return visitor.VisitResult(void){ .CONTINUE = {} };
                }
            };

            var visit_ctx = VisitCtx{
                .py_ctx = kwarg_obj.ctx,
                .callable = kwarg_obj.f,
            };

            const result = faebryk.trait.Trait.visit_implementers(
                kwarg_obj.trait_type.*,
                void,
                @ptrCast(&visit_ctx),
                VisitCtx.call,
            );

            if (visit_ctx.had_error) {
                return null;
            }

            switch (result) {
                .ERROR => {
                    py.PyErr_SetString(py.PyExc_ValueError, "visit_implementers failed");
                    return null;
                },
                else => {},
            }

            return bind.wrap_none();
        }
    };
}

fn wrap_trait(root: *py.PyObject) void {
    const extra_methods = [_]type{
        wrap_trait_add_trait_to(),
        wrap_trait_mark_as_trait(),
        wrap_trait_try_get_trait(),
        wrap_trait_visit_implementers(),
    };
    bind.wrap_namespace_struct(root, faebryk.trait.Trait, extra_methods);
}

fn wrap_composition_file(root: *py.PyObject) ?*py.PyObject {
    const module = py.PyModule_Create2(&main_module_def, 1013);
    if (module == null) {
        return null;
    }

    wrap_edge_composition(module.?);

    if (py.PyModule_AddObject(root, "composition", module) < 0) {
        return null;
    }

    return module;
}

fn wrap_interface_file(root: *py.PyObject) ?*py.PyObject {
    const module = py.PyModule_Create2(&main_module_def, 1013);
    if (module == null) {
        return null;
    }

    wrap_interface(module.?);

    if (py.PyModule_AddObject(root, "interface", module) < 0) {
        return null;
    }

    return module;
}

fn wrap_module_file(root: *py.PyObject) ?*py.PyObject {
    const module = py.PyModule_Create2(&main_module_def, 1013);
    if (module == null) {
        return null;
    }

    wrap_module(module.?);

    if (py.PyModule_AddObject(root, "module", module) < 0) {
        return null;
    }

    return module;
}

fn wrap_node_type_file(root: *py.PyObject) ?*py.PyObject {
    const module = py.PyModule_Create2(&main_module_def, 1013);
    if (module == null) {
        return null;
    }

    wrap_node_type(module.?);

    if (py.PyModule_AddObject(root, "node_type", module) < 0) {
        return null;
    }

    return module;
}

fn wrap_next_file(root: *py.PyObject) ?*py.PyObject {
    const module = py.PyModule_Create2(&main_module_def, 1013);
    if (module == null) {
        return null;
    }

    wrap_edge_next(module.?);

    if (py.PyModule_AddObject(root, "next", module) < 0) {
        return null;
    }

    return module;
}

fn wrap_pointer_file(root: *py.PyObject) ?*py.PyObject {
    const module = py.PyModule_Create2(&main_module_def, 1013);
    if (module == null) {
        return null;
    }

    wrap_pointer(module.?);

    if (py.PyModule_AddObject(root, "pointer", module) < 0) {
        return null;
    }

    return module;
}

fn wrap_typegraph_file(root: *py.PyObject) ?*py.PyObject {
    const module = py.PyModule_Create2(&main_module_def, 1013);
    if (module == null) {
        return null;
    }

    wrap_typegraph(module.?);

    if (py.PyModule_AddObject(root, "typegraph", module) < 0) {
        return null;
    }

    return module;
}

fn wrap_trait_file(root: *py.PyObject) ?*py.PyObject {
    const module = py.PyModule_Create2(&main_module_def, 1013);
    if (module == null) {
        return null;
    }

    wrap_trait(module.?);

    if (py.PyModule_AddObject(root, "trait", module) < 0) {
        return null;
    }

    return module;
}

<<<<<<< HEAD
=======
fn wrap_nodebuilder_file(root: *py.PyObject) ?*py.PyObject {
    const module = py.PyModule_Create2(&main_module_def, 1013);
    if (module == null) {
        return null;
    }

    wrap_nodebuilder(module.?);

    if (py.PyModule_AddObject(root, "nodebuilder", module) < 0) {
        return null;
    }

    return module;
}

>>>>>>> 7d7dde25
fn wrap_edgebuilder_file(root: *py.PyObject) ?*py.PyObject {
    const module = py.PyModule_Create2(&main_module_def, 1013);
    if (module == null) {
        return null;
    }

    wrap_edgebuilder(module.?);

    if (py.PyModule_AddObject(root, "edgebuilder", module) < 0) {
        return null;
    }

    return module;
}

fn wrap_operand_file(root: *py.PyObject) ?*py.PyObject {
    const module = py.PyModule_Create2(&main_module_def, 1013);
    if (module == null) {
        return null;
    }

    wrap_edge_operand(module.?);

    if (py.PyModule_AddObject(root, "operand", module) < 0) {
        return null;
    }

    return module;
}
// ====================================================================================================================

// Main module methods
var main_methods = [_]py.PyMethodDef{
    py.ML_SENTINEL,
};

// Main module definition
var main_module_def = py.PyModuleDef{
    .m_base = .{},
    .m_name = "faebryk",
    .m_doc = "Auto-generated Python extension for Zig functions",
    .m_size = -1,
    .m_methods = &main_methods,
};

pub fn make_python_module() ?*py.PyObject {
    const module = py.PyModule_Create2(&main_module_def, 1013);
    if (module == null) {
        return null;
    }

    _ = wrap_composition_file(module.?);
    _ = wrap_interface_file(module.?);
    _ = wrap_module_file(module.?);
    _ = wrap_node_type_file(module.?);
    _ = wrap_typegraph_file(module.?);
    _ = wrap_next_file(module.?);
    _ = wrap_pointer_file(module.?);
<<<<<<< HEAD
=======
    _ = wrap_nodebuilder_file(module.?);
>>>>>>> 7d7dde25
    _ = wrap_edgebuilder_file(module.?);
    _ = wrap_trait_file(module.?);
    _ = wrap_operand_file(module.?);
    return module;
}<|MERGE_RESOLUTION|>--- conflicted
+++ resolved
@@ -21,10 +21,7 @@
 const EdgeNextWrapper = bind.PyObjectWrapper(faebryk.next.EdgeNext);
 const EdgePointerWrapper = bind.PyObjectWrapper(faebryk.pointer.EdgePointer);
 const EdgeCreationAttributesWrapper = bind.PyObjectWrapper(faebryk.edgebuilder.EdgeCreationAttributes);
-<<<<<<< HEAD
-=======
 const NodeCreationAttributesWrapper = bind.PyObjectWrapper(faebryk.nodebuilder.NodeCreationAttributes);
->>>>>>> 7d7dde25
 const TypeGraphWrapper = bind.PyObjectWrapper(faebryk.typegraph.TypeGraph);
 
 var edge_composition_type: ?*py.PyTypeObject = null;
@@ -33,10 +30,7 @@
 var edge_next_type: ?*py.PyTypeObject = null;
 var edge_pointer_type: ?*py.PyTypeObject = null;
 var edge_creation_attributes_type: ?*py.PyTypeObject = null;
-<<<<<<< HEAD
-=======
 var node_creation_attributes_type: ?*py.PyTypeObject = null;
->>>>>>> 7d7dde25
 var type_graph_type: ?*py.PyTypeObject = null;
 var make_child_node_type: ?*py.PyTypeObject = null;
 
@@ -482,14 +476,6 @@
         }
     };
 }
-<<<<<<< HEAD
-
-fn wrap_edge_composition_visit_children_of_type() type {
-    return struct {
-        pub const descr = method_descr{
-            .name = "visit_children_of_type",
-            .doc = "Visit children edges of the given type",
-=======
 
 fn wrap_edge_composition_visit_children_of_type() type {
     return struct {
@@ -709,245 +695,6 @@
         pub const descr = method_descr{
             .name = "visit_operand_edges",
             .doc = "Visit the operand edges attached to an expression node",
->>>>>>> 7d7dde25
-            .args_def = struct {
-                bound_node: *graph.BoundNodeReference,
-                child_type: *graph.Node,
-                f: *py.PyObject,
-                ctx: ?*py.PyObject = null,
-
-                pub const fields_meta = .{
-                    .bound_node = bind.ARG{ .Wrapper = BoundNodeWrapper, .storage = &graph_py.bound_node_type },
-                    .child_type = bind.ARG{ .Wrapper = NodeWrapper, .storage = &graph_py.node_type },
-                };
-            },
-            .static = true,
-        };
-
-        pub fn impl(self: ?*py.PyObject, args: ?*py.PyObject, kwargs: ?*py.PyObject) callconv(.C) ?*py.PyObject {
-            const kwarg_obj = bind.parse_kwargs(self, args, kwargs, descr.args_def) orelse return null;
-
-            var visit_ctx = graph_py.BoundEdgeVisitor{
-                .py_ctx = kwarg_obj.ctx,
-                .callable = kwarg_obj.f,
-            };
-
-<<<<<<< HEAD
-            const result = faebryk.composition.EdgeComposition.visit_children_of_type(
-                kwarg_obj.bound_node.*,
-                kwarg_obj.child_type,
-=======
-            const result = faebryk.operand.EdgeOperand.visit_operand_edges(
-                kwarg_obj.bound_node.*,
->>>>>>> 7d7dde25
-                void,
-                @ptrCast(&visit_ctx),
-                graph_py.BoundEdgeVisitor.call,
-            );
-
-            if (visit_ctx.had_error) {
-                return null;
-            }
-
-            switch (result) {
-                .ERROR => {
-<<<<<<< HEAD
-                    py.PyErr_SetString(py.PyExc_ValueError, "visit_children_of_type failed");
-=======
-                    py.PyErr_SetString(py.PyExc_ValueError, "visit_operand_edges failed");
->>>>>>> 7d7dde25
-                    return null;
-                },
-                else => {},
-            }
-
-            return bind.wrap_none();
-        }
-    };
-}
-
-<<<<<<< HEAD
-fn wrap_edge_composition_try_get_single_child_of_type() type {
-    return struct {
-        pub const descr = method_descr{
-            .name = "try_get_single_child_of_type",
-            .doc = "Return the single child of the specified type if it exists",
-            .args_def = struct {
-                bound_node: *graph.BoundNodeReference,
-                child_type: *graph.Node,
-
-                pub const fields_meta = .{
-                    .bound_node = bind.ARG{ .Wrapper = BoundNodeWrapper, .storage = &graph_py.bound_node_type },
-                    .child_type = bind.ARG{ .Wrapper = NodeWrapper, .storage = &graph_py.node_type },
-=======
-fn wrap_edge_operand_visit_expression_edges() type {
-    return struct {
-        pub const descr = method_descr{
-            .name = "visit_expression_edges",
-            .doc = "Visit the expression edges attached to an operand node",
-            .args_def = struct {
-                bound_node: *graph.BoundNodeReference,
-                f: *py.PyObject,
-                ctx: ?*py.PyObject = null,
-
-                pub const fields_meta = .{
-                    .bound_node = bind.ARG{ .Wrapper = BoundNodeWrapper, .storage = &graph_py.bound_node_type },
->>>>>>> 7d7dde25
-                };
-            },
-            .static = true,
-        };
-
-        pub fn impl(self: ?*py.PyObject, args: ?*py.PyObject, kwargs: ?*py.PyObject) callconv(.C) ?*py.PyObject {
-            const kwarg_obj = bind.parse_kwargs(self, args, kwargs, descr.args_def) orelse return null;
-<<<<<<< HEAD
-
-            if (faebryk.composition.EdgeComposition.try_get_single_child_of_type(kwarg_obj.bound_node.*, kwarg_obj.child_type)) |child| {
-                return graph_py.makeBoundNodePyObject(child);
-            }
-
-            return bind.wrap_none();
-        }
-    };
-}
-
-fn wrap_edge_composition(root: *py.PyObject) void {
-    const extra_methods = [_]type{
-        wrap_edge_composition_create(),
-        wrap_edge_composition_build(),
-        wrap_edge_composition_is_instance(),
-        wrap_edge_composition_visit_children_edges(),
-        wrap_edge_composition_get_parent_edge(),
-        wrap_edge_composition_get_parent_node(),
-        wrap_edge_composition_get_child_node(),
-        wrap_edge_composition_get_child_of(),
-        wrap_edge_composition_get_parent_of(),
-        wrap_edge_composition_get_parent_node_of(),
-        wrap_edge_composition_add_child(),
-        wrap_edge_composition_get_name(),
-        wrap_edge_composition_get_tid(),
-        wrap_edge_composition_get_child_by_identifier(),
-        wrap_edge_composition_visit_children_of_type(),
-        wrap_edge_composition_try_get_single_child_of_type(),
-    };
-    bind.wrap_namespace_struct(root, faebryk.composition.EdgeComposition, extra_methods);
-    edge_composition_type = type_registry.getRegisteredTypeObject("EdgeComposition");
-}
-
-fn wrap_edge_operand_create() type {
-    return struct {
-        pub const descr = method_descr{
-            .name = "create",
-            .doc = "Create a new EdgeOperand",
-            .args_def = struct {
-                expression: *graph.Node,
-                operand: *graph.Node,
-                operand_identifier: ?*py.PyObject = null,
-
-                pub const fields_meta = .{
-                    .expression = bind.ARG{ .Wrapper = NodeWrapper, .storage = &graph_py.node_type },
-                    .operand = bind.ARG{ .Wrapper = NodeWrapper, .storage = &graph_py.node_type },
-                };
-            },
-            .static = true,
-        };
-
-        pub fn impl(self: ?*py.PyObject, args: ?*py.PyObject, kwargs: ?*py.PyObject) callconv(.C) ?*py.PyObject {
-            const kwarg_obj = bind.parse_kwargs(self, args, kwargs, descr.args_def) orelse return null;
-
-            var identifier_const: ?[]const u8 = null;
-            if (kwarg_obj.operand_identifier) |identifier_obj| {
-                if (identifier_obj != py.Py_None()) {
-                    identifier_const = bind.unwrap_str_copy(identifier_obj) orelse return null;
-                }
-            }
-
-            const edge_ref = faebryk.operand.EdgeOperand.init(
-                std.heap.c_allocator,
-                kwarg_obj.expression,
-                kwarg_obj.operand,
-                identifier_const,
-            );
-
-            const edge_obj = bind.wrap_obj("Edge", &graph_py.edge_type, EdgeWrapper, edge_ref);
-            if (edge_obj == null) {
-                if (identifier_const) |identifier| {
-                    std.heap.c_allocator.free(identifier);
-                }
-                edge_ref.deinit();
-                return null;
-            }
-
-            return edge_obj;
-        }
-    };
-}
-
-fn wrap_edge_operand_build() type {
-    return struct {
-        pub const descr = method_descr{
-            .name = "build",
-            .doc = "Return creation attributes for an EdgeOperand",
-            .args_def = struct {
-                operand_identifier: ?*py.PyObject = null,
-            },
-            .static = true,
-        };
-
-        pub fn impl(self: ?*py.PyObject, args: ?*py.PyObject, kwargs: ?*py.PyObject) callconv(.C) ?*py.PyObject {
-            const kwarg_obj = bind.parse_kwargs(self, args, kwargs, descr.args_def) orelse return null;
-
-            var identifier_copy: ?[]u8 = null;
-            if (kwarg_obj.operand_identifier) |identifier_obj| {
-                if (identifier_obj != py.Py_None()) {
-                    identifier_copy = bind.unwrap_str_copy(identifier_obj) orelse return null;
-                }
-            }
-
-            const allocator = std.heap.c_allocator;
-            const attributes = allocator.create(faebryk.edgebuilder.EdgeCreationAttributes) catch {
-                if (identifier_copy) |identifier| {
-                    allocator.free(identifier);
-                }
-                py.PyErr_SetString(py.PyExc_MemoryError, "Out of memory");
-                return null;
-            };
-
-            attributes.* = faebryk.operand.EdgeOperand.build(identifier_copy);
-            return bind.wrap_obj("EdgeCreationAttributes", &edge_creation_attributes_type, EdgeCreationAttributesWrapper, attributes);
-        }
-    };
-}
-
-fn wrap_edge_operand_is_instance() type {
-    return struct {
-        pub const descr = method_descr{
-            .name = "is_instance",
-            .doc = "Check if the object is an instance of EdgeOperand",
-            .args_def = struct {
-                edge: *graph.Edge,
-
-                pub const fields_meta = .{
-                    .edge = bind.ARG{ .Wrapper = EdgeWrapper, .storage = &graph_py.edge_type },
-                };
-            },
-            .static = true,
-        };
-
-        pub fn impl(self: ?*py.PyObject, args: ?*py.PyObject, kwargs: ?*py.PyObject) callconv(.C) ?*py.PyObject {
-            const kwarg_obj = bind.parse_kwargs(self, args, kwargs, descr.args_def) orelse return null;
-
-            const is_match = faebryk.operand.EdgeOperand.is_instance(kwarg_obj.edge);
-            return bind.wrap_bool(is_match);
-        }
-    };
-}
-
-fn wrap_edge_operand_visit_operand_edges() type {
-    return struct {
-        pub const descr = method_descr{
-            .name = "visit_operand_edges",
-            .doc = "Visit the operand edges attached to an expression node",
             .args_def = struct {
                 bound_node: *graph.BoundNodeReference,
                 f: *py.PyObject,
@@ -993,6 +740,56 @@
     };
 }
 
+fn wrap_edge_operand_visit_expression_edges() type {
+    return struct {
+        pub const descr = method_descr{
+            .name = "visit_expression_edges",
+            .doc = "Visit the expression edges attached to an operand node",
+            .args_def = struct {
+                bound_node: *graph.BoundNodeReference,
+                f: *py.PyObject,
+                ctx: ?*py.PyObject = null,
+
+                pub const fields_meta = .{
+                    .bound_node = bind.ARG{ .Wrapper = BoundNodeWrapper, .storage = &graph_py.bound_node_type },
+                };
+            },
+            .static = true,
+        };
+
+        pub fn impl(self: ?*py.PyObject, args: ?*py.PyObject, kwargs: ?*py.PyObject) callconv(.C) ?*py.PyObject {
+            const kwarg_obj = bind.parse_kwargs(self, args, kwargs, descr.args_def) orelse return null;
+
+            var visit_ctx = graph_py.BoundEdgeVisitor{
+                .py_ctx = kwarg_obj.ctx,
+                .callable = kwarg_obj.f,
+            };
+
+            const result = faebryk.operand.EdgeOperand.visit_expression_edges(
+                kwarg_obj.bound_node.*,
+                void,
+                @ptrCast(&visit_ctx),
+                graph_py.BoundEdgeVisitor.call,
+            );
+
+            if (visit_ctx.had_error) {
+                return null;
+            }
+
+            switch (result) {
+                .ERROR => {
+                    py.PyErr_SetString(py.PyExc_ValueError, "visit_expression_edges failed");
+                    return null;
+                },
+                else => {},
+            }
+
+            py.Py_INCREF(py.Py_None());
+            return py.Py_None();
+        }
+    };
+}
+
 fn wrap_edge_operand_get_expression_edge() type {
     return struct {
         pub const descr = method_descr{
@@ -1018,6 +815,30 @@
 
             py.Py_INCREF(py.Py_None());
             return py.Py_None();
+        }
+    };
+}
+
+fn wrap_edge_operand_get_expression_node() type {
+    return struct {
+        pub const descr = method_descr{
+            .name = "get_expression_node",
+            .doc = "Get the expression node associated with an EdgeOperand edge",
+            .args_def = struct {
+                edge: *graph.Edge,
+
+                pub const fields_meta = .{
+                    .edge = bind.ARG{ .Wrapper = EdgeWrapper, .storage = &graph_py.edge_type },
+                };
+            },
+            .static = true,
+        };
+
+        pub fn impl(self: ?*py.PyObject, args: ?*py.PyObject, kwargs: ?*py.PyObject) callconv(.C) ?*py.PyObject {
+            const kwarg_obj = bind.parse_kwargs(self, args, kwargs, descr.args_def) orelse return null;
+
+            const node_ref = faebryk.operand.EdgeOperand.get_expression_node(kwarg_obj.edge);
+            return bind.wrap_obj("Node", &graph_py.node_type, NodeWrapper, node_ref);
         }
     };
 }
@@ -1115,6 +936,59 @@
     };
 }
 
+fn wrap_edge_operand_visit_expression_edges_of_type() type {
+    return struct {
+        pub const descr = method_descr{
+            .name = "visit_expression_edges_of_type",
+            .doc = "Visit expression edges of the given type attached to an operand node",
+            .args_def = struct {
+                bound_node: *graph.BoundNodeReference,
+                expression_type: *graph.Node,
+                f: *py.PyObject,
+                ctx: ?*py.PyObject = null,
+
+                pub const fields_meta = .{
+                    .bound_node = bind.ARG{ .Wrapper = BoundNodeWrapper, .storage = &graph_py.bound_node_type },
+                    .expression_type = bind.ARG{ .Wrapper = NodeWrapper, .storage = &graph_py.node_type },
+                };
+            },
+            .static = true,
+        };
+
+        pub fn impl(self: ?*py.PyObject, args: ?*py.PyObject, kwargs: ?*py.PyObject) callconv(.C) ?*py.PyObject {
+            const kwarg_obj = bind.parse_kwargs(self, args, kwargs, descr.args_def) orelse return null;
+
+            var visit_ctx = graph_py.BoundEdgeVisitor{
+                .py_ctx = kwarg_obj.ctx,
+                .callable = kwarg_obj.f,
+            };
+
+            const result = faebryk.operand.EdgeOperand.visit_expression_edges_of_type(
+                kwarg_obj.bound_node.*,
+                kwarg_obj.expression_type,
+                void,
+                @ptrCast(&visit_ctx),
+                graph_py.BoundEdgeVisitor.call,
+            );
+
+            if (visit_ctx.had_error) {
+                return null;
+            }
+
+            switch (result) {
+                .ERROR => {
+                    py.PyErr_SetString(py.PyExc_ValueError, "visit_expression_edges_of_type failed");
+                    return null;
+                },
+                else => {},
+            }
+
+            py.Py_INCREF(py.Py_None());
+            return py.Py_None();
+        }
+    };
+}
+
 fn wrap_edge_operand_get_tid() type {
     return struct {
         pub const descr = method_descr{
@@ -1170,7 +1044,10 @@
         wrap_edge_operand_build(),
         wrap_edge_operand_is_instance(),
         wrap_edge_operand_visit_operand_edges(),
+        wrap_edge_operand_visit_expression_edges(),
+        wrap_edge_operand_visit_expression_edges_of_type(),
         wrap_edge_operand_get_expression_edge(),
+        wrap_edge_operand_get_expression_node(),
         wrap_edge_operand_add_operand(),
         wrap_edge_operand_get_name(),
         wrap_edge_operand_get_tid(),
@@ -1180,115 +1057,96 @@
     edge_operand_type = type_registry.getRegisteredTypeObject("EdgeOperand");
 }
 
-fn wrap_edge_interface_connection_build() type {
+fn wrap_edge_operand_create() type {
+    return struct {
+        pub const descr = method_descr{
+            .name = "create",
+            .doc = "Create a new EdgeOperand",
+            .args_def = struct {
+                expression: *graph.Node,
+                operand: *graph.Node,
+                operand_identifier: ?*py.PyObject = null,
+
+                pub const fields_meta = .{
+                    .expression = bind.ARG{ .Wrapper = NodeWrapper, .storage = &graph_py.node_type },
+                    .operand = bind.ARG{ .Wrapper = NodeWrapper, .storage = &graph_py.node_type },
+                };
+            },
+            .static = true,
+        };
+
+        pub fn impl(self: ?*py.PyObject, args: ?*py.PyObject, kwargs: ?*py.PyObject) callconv(.C) ?*py.PyObject {
+            const kwarg_obj = bind.parse_kwargs(self, args, kwargs, descr.args_def) orelse return null;
+
+            var identifier_const: ?[]const u8 = null;
+            if (kwarg_obj.operand_identifier) |identifier_obj| {
+                if (identifier_obj != py.Py_None()) {
+                    identifier_const = bind.unwrap_str_copy(identifier_obj) orelse return null;
+                }
+            }
+
+            const edge_ref = faebryk.operand.EdgeOperand.init(
+                std.heap.c_allocator,
+                kwarg_obj.expression,
+                kwarg_obj.operand,
+                identifier_const,
+            );
+
+            const edge_obj = bind.wrap_obj("Edge", &graph_py.edge_type, EdgeWrapper, edge_ref);
+            if (edge_obj == null) {
+                if (identifier_const) |identifier| {
+                    std.heap.c_allocator.free(identifier);
+                }
+                edge_ref.deinit();
+                return null;
+            }
+
+            return edge_obj;
+        }
+    };
+}
+
+fn wrap_edge_operand_build() type {
     return struct {
         pub const descr = method_descr{
             .name = "build",
-            .doc = "Return creation attributes for an interface connection edge",
-            .args_def = struct {},
-            .static = true,
-        };
-
-        pub fn impl(_: ?*py.PyObject, _: ?*py.PyObject, _: ?*py.PyObject) callconv(.C) ?*py.PyObject {
+            .doc = "Return creation attributes for an EdgeOperand",
+            .args_def = struct {
+                operand_identifier: ?*py.PyObject = null,
+            },
+            .static = true,
+        };
+
+        pub fn impl(self: ?*py.PyObject, args: ?*py.PyObject, kwargs: ?*py.PyObject) callconv(.C) ?*py.PyObject {
+            const kwarg_obj = bind.parse_kwargs(self, args, kwargs, descr.args_def) orelse return null;
+
+            var identifier_copy: ?[]u8 = null;
+            if (kwarg_obj.operand_identifier) |identifier_obj| {
+                if (identifier_obj != py.Py_None()) {
+                    identifier_copy = bind.unwrap_str_copy(identifier_obj) orelse return null;
+                }
+            }
+
             const allocator = std.heap.c_allocator;
             const attributes = allocator.create(faebryk.edgebuilder.EdgeCreationAttributes) catch {
+                if (identifier_copy) |identifier| {
+                    allocator.free(identifier);
+                }
                 py.PyErr_SetString(py.PyExc_MemoryError, "Out of memory");
                 return null;
             };
-            attributes.* = faebryk.interface.EdgeInterfaceConnection.build();
+
+            attributes.* = faebryk.operand.EdgeOperand.build(identifier_copy);
             return bind.wrap_obj("EdgeCreationAttributes", &edge_creation_attributes_type, EdgeCreationAttributesWrapper, attributes);
         }
     };
 }
 
-fn wrap_edge_interface_connection_get_tid() type {
-    return struct {
-        pub const descr = method_descr{
-            .name = "get_tid",
-            .doc = "Return the edge type identifier used for interface connection edges",
-            .args_def = struct {},
-            .static = true,
-        };
-
-        pub fn impl(self: ?*py.PyObject, args: ?*py.PyObject, kwargs: ?*py.PyObject) callconv(.C) ?*py.PyObject {
-            _ = bind.parse_kwargs(self, args, kwargs, descr.args_def) orelse return null;
-            const tid = faebryk.interface.EdgeInterfaceConnection.get_tid();
-            return py.PyLong_FromLongLong(@intCast(tid));
-        }
-    };
-}
-
-fn wrap_interface(root: *py.PyObject) void {
-    const extra_methods = [_]type{
-        wrap_edge_interface_connection_build(),
-        wrap_edge_interface_connection_get_tid(),
-    };
-    bind.wrap_namespace_struct(root, faebryk.interface.EdgeInterfaceConnection, extra_methods);
-}
-
-fn wrap_edge_type_create() type {
-    return struct {
-        pub const descr = method_descr{
-            .name = "create",
-            .doc = "Create a new edge connecting a type node to an instance node",
-            .args_def = struct {
-                type_node: *graph.Node,
-                instance_node: *graph.Node,
-
-                pub const fields_meta = .{
-                    .type_node = bind.ARG{ .Wrapper = NodeWrapper, .storage = &graph_py.node_type },
-                    .instance_node = bind.ARG{ .Wrapper = NodeWrapper, .storage = &graph_py.node_type },
-                };
-            },
-            .static = true,
-        };
-
-        pub fn impl(self: ?*py.PyObject, args: ?*py.PyObject, kwargs: ?*py.PyObject) callconv(.C) ?*py.PyObject {
-            const kwarg_obj = bind.parse_kwargs(self, args, kwargs, descr.args_def) orelse return null;
-
-            const edge_ref = faebryk.node_type.EdgeType.init(
-                std.heap.c_allocator,
-                kwarg_obj.type_node,
-                kwarg_obj.instance_node,
-            );
-
-            const edge_obj = bind.wrap_obj("Edge", &graph_py.edge_type, EdgeWrapper, edge_ref);
-            if (edge_obj == null) {
-                edge_ref.deinit();
-                return null;
-            }
-
-            return edge_obj;
-        }
-    };
-}
-
-fn wrap_edge_type_build() type {
-    return struct {
-        pub const descr = method_descr{
-            .name = "build",
-            .doc = "Return creation attributes for a type edge",
-            .args_def = struct {},
-            .static = true,
-        };
-
-        pub fn impl(_: ?*py.PyObject, _: ?*py.PyObject, _: ?*py.PyObject) callconv(.C) ?*py.PyObject {
-            const allocator = std.heap.c_allocator;
-            const attributes = allocator.create(faebryk.edgebuilder.EdgeCreationAttributes) catch {
-                py.PyErr_SetString(py.PyExc_MemoryError, "Out of memory");
-                return null;
-            };
-            attributes.* = faebryk.node_type.EdgeType.build();
-            return bind.wrap_obj("EdgeCreationAttributes", &edge_creation_attributes_type, EdgeCreationAttributesWrapper, attributes);
-        }
-    };
-}
-
-fn wrap_edge_type_is_instance() type {
+fn wrap_edge_operand_is_instance() type {
     return struct {
         pub const descr = method_descr{
             .name = "is_instance",
-            .doc = "Return True if the edge represents a type-instance relationship",
+            .doc = "Check if the object is an instance of EdgeOperand",
             .args_def = struct {
                 edge: *graph.Edge,
 
@@ -1301,17 +1159,18 @@
 
         pub fn impl(self: ?*py.PyObject, args: ?*py.PyObject, kwargs: ?*py.PyObject) callconv(.C) ?*py.PyObject {
             const kwarg_obj = bind.parse_kwargs(self, args, kwargs, descr.args_def) orelse return null;
-            const is_match = faebryk.node_type.EdgeType.is_instance(kwarg_obj.edge);
+
+            const is_match = faebryk.operand.EdgeOperand.is_instance(kwarg_obj.edge);
             return bind.wrap_bool(is_match);
         }
     };
 }
 
-fn wrap_edge_type_visit_instance_edges() type {
-    return struct {
-        pub const descr = method_descr{
-            .name = "visit_instance_edges",
-            .doc = "Invoke a callback for each instance edge attached to the type node",
+fn wrap_edge_operand_visit_operand_edges() type {
+    return struct {
+        pub const descr = method_descr{
+            .name = "visit_operand_edges",
+            .doc = "Visit the operand edges attached to an expression node",
             .args_def = struct {
                 bound_node: *graph.BoundNodeReference,
                 f: *py.PyObject,
@@ -1332,352 +1191,23 @@
                 .callable = kwarg_obj.f,
             };
 
-            const result = faebryk.node_type.EdgeType.visit_instance_edges(
-                kwarg_obj.bound_node.*,
-                @ptrCast(&visit_ctx),
-                graph_py.BoundEdgeVisitor.call,
-            );
-
-            if (visit_ctx.had_error) {
-                return null;
-            }
-
-            switch (result) {
-                .ERROR => {
-                    py.PyErr_SetString(py.PyExc_ValueError, "visit_instance_edges failed");
-                    return null;
-                },
-                else => {},
-            }
-
-            py.Py_INCREF(py.Py_None());
-            return py.Py_None();
-        }
-    };
-}
-
-fn wrap_edge_type_get_type_node() type {
-    return struct {
-        pub const descr = method_descr{
-            .name = "get_type_node",
-            .doc = "Return the type node associated with the edge",
-            .args_def = struct {
-                edge: *graph.Edge,
-
-                pub const fields_meta = .{
-                    .edge = bind.ARG{ .Wrapper = EdgeWrapper, .storage = &graph_py.edge_type },
-                };
-            },
-            .static = true,
-        };
-
-        pub fn impl(self: ?*py.PyObject, args: ?*py.PyObject, kwargs: ?*py.PyObject) callconv(.C) ?*py.PyObject {
-            const kwarg_obj = bind.parse_kwargs(self, args, kwargs, descr.args_def) orelse return null;
-            const node_ref = faebryk.node_type.EdgeType.get_type_node(kwarg_obj.edge);
-            return bind.wrap_obj("Node", &graph_py.node_type, NodeWrapper, node_ref);
-        }
-    };
-}
-
-fn wrap_edge_type_get_instance_node() type {
-    return struct {
-        pub const descr = method_descr{
-            .name = "get_instance_node",
-            .doc = "Return the instance node associated with the edge, if any",
-            .args_def = struct {
-                edge: *graph.Edge,
-
-                pub const fields_meta = .{
-                    .edge = bind.ARG{ .Wrapper = EdgeWrapper, .storage = &graph_py.edge_type },
-                };
-            },
-            .static = true,
-        };
-
-        pub fn impl(self: ?*py.PyObject, args: ?*py.PyObject, kwargs: ?*py.PyObject) callconv(.C) ?*py.PyObject {
-            const kwarg_obj = bind.parse_kwargs(self, args, kwargs, descr.args_def) orelse return null;
-
-            if (faebryk.node_type.EdgeType.get_instance_node(kwarg_obj.edge)) |instance| {
-                return bind.wrap_obj("Node", &graph_py.node_type, NodeWrapper, instance);
-            }
-
-            py.Py_INCREF(py.Py_None());
-            return py.Py_None();
-        }
-    };
-}
-
-fn wrap_edge_type_get_type_edge() type {
-    return struct {
-        pub const descr = method_descr{
-            .name = "get_type_edge",
-            .doc = "Return the bound edge that links the instance to its type",
-            .args_def = struct {
-                bound_node: *graph.BoundNodeReference,
-
-                pub const fields_meta = .{
-                    .bound_node = bind.ARG{ .Wrapper = BoundNodeWrapper, .storage = &graph_py.bound_node_type },
-                };
-            },
-            .static = true,
-        };
-
-        pub fn impl(self: ?*py.PyObject, args: ?*py.PyObject, kwargs: ?*py.PyObject) callconv(.C) ?*py.PyObject {
-            const kwarg_obj = bind.parse_kwargs(self, args, kwargs, descr.args_def) orelse return null;
-
-            if (faebryk.node_type.EdgeType.get_type_edge(kwarg_obj.bound_node.*)) |edge_ref| {
-                return graph_py.makeBoundEdgePyObject(edge_ref);
-            }
-
-            py.Py_INCREF(py.Py_None());
-            return py.Py_None();
-        }
-    };
-}
-
-fn wrap_edge_type_add_instance() type {
-    return struct {
-        pub const descr = method_descr{
-            .name = "add_instance",
-            .doc = "Insert a type-instance edge into the graph",
-            .args_def = struct {
-                bound_type_node: *graph.BoundNodeReference,
-                bound_instance_node: *graph.BoundNodeReference,
-
-                pub const fields_meta = .{
-                    .bound_type_node = bind.ARG{ .Wrapper = BoundNodeWrapper, .storage = &graph_py.bound_node_type },
-                    .bound_instance_node = bind.ARG{ .Wrapper = BoundNodeWrapper, .storage = &graph_py.bound_node_type },
-                };
-            },
-            .static = true,
-        };
-
-        pub fn impl(self: ?*py.PyObject, args: ?*py.PyObject, kwargs: ?*py.PyObject) callconv(.C) ?*py.PyObject {
-            const kwarg_obj = bind.parse_kwargs(self, args, kwargs, descr.args_def) orelse return null;
-
-            const bound_edge = faebryk.node_type.EdgeType.add_instance(
-                kwarg_obj.bound_type_node.*,
-                kwarg_obj.bound_instance_node.*,
-            );
-
-            return graph_py.makeBoundEdgePyObject(bound_edge);
-        }
-    };
-}
-
-fn wrap_edge_type_get_tid() type {
-    return struct {
-        pub const descr = method_descr{
-            .name = "get_tid",
-            .doc = "Return the edge type identifier used for type-instance edges",
-            .args_def = struct {},
-            .static = true,
-        };
-
-        pub fn impl(self: ?*py.PyObject, args: ?*py.PyObject, kwargs: ?*py.PyObject) callconv(.C) ?*py.PyObject {
-            _ = bind.parse_kwargs(self, args, kwargs, descr.args_def) orelse return null;
-            const tid = faebryk.node_type.EdgeType.tid;
-            return py.PyLong_FromLongLong(@intCast(tid));
-        }
-    };
-}
-
-fn wrap_edge_type_is_node_instance_of() type {
-    return struct {
-        pub const descr = method_descr{
-            .name = "is_node_instance_of",
-            .doc = "Return True if the bound node represents an instance of the given type",
-            .args_def = struct {
-                bound_node: *graph.BoundNodeReference,
-                node_type: *graph.Node,
-
-                pub const fields_meta = .{
-                    .bound_node = bind.ARG{ .Wrapper = BoundNodeWrapper, .storage = &graph_py.bound_node_type },
-                    .node_type = bind.ARG{ .Wrapper = NodeWrapper, .storage = &graph_py.node_type },
-                };
-            },
-            .static = true,
-        };
-
-        pub fn impl(self: ?*py.PyObject, args: ?*py.PyObject, kwargs: ?*py.PyObject) callconv(.C) ?*py.PyObject {
-            const kwarg_obj = bind.parse_kwargs(self, args, kwargs, descr.args_def) orelse return null;
-            const is_instance = faebryk.node_type.EdgeType.is_node_instance_of(
-                kwarg_obj.bound_node.*,
-                kwarg_obj.node_type,
-            );
-            return bind.wrap_bool(is_instance);
-        }
-    };
-}
-
-fn wrap_node_type(root: *py.PyObject) void {
-    const extra_methods = [_]type{
-        wrap_edge_type_create(),
-        wrap_edge_type_build(),
-        wrap_edge_type_is_instance(),
-        wrap_edge_type_visit_instance_edges(),
-        wrap_edge_type_get_type_node(),
-        wrap_edge_type_get_instance_node(),
-        wrap_edge_type_get_type_edge(),
-        wrap_edge_type_add_instance(),
-        wrap_edge_type_get_tid(),
-        wrap_edge_type_is_node_instance_of(),
-    };
-    bind.wrap_namespace_struct(root, faebryk.node_type.EdgeType, extra_methods);
-    edge_type_type = type_registry.getRegisteredTypeObject("EdgeType");
-}
-
-fn wrap_edge_next_create() type {
-    return struct {
-        pub const descr = method_descr{
-            .name = "create",
-            .doc = "Create a directional edge linking a node to its successor",
-            .args_def = struct {
-                previous_node: *graph.Node,
-                next_node: *graph.Node,
-
-                pub const fields_meta = .{
-                    .previous_node = bind.ARG{ .Wrapper = NodeWrapper, .storage = &graph_py.node_type },
-                    .next_node = bind.ARG{ .Wrapper = NodeWrapper, .storage = &graph_py.node_type },
-                };
-            },
-            .static = true,
-        };
-
-        pub fn impl(self: ?*py.PyObject, args: ?*py.PyObject, kwargs: ?*py.PyObject) callconv(.C) ?*py.PyObject {
-            const kwarg_obj = bind.parse_kwargs(self, args, kwargs, descr.args_def) orelse return null;
-
-            const edge_ref = faebryk.next.EdgeNext.init(
-                std.heap.c_allocator,
-                kwarg_obj.previous_node,
-                kwarg_obj.next_node,
-            );
-
-            const edge_obj = bind.wrap_obj("Edge", &graph_py.edge_type, EdgeWrapper, edge_ref);
-            if (edge_obj == null) {
-                edge_ref.deinit();
-                return null;
-            }
-
-            return edge_obj;
-        }
-    };
-}
-
-fn wrap_edge_next_build() type {
-    return struct {
-        pub const descr = method_descr{
-            .name = "build",
-            .doc = "Return creation attributes for a next edge",
-            .args_def = struct {},
-            .static = true,
-        };
-
-        pub fn impl(_: ?*py.PyObject, _: ?*py.PyObject, _: ?*py.PyObject) callconv(.C) ?*py.PyObject {
-            const allocator = std.heap.c_allocator;
-            const attributes = allocator.create(faebryk.edgebuilder.EdgeCreationAttributes) catch {
-                py.PyErr_SetString(py.PyExc_MemoryError, "Out of memory");
-                return null;
-            };
-            attributes.* = faebryk.next.EdgeNext.build();
-            return bind.wrap_obj("EdgeCreationAttributes", &edge_creation_attributes_type, EdgeCreationAttributesWrapper, attributes);
-        }
-    };
-}
-
-fn wrap_edge_next_add_next() type {
-    return struct {
-        pub const descr = method_descr{
-            .name = "add_next",
-            .doc = "Insert a next edge between two bound nodes",
-            .args_def = struct {
-                previous_node: *graph.BoundNodeReference,
-                next_node: *graph.BoundNodeReference,
-
-                pub const fields_meta = .{
-                    .previous_node = bind.ARG{ .Wrapper = BoundNodeWrapper, .storage = &graph_py.bound_node_type },
-                    .next_node = bind.ARG{ .Wrapper = BoundNodeWrapper, .storage = &graph_py.bound_node_type },
-                };
-            },
-            .static = true,
-        };
-
-        pub fn impl(self: ?*py.PyObject, args: ?*py.PyObject, kwargs: ?*py.PyObject) callconv(.C) ?*py.PyObject {
-            const kwarg_obj = bind.parse_kwargs(self, args, kwargs, descr.args_def) orelse return null;
-
-            const bound_edge = faebryk.next.EdgeNext.add_next(
-                kwarg_obj.previous_node.*,
-                kwarg_obj.next_node.*,
-            );
-
-            return graph_py.makeBoundEdgePyObject(bound_edge);
-        }
-    };
-}
-
-fn wrap_edge_next_is_instance() type {
-    return struct {
-        pub const descr = method_descr{
-            .name = "is_instance",
-            .doc = "Return True if the edge is a Next edge",
-            .args_def = struct {
-                edge: *graph.Edge,
-=======
-
-            var visit_ctx = graph_py.BoundEdgeVisitor{
-                .py_ctx = kwarg_obj.ctx,
-                .callable = kwarg_obj.f,
-            };
->>>>>>> 7d7dde25
-
-            const result = faebryk.operand.EdgeOperand.visit_expression_edges(
+            const result = faebryk.operand.EdgeOperand.visit_operand_edges(
                 kwarg_obj.bound_node.*,
                 void,
                 @ptrCast(&visit_ctx),
                 graph_py.BoundEdgeVisitor.call,
             );
 
-<<<<<<< HEAD
-        pub fn impl(self: ?*py.PyObject, args: ?*py.PyObject, kwargs: ?*py.PyObject) callconv(.C) ?*py.PyObject {
-            const kwarg_obj = bind.parse_kwargs(self, args, kwargs, descr.args_def) orelse return null;
-            const is_match = faebryk.next.EdgeNext.is_instance(kwarg_obj.edge);
-            return bind.wrap_bool(is_match);
-        }
-    };
-}
-
-fn wrap_edge_next_get_previous_node() type {
-    return struct {
-        pub const descr = method_descr{
-            .name = "get_previous_node",
-            .doc = "Return the source node of the next edge",
-            .args_def = struct {
-                edge: *graph.Edge,
-
-                pub const fields_meta = .{
-                    .edge = bind.ARG{ .Wrapper = EdgeWrapper, .storage = &graph_py.edge_type },
-                };
-            },
-            .static = true,
-        };
-
-        pub fn impl(self: ?*py.PyObject, args: ?*py.PyObject, kwargs: ?*py.PyObject) callconv(.C) ?*py.PyObject {
-            const kwarg_obj = bind.parse_kwargs(self, args, kwargs, descr.args_def) orelse return null;
-
-            if (faebryk.next.EdgeNext.get_previous_node(kwarg_obj.edge)) |node_ref| {
-                return bind.wrap_obj("Node", &graph_py.node_type, NodeWrapper, node_ref);
-=======
             if (visit_ctx.had_error) {
                 return null;
             }
 
             switch (result) {
                 .ERROR => {
-                    py.PyErr_SetString(py.PyExc_ValueError, "visit_expression_edges failed");
+                    py.PyErr_SetString(py.PyExc_ValueError, "visit_operand_edges failed");
                     return null;
                 },
                 else => {},
->>>>>>> 7d7dde25
             }
 
             py.Py_INCREF(py.Py_None());
@@ -1686,158 +1216,31 @@
     };
 }
 
-<<<<<<< HEAD
-fn wrap_edge_next_get_next_node() type {
-    return struct {
-        pub const descr = method_descr{
-            .name = "get_next_node",
-            .doc = "Return the target node of the next edge",
-=======
 fn wrap_edge_operand_get_expression_edge() type {
     return struct {
         pub const descr = method_descr{
             .name = "get_expression_edge",
             .doc = "Get the inbound EdgeOperand edge for an operand node",
->>>>>>> 7d7dde25
-            .args_def = struct {
-                edge: *graph.Edge,
-
-                pub const fields_meta = .{
-                    .edge = bind.ARG{ .Wrapper = EdgeWrapper, .storage = &graph_py.edge_type },
-                };
-            },
-            .static = true,
-        };
-
-        pub fn impl(self: ?*py.PyObject, args: ?*py.PyObject, kwargs: ?*py.PyObject) callconv(.C) ?*py.PyObject {
-            const kwarg_obj = bind.parse_kwargs(self, args, kwargs, descr.args_def) orelse return null;
-
-<<<<<<< HEAD
-            if (faebryk.next.EdgeNext.get_next_node(kwarg_obj.edge)) |node_ref| {
-                return bind.wrap_obj("Node", &graph_py.node_type, NodeWrapper, node_ref);
+            .args_def = struct {
+                bound_node: *graph.BoundNodeReference,
+
+                pub const fields_meta = .{
+                    .bound_node = bind.ARG{ .Wrapper = BoundNodeWrapper, .storage = &graph_py.bound_node_type },
+                };
+            },
+            .static = true,
+        };
+
+        pub fn impl(self: ?*py.PyObject, args: ?*py.PyObject, kwargs: ?*py.PyObject) callconv(.C) ?*py.PyObject {
+            const kwarg_obj = bind.parse_kwargs(self, args, kwargs, descr.args_def) orelse return null;
+
+            const expression_edge = faebryk.operand.EdgeOperand.get_expression_edge(kwarg_obj.bound_node.*);
+            if (expression_edge) |edge_ref| {
+                return graph_py.makeBoundEdgePyObject(edge_ref);
             }
 
             py.Py_INCREF(py.Py_None());
             return py.Py_None();
-        }
-    };
-}
-
-fn wrap_edge_next_get_previous_edge() type {
-    return struct {
-        pub const descr = method_descr{
-            .name = "get_previous_edge",
-            .doc = "Return the incoming next edge for a bound node",
-            .args_def = struct {
-                node: *graph.BoundNodeReference,
-
-                pub const fields_meta = .{
-                    .node = bind.ARG{ .Wrapper = BoundNodeWrapper, .storage = &graph_py.bound_node_type },
-                };
-            },
-            .static = true,
-        };
-
-        pub fn impl(self: ?*py.PyObject, args: ?*py.PyObject, kwargs: ?*py.PyObject) callconv(.C) ?*py.PyObject {
-            const kwarg_obj = bind.parse_kwargs(self, args, kwargs, descr.args_def) orelse return null;
-
-            if (faebryk.next.EdgeNext.get_previous_edge(kwarg_obj.node.*)) |edge_ref| {
-=======
-            const expression_edge = faebryk.operand.EdgeOperand.get_expression_edge(kwarg_obj.bound_node.*);
-            if (expression_edge) |edge_ref| {
->>>>>>> 7d7dde25
-                return graph_py.makeBoundEdgePyObject(edge_ref);
-            }
-
-            py.Py_INCREF(py.Py_None());
-            return py.Py_None();
-        }
-    };
-}
-
-<<<<<<< HEAD
-fn wrap_edge_next_get_next_edge() type {
-    return struct {
-        pub const descr = method_descr{
-            .name = "get_next_edge",
-            .doc = "Return the outgoing next edge for a bound node",
-            .args_def = struct {
-                node: *graph.BoundNodeReference,
-
-                pub const fields_meta = .{
-                    .node = bind.ARG{ .Wrapper = BoundNodeWrapper, .storage = &graph_py.bound_node_type },
-=======
-fn wrap_edge_operand_get_expression_node() type {
-    return struct {
-        pub const descr = method_descr{
-            .name = "get_expression_node",
-            .doc = "Get the expression node associated with an EdgeOperand edge",
-            .args_def = struct {
-                edge: *graph.Edge,
-
-                pub const fields_meta = .{
-                    .edge = bind.ARG{ .Wrapper = EdgeWrapper, .storage = &graph_py.edge_type },
->>>>>>> 7d7dde25
-                };
-            },
-            .static = true,
-        };
-
-        pub fn impl(self: ?*py.PyObject, args: ?*py.PyObject, kwargs: ?*py.PyObject) callconv(.C) ?*py.PyObject {
-            const kwarg_obj = bind.parse_kwargs(self, args, kwargs, descr.args_def) orelse return null;
-
-<<<<<<< HEAD
-            if (faebryk.next.EdgeNext.get_next_edge(kwarg_obj.node.*)) |edge_ref| {
-                return graph_py.makeBoundEdgePyObject(edge_ref);
-            }
-
-            py.Py_INCREF(py.Py_None());
-            return py.Py_None();
-        }
-    };
-}
-
-fn wrap_edge_next_get_previous_node_from_node() type {
-    return struct {
-        pub const descr = method_descr{
-            .name = "get_previous_node_from_node",
-            .doc = "Return the previous node connected via a next edge",
-            .args_def = struct {
-                node: *graph.BoundNodeReference,
-
-                pub const fields_meta = .{
-                    .node = bind.ARG{ .Wrapper = BoundNodeWrapper, .storage = &graph_py.bound_node_type },
-                };
-            },
-            .static = true,
-        };
-
-        pub fn impl(self: ?*py.PyObject, args: ?*py.PyObject, kwargs: ?*py.PyObject) callconv(.C) ?*py.PyObject {
-            const kwarg_obj = bind.parse_kwargs(self, args, kwargs, descr.args_def) orelse return null;
-
-            if (faebryk.next.EdgeNext.get_previous_node_from_node(kwarg_obj.node.*)) |node_ref| {
-                return bind.wrap_obj("Node", &graph_py.node_type, NodeWrapper, node_ref);
-            }
-
-            py.Py_INCREF(py.Py_None());
-            return py.Py_None();
-        }
-    };
-}
-
-fn wrap_edge_next_get_next_node_from_node() type {
-    return struct {
-        pub const descr = method_descr{
-            .name = "get_next_node_from_node",
-            .doc = "Return the next node connected via a next edge",
-            .args_def = struct {
-                node: *graph.BoundNodeReference,
-
-                pub const fields_meta = .{
-                    .node = bind.ARG{ .Wrapper = BoundNodeWrapper, .storage = &graph_py.bound_node_type },
-=======
-            const node_ref = faebryk.operand.EdgeOperand.get_expression_node(kwarg_obj.edge);
-            return bind.wrap_obj("Node", &graph_py.node_type, NodeWrapper, node_ref);
         }
     };
 }
@@ -1855,57 +1258,14 @@
                 pub const fields_meta = .{
                     .bound_node = bind.ARG{ .Wrapper = BoundNodeWrapper, .storage = &graph_py.bound_node_type },
                     .operand = bind.ARG{ .Wrapper = NodeWrapper, .storage = &graph_py.node_type },
->>>>>>> 7d7dde25
-                };
-            },
-            .static = true,
-        };
-
-        pub fn impl(self: ?*py.PyObject, args: ?*py.PyObject, kwargs: ?*py.PyObject) callconv(.C) ?*py.PyObject {
-            const kwarg_obj = bind.parse_kwargs(self, args, kwargs, descr.args_def) orelse return null;
-
-<<<<<<< HEAD
-            if (faebryk.next.EdgeNext.get_next_node_from_node(kwarg_obj.node.*)) |node_ref| {
-                return bind.wrap_obj("Node", &graph_py.node_type, NodeWrapper, node_ref);
-            }
-
-            py.Py_INCREF(py.Py_None());
-            return py.Py_None();
-        }
-    };
-}
-
-fn wrap_edge_next(root: *py.PyObject) void {
-    const extra_methods = [_]type{
-        wrap_edge_next_create(),
-        wrap_edge_next_build(),
-        wrap_edge_next_add_next(),
-        wrap_edge_next_is_instance(),
-        wrap_edge_next_get_previous_node(),
-        wrap_edge_next_get_next_node(),
-        wrap_edge_next_get_previous_edge(),
-        wrap_edge_next_get_next_edge(),
-        wrap_edge_next_get_previous_node_from_node(),
-        wrap_edge_next_get_next_node_from_node(),
-    };
-    bind.wrap_namespace_struct(root, faebryk.next.EdgeNext, extra_methods);
-    edge_next_type = type_registry.getRegisteredTypeObject("EdgeNext");
-}
-
-fn wrap_edge_pointer_create() type {
-    return struct {
-        pub const descr = method_descr{
-            .name = "create",
-            .doc = "Create a pointer edge between two nodes",
-            .args_def = struct {
-                from_node: *graph.Node,
-                to_node: *graph.Node,
-                identifier: ?*py.PyObject = null,
-
-                pub const fields_meta = .{
-                    .from_node = bind.ARG{ .Wrapper = NodeWrapper, .storage = &graph_py.node_type },
-                    .to_node = bind.ARG{ .Wrapper = NodeWrapper, .storage = &graph_py.node_type },
-=======
+                };
+            },
+            .static = true,
+        };
+
+        pub fn impl(self: ?*py.PyObject, args: ?*py.PyObject, kwargs: ?*py.PyObject) callconv(.C) ?*py.PyObject {
+            const kwarg_obj = bind.parse_kwargs(self, args, kwargs, descr.args_def) orelse return null;
+
             const allocator = kwarg_obj.bound_node.g.allocator;
             var identifier_copy: ?[]u8 = null;
             if (kwarg_obj.operand_identifier) |identifier_obj| {
@@ -1944,36 +1304,14 @@
 
                 pub const fields_meta = .{
                     .edge = bind.ARG{ .Wrapper = EdgeWrapper, .storage = &graph_py.edge_type },
->>>>>>> 7d7dde25
-                };
-            },
-            .static = true,
-        };
-
-        pub fn impl(self: ?*py.PyObject, args: ?*py.PyObject, kwargs: ?*py.PyObject) callconv(.C) ?*py.PyObject {
-            const kwarg_obj = bind.parse_kwargs(self, args, kwargs, descr.args_def) orelse return null;
-
-<<<<<<< HEAD
-            var identifier_copy: ?[]u8 = null;
-            if (kwarg_obj.identifier) |identifier_obj| {
-                if (identifier_obj != py.Py_None()) {
-                    identifier_copy = bind.unwrap_str_copy(identifier_obj) orelse return null;
-                }
-            }
-
-            const edge_ref = faebryk.pointer.EdgePointer.init(
-                std.heap.c_allocator,
-                kwarg_obj.from_node,
-                kwarg_obj.to_node,
-                if (identifier_copy) |copy| copy else null,
-                null,
-            );
-
-            const edge_obj = bind.wrap_obj("Edge", &graph_py.edge_type, EdgeWrapper, edge_ref);
-            if (edge_obj == null) {
-                if (identifier_copy) |copy| std.heap.c_allocator.free(copy);
-                edge_ref.deinit();
-=======
+                };
+            },
+            .static = true,
+        };
+
+        pub fn impl(self: ?*py.PyObject, args: ?*py.PyObject, kwargs: ?*py.PyObject) callconv(.C) ?*py.PyObject {
+            const kwarg_obj = bind.parse_kwargs(self, args, kwargs, descr.args_def) orelse return null;
+
             const name = faebryk.operand.EdgeOperand.get_name(kwarg_obj.edge) catch |err| {
                 switch (err) {
                     error.InvalidEdgeType => {
@@ -1992,106 +1330,10 @@
             const py_str = py.PyUnicode_FromStringAndSize(ptr, @intCast(value.len));
             if (py_str == null) {
                 py.PyErr_SetString(py.PyExc_ValueError, "Failed to create Python string");
->>>>>>> 7d7dde25
                 return null;
             }
 
             return py_str;
-        }
-    };
-}
-
-<<<<<<< HEAD
-fn wrap_edge_pointer_build() type {
-    return struct {
-        pub const descr = method_descr{
-            .name = "build",
-            .doc = "Build a pointer edge creation attributes",
-            .args_def = struct {
-                identifier: ?*py.PyObject = null,
-                order: *py.PyObject,
-=======
-fn wrap_edge_operand_visit_expression_edges_of_type() type {
-    return struct {
-        pub const descr = method_descr{
-            .name = "visit_expression_edges_of_type",
-            .doc = "Visit expression edges of the given type attached to an operand node",
-            .args_def = struct {
-                bound_node: *graph.BoundNodeReference,
-                expression_type: *graph.Node,
-                f: *py.PyObject,
-                ctx: ?*py.PyObject = null,
-
-                pub const fields_meta = .{
-                    .bound_node = bind.ARG{ .Wrapper = BoundNodeWrapper, .storage = &graph_py.bound_node_type },
-                    .expression_type = bind.ARG{ .Wrapper = NodeWrapper, .storage = &graph_py.node_type },
-                };
->>>>>>> 7d7dde25
-            },
-            .static = true,
-        };
-
-        pub fn impl(self: ?*py.PyObject, args: ?*py.PyObject, kwargs: ?*py.PyObject) callconv(.C) ?*py.PyObject {
-            const kwarg_obj = bind.parse_kwargs(self, args, kwargs, descr.args_def) orelse return null;
-
-<<<<<<< HEAD
-            var identifier_copy: ?[]u8 = null;
-            if (kwarg_obj.identifier) |identifier_obj| {
-                if (identifier_obj != py.Py_None()) {
-                    identifier_copy = bind.unwrap_str_copy(identifier_obj) orelse return null;
-                }
-            }
-
-            var order: ?u32 = null;
-            if (kwarg_obj.order != py.Py_None()) {
-                order = bind.unwrap_int(u32, kwarg_obj.order) orelse return null;
-            }
-
-            const allocator = std.heap.c_allocator;
-            const attributes = allocator.create(faebryk.edgebuilder.EdgeCreationAttributes) catch {
-                if (identifier_copy) |copy| std.heap.c_allocator.free(copy);
-                py.PyErr_SetString(py.PyExc_MemoryError, "Out of memory");
-                return null;
-            };
-            attributes.* = faebryk.pointer.EdgePointer.build(std.heap.c_allocator, if (identifier_copy) |copy| copy else null, order);
-            return bind.wrap_obj("EdgeCreationAttributes", &edge_creation_attributes_type, EdgeCreationAttributesWrapper, attributes);
-        }
-    };
-}
-
-fn wrap_edge_pointer_is_instance() type {
-    return struct {
-        pub const descr = method_descr{
-            .name = "is_instance",
-            .doc = "Return True if the edge is a pointer edge",
-=======
-            var visit_ctx = graph_py.BoundEdgeVisitor{
-                .py_ctx = kwarg_obj.ctx,
-                .callable = kwarg_obj.f,
-            };
-
-            const result = faebryk.operand.EdgeOperand.visit_expression_edges_of_type(
-                kwarg_obj.bound_node.*,
-                kwarg_obj.expression_type,
-                void,
-                @ptrCast(&visit_ctx),
-                graph_py.BoundEdgeVisitor.call,
-            );
-
-            if (visit_ctx.had_error) {
-                return null;
-            }
-
-            switch (result) {
-                .ERROR => {
-                    py.PyErr_SetString(py.PyExc_ValueError, "visit_expression_edges_of_type failed");
-                    return null;
-                },
-                else => {},
-            }
-
-            py.Py_INCREF(py.Py_None());
-            return py.Py_None();
         }
     };
 }
@@ -2119,7 +1361,6 @@
         pub const descr = method_descr{
             .name = "get_operand_by_identifier",
             .doc = "Get the operand node bound to an expression by identifier",
->>>>>>> 7d7dde25
             .args_def = struct {
                 node: *graph.BoundNodeReference,
                 operand_identifier: *py.PyObject,
@@ -2133,19 +1374,6 @@
 
         pub fn impl(self: ?*py.PyObject, args: ?*py.PyObject, kwargs: ?*py.PyObject) callconv(.C) ?*py.PyObject {
             const kwarg_obj = bind.parse_kwargs(self, args, kwargs, descr.args_def) orelse return null;
-<<<<<<< HEAD
-            const is_match = faebryk.pointer.EdgePointer.is_instance(kwarg_obj.edge);
-            return bind.wrap_bool(is_match);
-        }
-    };
-}
-
-fn wrap_edge_pointer_get_referenced_node() type {
-    return struct {
-        pub const descr = method_descr{
-            .name = "get_referenced_node",
-            .doc = "Return the node referenced by the pointer edge",
-=======
 
             const identifier = bind.unwrap_str(kwarg_obj.operand_identifier) orelse return null;
 
@@ -2165,10 +1393,7 @@
         wrap_edge_operand_build(),
         wrap_edge_operand_is_instance(),
         wrap_edge_operand_visit_operand_edges(),
-        wrap_edge_operand_visit_expression_edges(),
-        wrap_edge_operand_visit_expression_edges_of_type(),
         wrap_edge_operand_get_expression_edge(),
-        wrap_edge_operand_get_expression_node(),
         wrap_edge_operand_add_operand(),
         wrap_edge_operand_get_name(),
         wrap_edge_operand_get_tid(),
@@ -2176,6 +1401,27 @@
     };
     bind.wrap_namespace_struct(root, faebryk.operand.EdgeOperand, extra_methods);
     edge_operand_type = type_registry.getRegisteredTypeObject("EdgeOperand");
+}
+
+fn wrap_edge_interface_connection_build() type {
+    return struct {
+        pub const descr = method_descr{
+            .name = "build",
+            .doc = "Return creation attributes for an interface connection edge",
+            .args_def = struct {},
+            .static = true,
+        };
+
+        pub fn impl(_: ?*py.PyObject, _: ?*py.PyObject, _: ?*py.PyObject) callconv(.C) ?*py.PyObject {
+            const allocator = std.heap.c_allocator;
+            const attributes = allocator.create(faebryk.edgebuilder.EdgeCreationAttributes) catch {
+                py.PyErr_SetString(py.PyExc_MemoryError, "Out of memory");
+                return null;
+            };
+            attributes.* = faebryk.interface.EdgeInterfaceConnection.build();
+            return bind.wrap_obj("EdgeCreationAttributes", &edge_creation_attributes_type, EdgeCreationAttributesWrapper, attributes);
+        }
+    };
 }
 
 fn wrap_edge_interface_connection_get_tid() type {
@@ -2456,6 +1702,7 @@
 
 fn wrap_interface(root: *py.PyObject) void {
     const extra_methods = [_]type{
+        wrap_edge_interface_connection_build(),
         wrap_edge_interface_connection_get_tid(),
         wrap_edge_interface_connection_is_instance(),
         wrap_edge_interface_connection_get_other_connected_node(),
@@ -3485,7 +2732,6 @@
         pub const descr = method_descr{
             .name = "init",
             .doc = "Create a new NodeCreationAttributes",
->>>>>>> 7d7dde25
             .args_def = struct {
                 dynamic: ?*py.PyObject = null,
             },
@@ -3495,10 +2741,6 @@
         pub fn impl(self: ?*py.PyObject, args: ?*py.PyObject, kwargs: ?*py.PyObject) callconv(.C) ?*py.PyObject {
             const kwarg_obj = bind.parse_kwargs(self, args, kwargs, descr.args_def) orelse return null;
 
-<<<<<<< HEAD
-            if (faebryk.pointer.EdgePointer.get_referenced_node(kwarg_obj.edge)) |node_ref| {
-                return bind.wrap_obj("Node", &graph_py.node_type, NodeWrapper, node_ref);
-=======
             const allocator = std.heap.c_allocator;
             const dynamic_obj: *py.PyObject = if (kwarg_obj.dynamic) |obj| obj else py.Py_None();
 
@@ -3519,7 +2761,6 @@
                 }
                 allocator.destroy(attributes);
                 return null;
->>>>>>> 7d7dde25
             }
 
             return wrapped;
@@ -3527,59 +2768,6 @@
     };
 }
 
-<<<<<<< HEAD
-fn wrap_edge_pointer_get_referenced_node_from_node() type {
-    return struct {
-        pub const descr = method_descr{
-            .name = "get_referenced_node_from_node",
-            .doc = "Return the bound node referenced by the pointer edge attached to a bound node",
-            .args_def = struct {
-                node: *graph.BoundNodeReference,
-
-                pub const fields_meta = .{
-                    .node = bind.ARG{ .Wrapper = BoundNodeWrapper, .storage = &graph_py.bound_node_type },
-                };
-            },
-            .static = true,
-        };
-
-        pub fn impl(self: ?*py.PyObject, args: ?*py.PyObject, kwargs: ?*py.PyObject) callconv(.C) ?*py.PyObject {
-            const kwarg_obj = bind.parse_kwargs(self, args, kwargs, descr.args_def) orelse return null;
-
-            if (faebryk.pointer.EdgePointer.get_referenced_node_from_node(kwarg_obj.node.*)) |node| {
-                return graph_py.makeBoundNodePyObject(node);
-            }
-
-            py.Py_INCREF(py.Py_None());
-            return py.Py_None();
-        }
-    };
-}
-
-fn wrap_edge_pointer_get_tid() type {
-    return struct {
-        pub const descr = method_descr{
-            .name = "get_tid",
-            .doc = "Return the tid of the pointer edge",
-            .args_def = struct {},
-            .static = true,
-        };
-
-        pub fn impl(self: ?*py.PyObject, args: ?*py.PyObject, kwargs: ?*py.PyObject) callconv(.C) ?*py.PyObject {
-            _ = bind.parse_kwargs(self, args, kwargs, descr.args_def) orelse return null;
-            return py.PyLong_FromLongLong(@intCast(faebryk.pointer.EdgePointer.tid));
-        }
-    };
-}
-
-fn wrap_edge_pointer_get_order() type {
-    return struct {
-        pub const descr = method_descr{
-            .name = "get_order",
-            .doc = "Return the order of the pointer edge",
-            .args_def = struct {
-                edge: graph.EdgeReference,
-=======
 fn wrap_nodebuilder_apply_to() type {
     return struct {
         pub const descr = method_descr{
@@ -3587,7 +2775,6 @@
             .doc = "Apply the attributes to a node",
             .args_def = struct {
                 node: *graph.Node,
->>>>>>> 7d7dde25
 
                 pub const fields_meta = .{
                     .node = bind.ARG{ .Wrapper = NodeWrapper, .storage = &graph_py.node_type },
@@ -3598,34 +2785,6 @@
         pub fn impl(self: ?*py.PyObject, args: ?*py.PyObject, kwargs: ?*py.PyObject) callconv(.C) ?*py.PyObject {
             const attributes = bind.castWrapper("NodeCreationAttributes", &node_creation_attributes_type, NodeCreationAttributesWrapper, self) orelse return null;
             const kwarg_obj = bind.parse_kwargs(self, args, kwargs, descr.args_def) orelse return null;
-<<<<<<< HEAD
-            const order = faebryk.pointer.EdgePointer.get_order(kwarg_obj.edge);
-
-            if (order == null) {
-                return bind.wrap_none();
-            }
-
-            return bind.wrap_int(order.?);
-        }
-    };
-}
-
-fn wrap_edge_pointer_point_to() type {
-    return struct {
-        pub const descr = method_descr{
-            .name = "point_to",
-            .doc = "Create a pointer edge from the bound node to the target node",
-            .args_def = struct {
-                bound_node: *graph.BoundNodeReference,
-                target_node: *graph.Node,
-                identifier: ?*py.PyObject = null,
-                order: *py.PyObject,
-
-                pub const fields_meta = .{
-                    .bound_node = bind.ARG{ .Wrapper = BoundNodeWrapper, .storage = &graph_py.bound_node_type },
-                    .target_node = bind.ARG{ .Wrapper = NodeWrapper, .storage = &graph_py.node_type },
-                };
-=======
             attributes.data.apply_to(kwarg_obj.node);
             return bind.wrap_none();
         }
@@ -3651,55 +2810,12 @@
                 directional: *py.PyObject,
                 name: *py.PyObject,
                 dynamic: *py.PyObject,
->>>>>>> 7d7dde25
-            },
-        };
-
-        pub fn impl(self: ?*py.PyObject, args: ?*py.PyObject, kwargs: ?*py.PyObject) callconv(.C) ?*py.PyObject {
-            const kwarg_obj = bind.parse_kwargs(self, args, kwargs, descr.args_def) orelse return null;
-
-<<<<<<< HEAD
-            const allocator = kwarg_obj.bound_node.g.allocator;
-            var identifier_copy: ?[]u8 = null;
-            if (kwarg_obj.identifier) |identifier_obj| {
-                if (identifier_obj != py.Py_None()) {
-                    const identifier_str = bind.unwrap_str(identifier_obj) orelse return null;
-                    identifier_copy = allocator.dupe(u8, identifier_str) catch {
-                        py.PyErr_SetString(py.PyExc_MemoryError, "Failed to allocate identifier");
-                        return null;
-                    };
-                }
-            }
-
-            var order: ?u32 = null;
-            if (kwarg_obj.order != py.Py_None()) {
-                order = bind.unwrap_int(u32, kwarg_obj.order) orelse return null;
-            }
-
-            const bound_edge = faebryk.pointer.EdgePointer.point_to(
-                kwarg_obj.bound_node.*,
-                kwarg_obj.target_node,
-                if (identifier_copy) |copy| copy else null,
-                order,
-            );
-            return graph_py.makeBoundEdgePyObject(bound_edge);
-        }
-    };
-}
-
-fn wrap_edge_pointer_visit_pointed_edges() type {
-    return struct {
-        pub const descr = method_descr{
-            .name = "visit_pointed_edges",
-            .doc = "Invoke a callback for each pointer edge starting from the bound node",
-            .args_def = struct {
-                bound_node: *graph.BoundNodeReference,
-                f: *py.PyObject,
-                ctx: ?*py.PyObject = null,
-
-                pub const fields_meta = .{
-                    .bound_node = bind.ARG{ .Wrapper = BoundNodeWrapper, .storage = &graph_py.bound_node_type },
-=======
+            },
+        };
+
+        pub fn impl(self: ?*py.PyObject, args: ?*py.PyObject, kwargs: ?*py.PyObject) callconv(.C) ?*py.PyObject {
+            const kwarg_obj = bind.parse_kwargs(self, args, kwargs, descr.args_def) orelse return null;
+
             const edge_type_raw = py.PyLong_AsLongLong(kwarg_obj.edge_type);
             if (py.PyErr_Occurred() != null) {
                 py.PyErr_SetString(py.PyExc_TypeError, "edge_type must be an integer");
@@ -3740,7 +2856,6 @@
 
                 pub const fields_meta = .{
                     .edge = bind.ARG{ .Wrapper = EdgeWrapper, .storage = &graph_py.edge_type },
->>>>>>> 7d7dde25
                 };
             },
         };
@@ -3748,55 +2863,12 @@
         pub fn impl(self: ?*py.PyObject, args: ?*py.PyObject, kwargs: ?*py.PyObject) callconv(.C) ?*py.PyObject {
             const attributes = bind.castWrapper("EdgeCreationAttributes", &edge_creation_attributes_type, EdgeCreationAttributesWrapper, self) orelse return null;
             const kwarg_obj = bind.parse_kwargs(self, args, kwargs, descr.args_def) orelse return null;
-<<<<<<< HEAD
-
-            var visit_ctx = graph_py.BoundEdgeVisitor{
-                .py_ctx = kwarg_obj.ctx,
-                .callable = kwarg_obj.f,
-            };
-
-            const result = faebryk.pointer.EdgePointer.visit_pointed_edges(
-                kwarg_obj.bound_node.*,
-                void,
-                @ptrCast(&visit_ctx),
-                graph_py.BoundEdgeVisitor.call,
-            );
-
-            if (visit_ctx.had_error) {
-                return null;
-            }
-
-            switch (result) {
-                .ERROR => {
-                    py.PyErr_SetString(py.PyExc_ValueError, "visit_pointed_edges failed");
-                    return null;
-                },
-                else => {},
-            }
-
-=======
             attributes.data.apply_to(kwarg_obj.edge);
->>>>>>> 7d7dde25
             return bind.wrap_none();
         }
     };
 }
 
-<<<<<<< HEAD
-fn wrap_edge_pointer_visit_pointed_edges_with_identifier() type {
-    return struct {
-        pub const descr = method_descr{
-            .name = "visit_pointed_edges_with_identifier",
-            .doc = "Invoke a callback for each pointer edge with the given identifier",
-            .args_def = struct {
-                bound_node: *graph.BoundNodeReference,
-                identifier: *py.PyObject,
-                f: *py.PyObject,
-                ctx: ?*py.PyObject = null,
-
-                pub const fields_meta = .{
-                    .bound_node = bind.ARG{ .Wrapper = BoundNodeWrapper, .storage = &graph_py.bound_node_type },
-=======
 fn wrap_edgebuilder_create_edge() type {
     return struct {
         pub const descr = method_descr{
@@ -3809,7 +2881,6 @@
                 pub const fields_meta = .{
                     .source = bind.ARG{ .Wrapper = NodeWrapper, .storage = &graph_py.node_type },
                     .target = bind.ARG{ .Wrapper = NodeWrapper, .storage = &graph_py.node_type },
->>>>>>> 7d7dde25
                 };
             },
         };
@@ -3817,52 +2888,6 @@
         pub fn impl(self: ?*py.PyObject, args: ?*py.PyObject, kwargs: ?*py.PyObject) callconv(.C) ?*py.PyObject {
             const attributes = bind.castWrapper("EdgeCreationAttributes", &edge_creation_attributes_type, EdgeCreationAttributesWrapper, self) orelse return null;
             const kwarg_obj = bind.parse_kwargs(self, args, kwargs, descr.args_def) orelse return null;
-<<<<<<< HEAD
-
-            const identifier = bind.unwrap_str(kwarg_obj.identifier) orelse return null;
-
-            var visit_ctx = graph_py.BoundEdgeVisitor{
-                .py_ctx = kwarg_obj.ctx,
-                .callable = kwarg_obj.f,
-            };
-
-            const result = faebryk.pointer.EdgePointer.visit_pointed_edges_with_identifier(
-                kwarg_obj.bound_node.*,
-                identifier,
-                void,
-                @ptrCast(&visit_ctx),
-                graph_py.BoundEdgeVisitor.call,
-            );
-
-            if (visit_ctx.had_error) {
-                return null;
-            }
-
-            switch (result) {
-                .ERROR => {
-                    py.PyErr_SetString(py.PyExc_ValueError, "visit_pointed_edges_with_identifier failed");
-                    return null;
-                },
-                else => {},
-            }
-
-            return bind.wrap_none();
-        }
-    };
-}
-
-fn wrap_edge_pointer_get_pointed_node_by_identifier() type {
-    return struct {
-        pub const descr = method_descr{
-            .name = "get_pointed_node_by_identifier",
-            .doc = "Return the bound node pointed to by the given identifier",
-            .args_def = struct {
-                bound_node: *graph.BoundNodeReference,
-                identifier: *py.PyObject,
-
-                pub const fields_meta = .{
-                    .bound_node = bind.ARG{ .Wrapper = BoundNodeWrapper, .storage = &graph_py.bound_node_type },
-=======
             const edge = attributes.data.create_edge(std.heap.c_allocator, kwarg_obj.source, kwarg_obj.target);
             return bind.wrap_obj("Edge", &graph_py.edge_type, EdgeWrapper, edge);
         }
@@ -3883,7 +2908,6 @@
                     .g = bind.ARG{ .Wrapper = graph_py.GraphViewWrapper, .storage = &graph_py.graph_view_type },
                     .source = bind.ARG{ .Wrapper = NodeWrapper, .storage = &graph_py.node_type },
                     .target = bind.ARG{ .Wrapper = NodeWrapper, .storage = &graph_py.node_type },
->>>>>>> 7d7dde25
                 };
             },
         };
@@ -3897,52 +2921,6 @@
     };
 }
 
-<<<<<<< HEAD
-            const identifier = bind.unwrap_str(kwarg_obj.identifier) orelse return null;
-
-            if (faebryk.pointer.EdgePointer.get_pointed_node_by_identifier(kwarg_obj.bound_node.*, identifier)) |node| {
-                return graph_py.makeBoundNodePyObject(node);
-            }
-
-            return bind.wrap_none();
-        }
-    };
-}
-
-fn wrap_module(root: *py.PyObject) void {
-    _ = root;
-    // TODO
-}
-
-fn wrap_pointer(root: *py.PyObject) void {
-    const extra_methods = [_]type{
-        wrap_edge_pointer_create(),
-        wrap_edge_pointer_build(),
-        wrap_edge_pointer_is_instance(),
-        wrap_edge_pointer_get_referenced_node(),
-        wrap_edge_pointer_get_referenced_node_from_node(),
-        wrap_edge_pointer_get_tid(),
-        wrap_edge_pointer_get_order(),
-        wrap_edge_pointer_visit_pointed_edges(),
-        wrap_edge_pointer_visit_pointed_edges_with_identifier(),
-        wrap_edge_pointer_get_pointed_node_by_identifier(),
-        wrap_edge_pointer_point_to(),
-    };
-    bind.wrap_namespace_struct(root, faebryk.pointer.EdgePointer, extra_methods);
-    edge_pointer_type = type_registry.getRegisteredTypeObject("EdgePointer");
-}
-
-fn wrap_edgebuilder_init() type {
-    return struct {
-        pub const descr = method_descr{
-            .name = "init",
-            .doc = "Create a new EdgeCreationAttributes",
-            .args_def = struct {
-                edge_type: *py.PyObject,
-                directional: *py.PyObject,
-                name: *py.PyObject,
-                dynamic: *py.PyObject,
-=======
 fn wrap_edgebuilder_get_tid() type {
     return struct {
         pub const descr = method_descr{
@@ -4000,52 +2978,13 @@
                 pub const fields_meta = .{
                     .g = bind.ARG{ .Wrapper = graph_py.GraphViewWrapper, .storage = &graph_py.graph_view_type },
                 };
->>>>>>> 7d7dde25
-            },
-        };
-
-        pub fn impl(self: ?*py.PyObject, args: ?*py.PyObject, kwargs: ?*py.PyObject) callconv(.C) ?*py.PyObject {
-            const kwarg_obj = bind.parse_kwargs(self, args, kwargs, descr.args_def) orelse return null;
-
-<<<<<<< HEAD
-            const edge_type_raw = py.PyLong_AsLongLong(kwarg_obj.edge_type);
-            if (py.PyErr_Occurred() != null) {
-                py.PyErr_SetString(py.PyExc_TypeError, "edge_type must be an integer");
-                return null;
-            }
-
-            const edge_type: graph.Edge.EdgeType = @intCast(edge_type_raw);
-            const edge_directional: ?bool = if (kwarg_obj.directional == py.Py_None()) null else bind.unwrap_bool(kwarg_obj.directional);
-            const edge_name: ?[]u8 = if (kwarg_obj.name == py.Py_None()) null else bind.unwrap_str_copy(kwarg_obj.name) orelse return null;
-
-            const allocator = std.heap.c_allocator;
-
-            var dynamic = _unwrap_literal_str_dict(kwarg_obj.dynamic, allocator) catch return null;
-            defer if (dynamic != null) dynamic.?.deinit();
-
-            const attributes = allocator.create(faebryk.edgebuilder.EdgeCreationAttributes) catch {
-                py.PyErr_SetString(py.PyExc_MemoryError, "Out of memory");
-                return null;
-            };
-            attributes.* = .{
-                .edge_type = edge_type,
-                .directional = edge_directional,
-                .name = edge_name,
-                .dynamic = dynamic,
-            };
-            return bind.wrap_obj("EdgeCreationAttributes", &edge_creation_attributes_type, EdgeCreationAttributesWrapper, attributes);
-        }
-    };
-}
-
-fn wrap_edgebuilder_apply_to() type {
-    return struct {
-        pub const descr = method_descr{
-            .name = "apply_to",
-            .doc = "Apply the attributes to an edge",
-            .args_def = struct {
-                edge: graph.EdgeReference,
-=======
+            },
+            .static = true,
+        };
+
+        pub fn impl(self: ?*py.PyObject, args: ?*py.PyObject, kwargs: ?*py.PyObject) callconv(.C) ?*py.PyObject {
+            const kwarg_obj = bind.parse_kwargs(self, args, kwargs, descr.args_def) orelse return null;
+
             const typegraph = faebryk.typegraph.TypeGraph.init(kwarg_obj.g);
             return make_typegraph_pyobject(typegraph);
         }
@@ -4059,69 +2998,26 @@
             .doc = "Return the TypeGraph that owns the provided type node",
             .args_def = struct {
                 type_node: *graph.BoundNodeReference,
->>>>>>> 7d7dde25
 
                 pub const fields_meta = .{
                     .type_node = bind.ARG{ .Wrapper = BoundNodeWrapper, .storage = &graph_py.bound_node_type },
                 };
             },
-        };
-
-        pub fn impl(self: ?*py.PyObject, args: ?*py.PyObject, kwargs: ?*py.PyObject) callconv(.C) ?*py.PyObject {
-            const attributes = bind.castWrapper("EdgeCreationAttributes", &edge_creation_attributes_type, EdgeCreationAttributesWrapper, self) orelse return null;
-            const kwarg_obj = bind.parse_kwargs(self, args, kwargs, descr.args_def) orelse return null;
-<<<<<<< HEAD
-            attributes.data.apply_to(kwarg_obj.edge);
-=======
+            .static = true,
+        };
+
+        pub fn impl(self: ?*py.PyObject, args: ?*py.PyObject, kwargs: ?*py.PyObject) callconv(.C) ?*py.PyObject {
+            const kwarg_obj = bind.parse_kwargs(self, args, kwargs, descr.args_def) orelse return null;
 
             if (faebryk.typegraph.TypeGraph.of_type(kwarg_obj.type_node.*)) |tg| {
                 return make_typegraph_pyobject(tg);
             }
 
->>>>>>> 7d7dde25
             return bind.wrap_none();
         }
     };
 }
 
-<<<<<<< HEAD
-fn wrap_edgebuilder(root: *py.PyObject) void {
-    const extra_methods = [_]type{
-        wrap_edgebuilder_init(),
-        wrap_edgebuilder_apply_to(),
-    };
-    bind.wrap_namespace_struct(root, faebryk.edgebuilder.EdgeCreationAttributes, extra_methods);
-    edge_creation_attributes_type = type_registry.getRegisteredTypeObject("EdgeCreationAttributes");
-}
-
-fn make_typegraph_pyobject(value: faebryk.typegraph.TypeGraph) ?*py.PyObject {
-    const allocator = std.heap.c_allocator;
-    const ptr = allocator.create(faebryk.typegraph.TypeGraph) catch {
-        py.PyErr_SetString(py.PyExc_MemoryError, "Out of memory");
-        return null;
-    };
-    ptr.* = value;
-
-    const obj = bind.wrap_obj("TypeGraph", &type_graph_type, TypeGraphWrapper, ptr);
-    if (obj == null) {
-        allocator.destroy(ptr);
-        return null;
-    }
-
-    return obj;
-}
-
-fn wrap_typegraph_init() type {
-    return struct {
-        pub const descr = method_descr{
-            .name = "create",
-            .doc = "Create a new TypeGraph from a GraphView",
-            .args_def = struct {
-                g: *graph.GraphView,
-
-                pub const fields_meta = .{
-                    .g = bind.ARG{ .Wrapper = graph_py.GraphViewWrapper, .storage = &graph_py.graph_view_type },
-=======
 fn wrap_typegraph_of_instance() type {
     return struct {
         pub const descr = method_descr{
@@ -4132,60 +3028,14 @@
 
                 pub const fields_meta = .{
                     .instance_node = bind.ARG{ .Wrapper = BoundNodeWrapper, .storage = &graph_py.bound_node_type },
->>>>>>> 7d7dde25
-                };
-            },
-            .static = true,
-        };
-
-        pub fn impl(self: ?*py.PyObject, args: ?*py.PyObject, kwargs: ?*py.PyObject) callconv(.C) ?*py.PyObject {
-            const kwarg_obj = bind.parse_kwargs(self, args, kwargs, descr.args_def) orelse return null;
-
-<<<<<<< HEAD
-            const typegraph = faebryk.typegraph.TypeGraph.init(kwarg_obj.g);
-            return make_typegraph_pyobject(typegraph);
-        }
-    };
-}
-
-fn wrap_typegraph_of_type() type {
-    return struct {
-        pub const descr = method_descr{
-            .name = "of_type",
-            .doc = "Return the TypeGraph that owns the provided type node",
-            .args_def = struct {
-                type_node: *graph.BoundNodeReference,
-
-                pub const fields_meta = .{
-                    .type_node = bind.ARG{ .Wrapper = BoundNodeWrapper, .storage = &graph_py.bound_node_type },
-                };
-            },
-            .static = true,
-        };
-
-        pub fn impl(self: ?*py.PyObject, args: ?*py.PyObject, kwargs: ?*py.PyObject) callconv(.C) ?*py.PyObject {
-            const kwarg_obj = bind.parse_kwargs(self, args, kwargs, descr.args_def) orelse return null;
-
-            if (faebryk.typegraph.TypeGraph.of_type(kwarg_obj.type_node.*)) |tg| {
-                return make_typegraph_pyobject(tg);
-            }
-
-            return bind.wrap_none();
-        }
-    };
-}
-
-fn wrap_typegraph_of_instance() type {
-    return struct {
-        pub const descr = method_descr{
-            .name = "of_instance",
-            .doc = "Return the TypeGraph that owns the provided instance node",
-            .args_def = struct {
-                instance_node: *graph.BoundNodeReference,
-
-                pub const fields_meta = .{
-                    .instance_node = bind.ARG{ .Wrapper = BoundNodeWrapper, .storage = &graph_py.bound_node_type },
-=======
+                };
+            },
+            .static = true,
+        };
+
+        pub fn impl(self: ?*py.PyObject, args: ?*py.PyObject, kwargs: ?*py.PyObject) callconv(.C) ?*py.PyObject {
+            const kwarg_obj = bind.parse_kwargs(self, args, kwargs, descr.args_def) orelse return null;
+
             if (faebryk.typegraph.TypeGraph.of_instance(kwarg_obj.instance_node.*)) |tg| {
                 return make_typegraph_pyobject(tg);
             }
@@ -4205,7 +3055,6 @@
 
                 pub const fields_meta = .{
                     .node = bind.ARG{ .Wrapper = BoundNodeWrapper, .storage = &graph_py.bound_node_type },
->>>>>>> 7d7dde25
                 };
             },
             .static = true,
@@ -4215,10 +3064,6 @@
             // _ = self;
             const kwarg_obj = bind.parse_kwargs(self, args, kwargs, descr.args_def) orelse return null;
 
-<<<<<<< HEAD
-            if (faebryk.typegraph.TypeGraph.of_instance(kwarg_obj.instance_node.*)) |tg| {
-                return make_typegraph_pyobject(tg);
-=======
             const tg_value = faebryk.typegraph.TypeGraph.of(kwarg_obj.node.*);
 
             const allocator = std.heap.c_allocator;
@@ -4228,11 +3073,53 @@
             };
             ptr.* = tg_value;
 
-            const obj = bind.wrap_obj("TypeGraph", &type_graph_type, TypeGraphWrapper, ptr);
-            if (obj == null) {
-                allocator.destroy(ptr);
-                return null;
->>>>>>> 7d7dde25
+fn wrap_typegraph_of_type() type {
+    return struct {
+        pub const descr = method_descr{
+            .name = "of_type",
+            .doc = "Return the TypeGraph that owns the provided type node",
+            .args_def = struct {
+                type_node: *graph.BoundNodeReference,
+
+                pub const fields_meta = .{
+                    .type_node = bind.ARG{ .Wrapper = BoundNodeWrapper, .storage = &graph_py.bound_node_type },
+                };
+            },
+            .static = true,
+        };
+
+        pub fn impl(self: ?*py.PyObject, args: ?*py.PyObject, kwargs: ?*py.PyObject) callconv(.C) ?*py.PyObject {
+            const kwarg_obj = bind.parse_kwargs(self, args, kwargs, descr.args_def) orelse return null;
+
+            if (faebryk.typegraph.TypeGraph.of_type(kwarg_obj.type_node.*)) |tg| {
+                return make_typegraph_pyobject(tg);
+            }
+
+            return bind.wrap_none();
+        }
+    };
+}
+
+fn wrap_typegraph_of_instance() type {
+    return struct {
+        pub const descr = method_descr{
+            .name = "of_instance",
+            .doc = "Return the TypeGraph that owns the provided instance node",
+            .args_def = struct {
+                instance_node: *graph.BoundNodeReference,
+
+                pub const fields_meta = .{
+                    .instance_node = bind.ARG{ .Wrapper = BoundNodeWrapper, .storage = &graph_py.bound_node_type },
+                };
+            },
+            .static = true,
+        };
+
+        pub fn impl(self: ?*py.PyObject, args: ?*py.PyObject, kwargs: ?*py.PyObject) callconv(.C) ?*py.PyObject {
+            const kwarg_obj = bind.parse_kwargs(self, args, kwargs, descr.args_def) orelse return null;
+
+            if (faebryk.typegraph.TypeGraph.of_instance(kwarg_obj.instance_node.*)) |tg| {
+                return make_typegraph_pyobject(tg);
             }
 
             return bind.wrap_none();
@@ -4267,8 +3154,6 @@
     };
 }
 
-<<<<<<< HEAD
-=======
 fn wrap_typegraph_make_child_node_build() type {
     return struct {
         pub const descr = method_descr{
@@ -4319,7 +3204,6 @@
     };
 }
 
->>>>>>> 7d7dde25
 fn wrap_typegraph_add_make_child() type {
     return struct {
         pub const descr = method_descr{
@@ -4369,10 +3253,7 @@
                 kwarg_obj.type_node.*,
                 resolved_child_type.*,
                 if (identifier_copy) |copy| copy else null,
-<<<<<<< HEAD
-=======
                 node_attributes,
->>>>>>> 7d7dde25
             ) catch {
                 if (identifier_copy) |copy| allocator.free(copy);
                 py.PyErr_SetString(py.PyExc_ValueError, "add_make_child failed");
@@ -4655,13 +3536,11 @@
                 kwarg_obj.base_node.*,
             );
 
-            return graph_py.makeBoundNodePyObject(resolved);
-        }
-    };
-}
-
-<<<<<<< HEAD
-=======
+            return graph_py.makeBoundNodePyObject(bnode);
+        }
+    };
+}
+
 fn wrap_typegraph_get_graph_view() type {
     return struct {
         pub const descr = method_descr{
@@ -4682,7 +3561,6 @@
     };
 }
 
->>>>>>> 7d7dde25
 fn wrap_typegraph_get_type_by_name() type {
     return struct {
         pub const descr = method_descr{
@@ -4778,10 +3656,7 @@
         wrap_typegraph_reference_resolve(),
         wrap_typegraph_get_type_by_name(),
         wrap_typegraph_get_or_create_type(),
-<<<<<<< HEAD
-=======
         wrap_typegraph_get_graph_view(),
->>>>>>> 7d7dde25
     };
     bind.wrap_namespace_struct(root, faebryk.typegraph.TypeGraph, extra_methods);
     wrap_typegraph_make_child_node(root);
@@ -5117,8 +3992,6 @@
     return module;
 }
 
-<<<<<<< HEAD
-=======
 fn wrap_nodebuilder_file(root: *py.PyObject) ?*py.PyObject {
     const module = py.PyModule_Create2(&main_module_def, 1013);
     if (module == null) {
@@ -5134,7 +4007,6 @@
     return module;
 }
 
->>>>>>> 7d7dde25
 fn wrap_edgebuilder_file(root: *py.PyObject) ?*py.PyObject {
     const module = py.PyModule_Create2(&main_module_def, 1013);
     if (module == null) {
@@ -5193,10 +4065,7 @@
     _ = wrap_typegraph_file(module.?);
     _ = wrap_next_file(module.?);
     _ = wrap_pointer_file(module.?);
-<<<<<<< HEAD
-=======
     _ = wrap_nodebuilder_file(module.?);
->>>>>>> 7d7dde25
     _ = wrap_edgebuilder_file(module.?);
     _ = wrap_trait_file(module.?);
     _ = wrap_operand_file(module.?);
