--- conflicted
+++ resolved
@@ -335,10 +335,7 @@
         from_ops: Sequence[ParameterOperatable] | None = None,
         terminate: bool = False,
     ):
-<<<<<<< HEAD
-=======
         assert isinstance(po, ParameterOperatable)
->>>>>>> 3636d6da
         from_ops = from_ops or []
         from_ops = [po] + list(from_ops)
         if self.is_literal(to):
@@ -368,25 +365,16 @@
 
     def subset_to(
         self,
-<<<<<<< HEAD
-        po: ParameterOperatable,
-=======
         po: ParameterOperatable | SolverLiteral,
->>>>>>> 3636d6da
         to: ParameterOperatable | SolverLiteral,
         check_existing: bool = True,
         from_ops: Sequence[ParameterOperatable] | None = None,
     ):
         from_ops = from_ops or []
-<<<<<<< HEAD
-        from_ops = [po] + list(from_ops)
-        if self.is_literal(to):
-=======
         from_ops = [
             x for x in [po, to] + list(from_ops) if isinstance(x, ParameterOperatable)
         ]
         if self.is_literal(to) and isinstance(po, ParameterOperatable):
->>>>>>> 3636d6da
             assert check_existing
             return self.subset_literal(po, to, from_ops=from_ops)
 
@@ -397,13 +385,10 @@
             ):
                 return
 
-<<<<<<< HEAD
-=======
         if self.is_literal(po) and check_existing:
             # TODO implement
             pass
 
->>>>>>> 3636d6da
         return self.mutator.create_expression(
             IsSubset,
             po,
