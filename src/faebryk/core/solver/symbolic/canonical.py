# This file is part of the faebryk project
# SPDX-License-Identifier: MIT

import logging
from cmath import pi
from typing import Callable

import faebryk.core.node as fabll
import faebryk.library._F as F
from faebryk.core.solver.algorithm import algorithm
from faebryk.core.solver.mutator import Mutator
from faebryk.libs.util import not_none

Add = F.Expressions.Add
And = F.Expressions.And
Cardinality = F.Expressions.Cardinality
Ceil = F.Expressions.Ceil
Cos = F.Expressions.Cos
Difference = F.Expressions.Difference
Divide = F.Expressions.Divide
Floor = F.Expressions.Floor
GreaterOrEqual = F.Expressions.GreaterOrEqual
GreaterThan = F.Expressions.GreaterThan
Implies = F.Expressions.Implies
Intersection = F.Expressions.Intersection
is_predicate = F.Expressions.is_predicate
IsSubset = F.Expressions.IsSubset
IsSuperset = F.Expressions.IsSuperset
LessOrEqual = F.Expressions.LessOrEqual
LessThan = F.Expressions.LessThan
Multiply = F.Expressions.Multiply
Not = F.Expressions.Not
Or = F.Expressions.Or
Power = F.Expressions.Power
Round = F.Expressions.Round
Sin = F.Expressions.Sin
Sqrt = F.Expressions.Sqrt
Subtract = F.Expressions.Subtract
SymmetricDifference = F.Expressions.SymmetricDifference
Union = F.Expressions.Union
Xor = F.Expressions.Xor

logger = logging.getLogger(__name__)

# NumericLiteralR = (*QuantityLikeR, Quantity_Interval_Disjoint, Quantity_Interval)


@algorithm("Constrain within and domain", single=True, terminal=False)
def constrain_within_domain(mutator: Mutator):
    """
    Translate domain and within predicates to parameter predicates.
    """

    for param in mutator.get_parameters_of_type(F.Parameters.NumericParameter):
        p = param.get_trait(F.Parameters.is_parameter)
        po = p.as_parameter_operatable()
        new_param = mutator.mutate_parameter(
            p,
            override_within=True,
            within=None,
        )
        if (within := param.get_within()) is not None:
            mutator.utils.subset_to(
                new_param.as_operand(),
                within.get_trait(F.Parameters.can_be_operand),
                from_ops=[po],
            )
        mutator.utils.subset_to(
            new_param.as_operand(),
            param.get_domain().as_operand(),
            from_ops=[po],
        )


@algorithm("Alias predicates to true", single=True, terminal=False)
def alias_predicates_to_true(mutator: Mutator):
    """
    Alias predicates to True since we need to assume they are true.
    """

    for predicate in mutator.get_expressions(required_traits=(is_predicate,)):
        new_predicate = mutator.mutate_expression(predicate)
        mutator.utils.alias_to(
            new_predicate.get_sibling_trait(F.Parameters.can_be_operand),
            mutator.make_lit(True).get_trait(F.Parameters.can_be_operand),
        )


@algorithm("Canonical literal form", single=True, terminal=False)
def convert_to_canonical_literals(mutator: Mutator):
    """
    - remove units for NumberLike
    - NumberLike -> Quantity_Interval_Disjoint
    - bool -> BoolSet
    - Enum -> P_Set[Enum]
    """

    for param in mutator.get_parameters():
        if (
            np := fabll.Traits(param)
            .get_obj_raw()
            .try_cast(F.Parameters.NumericParameter)
        ):
            mutator.mutate_parameter(
                param,
                units=F.Units.Dimensionless.bind_typegraph(mutator.tg_out)
                .create_instance(mutator.G_out)
                .get_trait(F.Units.is_unit),
                soft_set=soft_set.to_dimensionless()
                if (soft_set := np.get_soft_set()) is not None
                else None,
                within=within.to_dimensionless()
                if (within := np.get_within()) is not None
                else None,
                guess=guess.to_dimensionless()
                if (guess := np.get_guess()) is not None
                else None,
                override_within=True,
            )
        else:
            mutator.mutate_parameter(param)

    for expr in mutator.get_expressions(sort_by_depth=True):

        def mutate(
            _: int, operand: F.Parameters.can_be_operand
        ) -> F.Parameters.can_be_operand:
            if np := fabll.Traits(operand).get_obj_raw().try_cast(F.Literals.Numbers):
                return np.to_dimensionless().get_trait(F.Parameters.can_be_operand)
            return operand

        # need to ignore existing because non-canonical literals
        # are congruent to canonical
        mutator.mutate_expression_with_op_map(expr, mutate, ignore_existing=True)


@algorithm("Canonical expression form", single=True, terminal=False)
def convert_to_canonical_operations(mutator: Mutator):
    """
    Transforms Sub-Add to Add-Add
    ```
    A - B -> A + (-1 * B)
    A / B -> A * B^-1
    A <= B -> B >= A
    A < B -> B > A
    A superset B -> B subset A
    Logic (xor, and, implies) -> Or & Not
    floor/ceil -> round(x -/+ 0.5)
    cos(x) -> sin(x + pi/2)
    sqrt(x) -> x^-0.5
    min(x) -> p, p ss x, p le x
    max(x) -> p, p ss x, p ge x
    ```
    """

    UnsupportedOperations: dict[type[fabll.NodeT], type[fabll.NodeT] | None] = {
        GreaterThan: GreaterOrEqual,
        LessThan: LessOrEqual,
        Cardinality: None,
    }
    _UnsupportedOperations = {
        k.bind_typegraph(mutator.tg_in).get_or_create_type().node(): v
        for k, v in UnsupportedOperations.items()
    }

    def c[T: fabll.NodeT](op: type[T], *operands: F.Parameters.can_be_operand) -> T:
        return fabll.Traits(
            mutator.create_expression(
                op,
                *operands,
                from_ops=getattr(c, "from_ops", None),
            )
        ).get_obj(op)

    def curry(e_type: type[fabll.NodeT]):
        def _(*operands: F.Parameters.can_be_operand | F.Literals.LiteralValues):
            _operands = [
                mutator.make_lit(o).get_trait(F.Parameters.can_be_operand)
                if not isinstance(o, fabll.Node)
                else o
                for o in operands
            ]
            return c(e_type, *_operands).get_trait(F.Parameters.can_be_operand)

        return _

    # CanonicalNumeric
    Add_ = curry(Add)
    Multiply_ = curry(Multiply)
    Power_ = curry(Power)
    # Round_ = curry(Round)
    # Abs_ = curry(Abs)
    # Sin_ = curry(Sin)
    # Log_ = curry(Log)

    # CanonicalLogic
    Or_ = curry(Or)
    Not_ = curry(Not)

    # CanonicalSetic
    # Intersection_ = curry(Intersection)
    Union_ = curry(Union)
    SymmetricDifference_ = curry(SymmetricDifference)

    # CanonicalPredicate
    # GreaterOrEqual_ = curry(GreaterOrEqual)
    # IsSubset_ = curry(IsSubset)
    # Is_ = curry(Is)
    # GreaterThan_ = curry(GreaterThan)

    MirroredExpressions: list[
        tuple[
            type[fabll.NodeT],
            type[fabll.NodeT],
            Callable[
                [list[F.Parameters.can_be_operand]], list[F.Parameters.can_be_operand]
            ],
        ]
    ] = [
        (
            Add,
            Subtract,
            lambda operands: [operands[0], *(Multiply_(o, -1) for o in operands[1:])],
        ),
        (
            Multiply,
            Divide,
            lambda operands: [operands[0], *(Power_(o, -1) for o in operands[1:])],
        ),
        (
            Not,
            And,
            lambda operands: [Or_(*[Not_(o) for o in operands])],
        ),
        (
            Or,
            Implies,
            lambda operands: [Not_(operands[0]), *operands[1:]],
        ),
        (
            Not,
            Xor,
            lambda operands: [
                Or_(Not_(Or_(*operands)), Not_(Or_(*[Not_(o) for o in operands])))
            ],
        ),
        (
            Round,
            Floor,
            lambda operands: [Add_(*operands, -0.5)],
        ),
        (
            Round,
            Ceil,
            lambda operands: [Add_(*operands, 0.5)],
        ),
        (
            Sin,
            Cos,
            lambda operands: [Add_(*operands, pi / 2)],
        ),
        (
            Power,
            Sqrt,
            lambda operands: [
                *operands,
                mutator.make_lit(0.5).get_trait(F.Parameters.can_be_operand),
            ],
        ),
        (
            GreaterOrEqual,
            LessOrEqual,
            lambda operands: list(reversed(operands)),
        ),
        (
            # GreaterThan,
            # TODO
            GreaterOrEqual,
            LessThan,
            lambda operands: list(reversed(operands)),
        ),
        # TODO remove once support for LT/GT
        (
            GreaterOrEqual,
            GreaterThan,
            lambda operands: operands,
        ),
        (
            IsSubset,
            IsSuperset,
            lambda operands: list(reversed(operands)),
        ),
        (
            # A - B - C = A - (B | C)
            # = A & (A ^ (B | C))
            Intersection,
            Difference,
            lambda operands: [
                operands[0],
                SymmetricDifference_(operands[0], Union_(*operands)),
            ],
        ),
    ]

    lookup = {
        Convertible.bind_typegraph(mutator.tg_in).get_or_create_type().node(): (
            Target,
            Converter,
        )
        for Target, Convertible, Converter in MirroredExpressions
    }

    exprs = mutator.get_typed_expressions(sort_by_depth=True)
    for e in exprs:
        e_expr = e.get_trait(F.Expressions.is_expression)
        e_type = not_none(e.get_type_node()).node()
        if e_type in _UnsupportedOperations:
            replacement = _UnsupportedOperations[e_type]
            rep = e_expr.compact_repr(mutator.print_context)
            if replacement is None:
                logger.warning(f"{type(e)}({rep}) not supported by solver, skipping")
                mutator.remove(e.get_trait(F.Parameters.is_parameter_operatable))
                continue

            logger.warning(
                f"{type(e)}({rep}) not supported by solver, converting to {replacement}"
            )

        from_ops = [e.get_trait(F.Parameters.is_parameter_operatable)]
        # TODO move up, by implementing Parameter Target
        # Min, Max
        if e.isinstance(F.Expressions.Min, F.Expressions.Max):
            p = (
                F.Parameters.NumericParameter.bind_typegraph(mutator.tg_out)
                .create_instance(mutator.G_out)
<<<<<<< HEAD
<<<<<<< Updated upstream
                .setup(units=e.get_trait(F.Units.has_unit).get_unit())
=======
                .setup(units=e.get_trait(F.Units.HasUnit).get_is_unit())
>>>>>>> Stashed changes
=======
                .setup(is_unit=e.get_trait(F.Units.HasUnit).get_unit())
>>>>>>> 4faf9400
            )
            mutator.register_created_parameter(
                p.get_trait(F.Parameters.is_parameter), from_ops=from_ops
            )
            union = (
                Union.bind_typegraph(mutator.tg_out)
                .create_instance(mutator.G_out)
                .setup(*[mutator.get_copy(o) for o in e_expr.get_operands()])
            )
            mutator.create_expression(
                IsSubset,
                p.get_trait(F.Parameters.can_be_operand),
                union.get_trait(F.Parameters.can_be_operand),
                from_ops=from_ops,
                assert_=True,
            )
            if e.isinstance(F.Expressions.Min):
                mutator.create_expression(
                    GreaterOrEqual,
                    union.get_trait(F.Parameters.can_be_operand),
                    p.get_trait(F.Parameters.can_be_operand),
                    from_ops=from_ops,
                )
            else:
                mutator.create_expression(
                    GreaterOrEqual,
                    p.get_trait(F.Parameters.can_be_operand),
                    union.get_trait(F.Parameters.can_be_operand),
                    from_ops=from_ops,
                )
            mutator._mutate(
                e.get_trait(F.Parameters.is_parameter_operatable),
                p.get_trait(F.Parameters.is_parameter_operatable),
            )
            continue

        if e_type not in lookup:
            continue

        # Rest
        Target, Converter = lookup[e_type]

        setattr(c, "from_ops", from_ops)
        mutator.mutate_expression(
            e_expr,
            Converter(e_expr.get_operands()),
            expression_factory=Target,
        )<|MERGE_RESOLUTION|>--- conflicted
+++ resolved
@@ -333,15 +333,7 @@
             p = (
                 F.Parameters.NumericParameter.bind_typegraph(mutator.tg_out)
                 .create_instance(mutator.G_out)
-<<<<<<< HEAD
-<<<<<<< Updated upstream
-                .setup(units=e.get_trait(F.Units.has_unit).get_unit())
-=======
-                .setup(units=e.get_trait(F.Units.HasUnit).get_is_unit())
->>>>>>> Stashed changes
-=======
-                .setup(is_unit=e.get_trait(F.Units.HasUnit).get_unit())
->>>>>>> 4faf9400
+                .setup(units=e.get_trait(F.Units.has_unit).get_is_unit())
             )
             mutator.register_created_parameter(
                 p.get_trait(F.Parameters.is_parameter), from_ops=from_ops
