# This file is part of the faebryk project
# SPDX-License-Identifier: MIT
from dataclasses import dataclass
from typing import Any, Iterable, Iterator, Protocol, Self, TypeGuard, cast, override

from ordered_set import OrderedSet
from typing_extensions import Callable, deprecated

from faebryk.core.zig.gen.faebryk.composition import EdgeComposition
from faebryk.core.zig.gen.faebryk.edgebuilder import EdgeCreationAttributes
from faebryk.core.zig.gen.faebryk.interface import EdgeInterfaceConnection
from faebryk.core.zig.gen.faebryk.linker import Linker
from faebryk.core.zig.gen.faebryk.node_type import EdgeType
from faebryk.core.zig.gen.faebryk.nodebuilder import NodeCreationAttributes
from faebryk.core.zig.gen.faebryk.operand import EdgeOperand
from faebryk.core.zig.gen.faebryk.pointer import EdgePointer
from faebryk.core.zig.gen.faebryk.trait import Trait
from faebryk.core.zig.gen.faebryk.typegraph import TypeGraph, TypeGraphPathError
from faebryk.core.zig.gen.graph.graph import BFSPath, BoundEdge, BoundNode, GraphView
from faebryk.core.zig.gen.graph.graph import Node as GraphNode
from faebryk.libs.util import (
    KeyErrorNotFound,
    Tree,
    cast_assert,
    dataclass_as_kwargs,
    indented_container,
    not_none,
    zip_dicts_by_key,
)

# Exceptions ---------------------------------------------------------------------------


class FabLLException(Exception):
    pass


class InvalidState(FabLLException):
    pass


class TraitNotFound(FabLLException):
    pass


class NodeException(FabLLException):
    def __init__(self, node: "NodeT", message: str):
        self.node = node
        super().__init__(message)


class NodeNoParent(NodeException):
    def __init__(self, node: "NodeT"):
        super().__init__(node, "Node has no parent")


class ChildNotFound(NodeException):
    def __init__(self, node: "NodeT", identifier: str):
        super().__init__(node, f"Child with identifier {identifier} not found")


class PathNotResolvable(NodeException):
    def __init__(
        self,
        node: "NodeT",
        path: "list[str] | RefPath",
        error_node: "NodeT",
        error_identifier: str,
    ):
        # get all children of error_node
        try:
            children = error_node.get_children(
                direct_only=True, include_root=False, types=Node
            )
            children_str = "\n".join(f"- {c}" for c in children)
        except Exception as e:
            children_str = f"Error getting children of '{error_node}': {e}"

        super().__init__(
            node,
            f"Path {path} not resolvable from '{node}'.\n"
            f" No child found at '{error_node}' with identifier '{error_identifier}'.\n"
            f"Available children: {indented_container(children_str)}",
        )


# --------------------------------------------------------------------------------------

# Child Definitions --------------------------------------------------------------------


class PLACEHOLDER:
    def __repr__(self) -> str:
        return "<PLACEHOLDER>"


class Field:
    def __init__(self, identifier: str | None | PLACEHOLDER = PLACEHOLDER()):
        self.identifier: str | PLACEHOLDER = PLACEHOLDER()
        if not isinstance(identifier, PLACEHOLDER):
            self._set_identifier(identifier)

        self.locator: str | None | PLACEHOLDER = PLACEHOLDER()
        self._type_child = False

    def _set_identifier(self, identifier: str | None) -> None:
        if identifier is None:
            identifier = f"anon_{id(self):04x}"
        self.identifier = identifier

    def get_identifier(self) -> str:
        if isinstance(self.identifier, PLACEHOLDER):
            raise FabLLException("Identifier is not set")
        return not_none(self.identifier)

    def get_locator(self) -> str:
        if isinstance(self.locator, PLACEHOLDER):
            raise FabLLException("Locator is not set")
        if self.locator is None:
            raise FabLLException("Locator is None")
        return self.locator

    def _set_locator(self, locator: str | None) -> None:
        self.locator = locator
        if isinstance(self.identifier, PLACEHOLDER):
            self._set_identifier(locator)

    def put_on_type(self) -> Self:
        self._type_child = True
        return self

    def __repr__(self) -> str:
        return (
            f"{type(self).__name__}(identifier={self.identifier},"
            f" locator={self.locator})"
        )


class ChildAccessor[T: NodeT](Protocol):
    """
    Protocol to trick python LSP into thinking there is a get() function on Stage 0 & 1
    We replace Stage 0 & 1 with Stage 2 during init, but the LSP doesn't know that
    So we have to pretend there is a get() function on Stage 0 & 1
    """

    def get(self) -> T: ...


class ChildField[T: NodeT](Field, ChildAccessor[T]):
    """
    Stage 0: Child in a python class definition (pre-graph)
    """

    def __init__(
        self,
        nodetype: type[T],
        *,
        attributes: "NodeAttributes | None" = None,
        identifier: str | None | PLACEHOLDER = PLACEHOLDER(),
    ):
        self.nodetype = nodetype
        self._dependants: list["ChildField[Any] | EdgeField"] = []
        self._prepend_dependants: list["ChildField[Any] | EdgeField"] = []
        self.attributes = attributes
        super().__init__(identifier=identifier)

    def bind_to_parent_type[N: NodeT](
        self, t: "TypeNodeBoundTG[N, Any]"
    ) -> "InstanceChildBoundType[T]":
        return InstanceChildBoundType(nodetype=self.nodetype, t=t)

    def get(self) -> T:
        raise InvalidState(
            f"Called on {type(self).__name__} instead of "
            f"{type(InstanceChildBoundInstance).__name__}"
        ) from None

    def add_dependant(
        self,
        *dependant: "ChildField[Any] | EdgeField",
        identifier: str | None = None,
        before: bool = False,
    ):
        for d in dependant:
            if identifier is not None:
                d._set_locator(f"{identifier}_{id(d):04x}")
            else:
                d._set_locator(None)
            if before:
                self._prepend_dependants.append(d)
            else:
                self._dependants.append(d)

    def __repr__(self) -> str:
        return (
            f"ChildField(nodetype={self.nodetype.__qualname__},"
            f" identifier={self.identifier}, attributes={self.attributes})"
            f" dependants={indented_container(self._dependants)}, "
            f"prepend_dependants={indented_container(self._prepend_dependants)})"
            f" type_child={self._type_child})"
        )


class InstanceChildBoundType[T: NodeT](ChildAccessor[T]):
    """
    Stage 1: Child on a type node (type graph)
    """

    def __init__[N: NodeT](
        self,
        nodetype: type[T],
        t: "TypeNodeBoundTG[N, Any]",
        attributes: "NodeAttributes | None" = None,
        identifier: str | None | PLACEHOLDER = None,
    ) -> None:
        self.nodetype = nodetype
        self.t = t
        self.identifier = identifier
        self.attributes = attributes

        if nodetype.Attributes is not NodeAttributes and not isinstance(
            attributes, nodetype.Attributes
        ):
            raise FabLLException(
                f"Attributes mismatch: {nodetype.__name__} expects"
                f" {nodetype.Attributes} but got {type(attributes)}"
            )

    def _add_to_typegraph(self) -> None:
        identifier = self.identifier
        if isinstance(identifier, PLACEHOLDER):
            raise FabLLException("Placeholder identifier not allowed")

        make_child = self.t.tg.add_make_child(
            type_node=self.t.get_or_create_type(),
            child_type_identifier=self.nodetype._type_identifier(),
            identifier=identifier,
            node_attributes=self.attributes.to_node_attributes()
            if self.attributes is not None
            else None,
            mount_reference=None,
        )

        type_reference = not_none(
            self.t.tg.get_make_child_type_reference(make_child=make_child)
        )
        child_type_node = self.nodetype.bind_typegraph(self.t.tg).get_or_create_type()

        Linker.link_type_reference(
            g=self.t.tg.get_graph_view(),
            type_reference=type_reference,
            target_type_node=child_type_node,
        )

    def get(self) -> T:
        raise InvalidState(
            f"Called on {type(self).__name__} instead of "
            f"{type(InstanceChildBoundInstance).__name__}"
        ) from None

    def cast_to_child_type(self, instance: BoundNode) -> T:
        """
        Casts instance node to the child type
        """
        assert not isinstance(self.identifier, PLACEHOLDER), (
            "Bug: Needs to be set on setattr"
        )

        if self.identifier is None:
            raise FabLLException("Can only be called on named children")

        try:
            reference = self.t.tg.ensure_child_reference(
                type_node=self.t.get_or_create_type(),
                path=[self.identifier],
                validate=True,
            )
        except TypeGraphPathError as exc:
            raise FabLLException(
                f"Child `{self.identifier}` is not defined on type"
            ) from exc

        child_instance = self.t.tg.reference_resolve(
            reference_node=reference,
            base_node=instance,
        )
        bound = self.nodetype(instance=child_instance)
        return bound

    def get_identifier(self) -> str | None:
        if isinstance(self.identifier, PLACEHOLDER):
            raise FabLLException("Identifier is not set")
        return self.identifier

    def bind_instance(self, instance: BoundNode):
        return InstanceChildBoundInstance(
            nodetype=self.nodetype,
            identifier=self.get_identifier(),
            instance=instance,
            type_graph=self.t.tg,
            type_node=self.t.get_or_create_type(),
        )


class InstanceChildBoundInstance[T: Node](ChildAccessor[T]):
    """
    Stage 2: Child on an instance (instance graph)
    """

    def __init__(
        self,
        nodetype: type[T],
        identifier: str | None,
        instance: BoundNode,
        *,
        type_graph: TypeGraph | None = None,
        type_node: BoundNode | None = None,
    ) -> None:
        self.nodetype = nodetype
        self.identifier = identifier
        self.instance = instance
        self._tg = type_graph or not_none(TypeGraph.of_instance(instance_node=instance))

        if type_node is not None:
            self._type_node = type_node
        else:
            type_edge = EdgeType.get_type_edge(bound_node=instance)
            if type_edge is None:
                raise FabLLException("Instance is not bound to a type")
            self._type_node = type_edge.g().bind(
                node=EdgeType.get_type_node(edge=type_edge.edge())
            )

    def get(self) -> T:
        """
        Return reference to py-wrapped child node
        """
        if self.identifier is None:
            raise FabLLException("Can only be called on named children")

        try:
            reference = self._tg.ensure_child_reference(
                type_node=self._type_node,
                path=[self.identifier],
                validate=True,
            )
        except TypeGraphPathError as exc:
            raise FabLLException(
                f"Child `{self.identifier}` is not defined on instance"
            ) from exc

        child_instance = self._tg.reference_resolve(
            reference_node=reference,
            base_node=self.instance,
        )
        bound = self.nodetype(instance=child_instance)
        return bound


class TypeChildBoundInstance[T: NodeT]:
    """
    Child of type
    Adds child directly to type node, will not create child in every instance
    Inherintly bound to the type node by definition, therefore no unbound version
    """

    def __init__[N: Node](
        self, nodetype: type[T], t: "TypeNodeBoundTG[N, Any]"
    ) -> None:
        # TODO: why so many nodetype references
        self.nodetype = nodetype
        self.t = t
        self.identifier: str = None  # type: ignore
        self._instance = t.get_or_create_type()

        if nodetype.Attributes is not NodeAttributes:
            raise FabLLException(
                f"Can't have Child with custom Attributes: {nodetype.__name__}"
            )

    def get(self) -> T:
        return self.get_unbound(instance=self._instance)

    def get_unbound(self, instance: BoundNode) -> T:
        assert self.identifier is not None, "Bug: Needs to be set on setattr"

        for identifier, make_child in self.t.tg.iter_make_children(type_node=instance):
            if identifier == self.identifier:
                return self.nodetype(instance=make_child)

        raise FabLLException(f"Child `{self.identifier}` is not defined on type")


RefPath = list[str | ChildField[Any]]


SELF_OWNER_PLACEHOLDER: RefPath = [""]
"""
When creating trait, default reference path to self is [""].
"""


class EdgeField(Field):
    def __init__(
        self,
        lhs: RefPath,
        rhs: RefPath,
        *,
        edge: EdgeCreationAttributes,
        identifier: str | None | PLACEHOLDER = PLACEHOLDER(),
    ):
        super().__init__(identifier=identifier)
        for arg in [lhs, rhs]:
            for r in arg:
                if not isinstance(r, (ChildField, str)):
                    raise FabLLException(
                        f"Only ChildFields and strings are allowed, got {type(r)}"
                    )
        self.lhs = lhs
        self.rhs = rhs
        self.edge = edge

    @staticmethod
    def _resolve_path(path: RefPath) -> list[str]:
        # TODO dont think we can assert here, raise FabLLException
        return [
            not_none(field.get_identifier()) if isinstance(field, ChildField) else field
            for field in path
        ]

    @staticmethod
    def _resolve_path_from_node(
        path: list[str] | RefPath, instance: BoundNode
    ) -> BoundNode:
        target = instance

        for segment in path:
            if not isinstance(segment, str):
                segment = segment.get_identifier()
            child = EdgeComposition.get_child_by_identifier(
                bound_node=target, child_identifier=segment
            )
            if child is None:
                raise PathNotResolvable(
                    node=Node.bind_instance(instance),
                    path=path,
                    error_node=Node.bind_instance(target),
                    error_identifier=segment,
                )
            target = child
        return target

    def lhs_resolved(self) -> list[str]:
        return self._resolve_path(self.lhs)

    def lhs_resolved_on_node(self, instance: BoundNode) -> BoundNode:
        return self._resolve_path_from_node(self.lhs_resolved(), instance)

    def rhs_resolved(self) -> list[str]:
        return self._resolve_path(self.rhs)

    def rhs_resolved_on_node(self, instance: BoundNode) -> BoundNode:
        return self._resolve_path_from_node(self.rhs_resolved(), instance)

    def __repr__(self) -> str:
        return (
            f"EdgeField(lhs={self.lhs_resolved()}, "
            f"rhs={self.rhs_resolved()}, "
            f"edge={self.edge})"
        )


class ListField(Field, list[Field]):
    def __init__(
        self,
        fields: list[Field],
        *,
        identifier: str | None | PLACEHOLDER = PLACEHOLDER(),
    ):
        list.__init__(self, fields)
        Field.__init__(self, identifier=identifier)

    def get_fields(self) -> list[Field]:
        locator = self.get_locator()
        for i, f in enumerate(self):
            f_id = f"{locator}[{i}]" if locator is not None else None
            f._set_locator(locator=f_id)
        return self


class EdgeFactoryAccessor(Protocol):
    def connect(self, target: "NodeT") -> None: ...
    def get_single(self) -> "NodeT": ...
    def get_all(self) -> list["NodeT"]: ...


class EdgeFactoryField(Field, EdgeFactoryAccessor):
    def __init__(
        self,
        edge_factory: Callable[[str], EdgeCreationAttributes],
        *,
        identifier: str | None | PLACEHOLDER = PLACEHOLDER(),
        single: bool = False,
    ):
        super().__init__(identifier=identifier)
        self.edge_factory = edge_factory
        self.edge_attrs = self.edge_factory(self.get_identifier())
        self.single = single
        raise NotImplementedError("Not sure whether we want to keep this")

    def _connect(self, source: "NodeT", target: "NodeT"):
        source.connect(target, self.edge_attrs)

    def _get_single(self, source: "NodeT") -> "NodeT":
        return self._get_all(source)[0]

    def _get_all(self, source: "NodeT") -> list["NodeT"]:
        class Ctx:
            nodes: list[BoundNode] = []

        source.instance.visit_edges_of_type(
            edge_type=self.edge_attrs.get_tid(),
            ctx=Ctx,
            f=lambda ctx, bound_edge: ctx.nodes.append(
                bound_edge.g().bind(node=bound_edge.edge().target())
            ),
        )
        return [Node.bind_instance(instance=node) for node in Ctx.nodes]

    def connect(self, target: "NodeT") -> None:
        raise FabLLException("Wrong stage")

    def get_single(self) -> "NodeT":
        raise FabLLException("Wrong stage")

    def get_all(self) -> list["NodeT"]:
        raise FabLLException("Wrong stage")


class InstanceBoundEdgeFactory(EdgeFactoryField):
    def __init__(self, instance: "NodeT", edge_factory_field: EdgeFactoryField):
        self.instance = instance
        self.edge_factory_field = edge_factory_field

    def connect(self, target: "NodeT") -> None:
        self.edge_factory_field._connect(source=self.instance, target=target)

    def get_single(self) -> "NodeT":
        return self.edge_factory_field._get_single(source=self.instance)

    def get_all(self) -> list["NodeT"]:
        return self.edge_factory_field._get_all(source=self.instance)


class Path:
    """
    Wrapper around Zig's BFSPath object.

    This is a lightweight Python wrapper around a path object that lives in Zig memory.
    The underlying BFSPath is automatically freed when this Python object is garbage collected.

    Access path information via properties that call back into Zig:
    - length: Number of edges in the path
    - start_node: Starting node (BoundNode)
    - end_node: Ending node (BoundNode)
    - edges: List of edges (creates Python objects, use sparingly for long paths)
    """

    def __init__(self, bfs_path: "BFSPath"):  # type: ignore
        self._bfs_path = bfs_path

    @property
    def length(self) -> int:
        return self._bfs_path.get_length()

    @property
    def start_node(self) -> BoundNode:
        return self._bfs_path.get_start_node()

    @property
    def end_node(self) -> BoundNode:
        return self._bfs_path.get_end_node()

    @property
    def edges(self) -> list[BoundEdge]:
        return self._bfs_path.get_edges()

    def get_start_node(self) -> "Node[Any]":
        return Node[Any].bind_instance(instance=self.start_node)

    def get_end_node(self) -> "Node[Any]":
        return Node[Any].bind_instance(instance=self.end_node)

    def from_connection(self, a: "Node[Any]", b: "Node[Any]") -> "Path | None":
        if paths := a.get_trait(is_interface).is_connected_to(b):
            # this was a node on the previous implementation
            # basically we can do this more efficiently

            # FIXME: Notes: from the master of graphs:
            #  - iterate through all paths
            #  - make a helper function
            #    Path.get_subpaths(path: Path, search: SubpathSearch)
            #    e.g SubpathSearch = tuple[Callable[[fabll.ModuleInterface], bool], ...]
            #  - choose out of subpaths
            #    - be careful with LinkDirectDerived edges (if there is a faulting edge
            #      is derived, save it as candidate and only yield it if no other found)
            #    - choose first shortest
            return Path(paths[0])
        return None

    def __repr__(self) -> str:
        start = self.start_node
        end = self.end_node
        start_str = f"BoundNode({start.node().get_uuid()})"
        end_str = f"BoundNode({end.node().get_uuid()})"
        return f"Path(start={start_str}, end={end_str}, length={self.length})"


# --------------------------------------------------------------------------------------

LiteralT = float | int | str | bool
Literal = LiteralT  # Type alias for compatibility with generated types


class NodeMeta(type):
    """
    Handles _setattr_ on Node subclasses
    e.g `cls.resistance = ChildField(Resistor)`
    """

    @override
    def __setattr__(cls, name: str, value: Any, /) -> None:
        try:
            cls._handle_cls_attr(name, value)  # type: ignore
        except NameError:
            pass
        return super().__setattr__(name, value)


@dataclass(frozen=True)
class NodeAttributes:
    def __init_subclass__(cls) -> None:
        # TODO collect all fields (like dataclasses)
        # TODO check Attributes is dataclass and frozen
        # TODO check all values are literals
        pass

    @classmethod
    def of(cls: type[Self], node: "BoundNode | NodeT") -> Self:
        if isinstance(node, Node):
            node = node.instance
        return cls(**node.node().get_dynamic_attrs())

    def to_dict(self) -> dict[str, Literal]:
        return dataclass_as_kwargs(self)

    def to_node_attributes(self) -> NodeCreationAttributes | None:
        attrs = self.to_dict()
        if not attrs:
            return None
        return NodeCreationAttributes.init(dynamic=attrs)


class Node[T: NodeAttributes = NodeAttributes](metaclass=NodeMeta):
    Attributes = NodeAttributes
    __fields: list[Field] = []
    # TODO do we need this?
    # _fields_bound_tg: dict[TypeGraph, list[InstanceChildBoundType]] = {}

    def __init__(self, instance: BoundNode) -> None:
        self.instance = instance

        self_type_graph = not_none(TypeGraph.of_instance(instance_node=instance))
        type_edge = EdgeType.get_type_edge(bound_node=instance)
        if type_edge is None:
            raise FabLLException("Instance is not bound to a type node")
        instance_type_node = type_edge.g().bind(
            node=EdgeType.get_type_node(edge=type_edge.edge())
        )

        # setup instance accessors
        # overrides fields in instance
        for field in type(self).__fields:
            if field.locator is None:
                continue
            if isinstance(field, ChildField):
                child = InstanceChildBoundInstance(
                    nodetype=field.nodetype,
                    identifier=field.get_identifier(),
                    instance=instance,
                    type_graph=self_type_graph,
                    type_node=instance_type_node,
                )
                setattr(self, field.get_locator(), child)
            if isinstance(field, ListField):
                list_attr = list[InstanceChildBoundInstance[Any]]()
                for nested_field in field.get_fields():
                    if isinstance(nested_field, ChildField):
                        child = InstanceChildBoundInstance(
                            nodetype=nested_field.nodetype,
                            identifier=nested_field.get_identifier(),
                            instance=instance,
                            type_graph=self_type_graph,
                            type_node=instance_type_node,
                        )
                        list_attr.append(child)
                setattr(self, field.get_locator(), list_attr)
            if isinstance(field, EdgeFactoryField):
                edge_factory_field = InstanceBoundEdgeFactory(
                    instance=self,
                    edge_factory_field=field,
                )
                setattr(self, field.get_locator(), edge_factory_field)

    def __init_subclass__(cls) -> None:
        # Ensure single-level inheritance: NodeType subclasses should not themselves
        # be subclassed further.
        if len(cls.__mro__) > len(Node.__mro__) + 1:
            # mro(): [Leaf, NodeType, object] is allowed (len==3),
            # deeper (len>3) is forbidden
            raise FabLLException(
                f"NodeType subclasses cannot themselves be subclassed "
                f"more than one level deep (found: {cls.__mro__})"
            )
        super().__init_subclass__()
        cls.__fields = []

        # Scan through class fields and add handle ChildFields
        # e.g ```python
        # class Resistor(Node):
        #     resistance = InstanceChildField(Parameter)
        # ```
        for name, child in vars(cls).items():
            cls._handle_cls_attr(name, child)

    @classmethod
    def _exec_field(
        cls, t: "TypeNodeBoundTG[Self, T]", field: Field, type_field: bool = False
    ) -> None:
        type_field = type_field or field._type_child
        if isinstance(field, ChildField):
            identifier = field.get_identifier()
            for dependant in field._prepend_dependants:
                cls._exec_field(t=t, field=dependant, type_field=type_field)
            if type_field:
                child_nodetype: type[NodeT] = field.nodetype
                child_instance = child_nodetype.bind_typegraph(tg=t.tg).create_instance(
                    g=t.tg.get_graph_view(),
                    attributes=field.attributes,
                )
                EdgeComposition.add_child(
                    bound_node=t.get_or_create_type(),
                    child=child_instance.instance.node(),
                    child_identifier=identifier,
                )
            else:
                mc = t.MakeChild(
                    nodetype=field.nodetype,
                    identifier=identifier,
                    attributes=cast(NodeAttributes, field.attributes),
                )
                mc._add_to_typegraph()
            for dependant in field._dependants:
                cls._exec_field(t=t, field=dependant, type_field=type_field)
        elif isinstance(field, ListField):
            for nested_field in field.get_fields():
                cls._exec_field(t=t, field=nested_field, type_field=type_field)
        elif isinstance(field, EdgeField):
            if type_field:
                type_node = t.get_or_create_type()
                edge_instance = field.edge.create_edge(
                    source=field.lhs_resolved_on_node(instance=type_node).node(),
                    target=field.rhs_resolved_on_node(instance=type_node).node(),
                )
                type_node.g().insert_edge(edge=edge_instance)
            else:
                t.MakeEdge(
                    lhs_reference_path=field.lhs_resolved(),
                    rhs_reference_path=field.rhs_resolved(),
                    edge=field.edge,
                )

    @classmethod
    def _create_type(cls, t: "TypeNodeBoundTG[Self, T]") -> None:
        # read out fields
        # construct typegraph
        for field in cls.__fields:
            cls._exec_field(t=t, field=field)
        # TODO
        # call stage1
        # call stage2
        pass

    @classmethod
    def _create_instance(cls, tg: TypeGraph, g: GraphView) -> Self:
        return cls.bind_typegraph(tg=tg).create_instance(g=g)

    @classmethod
    def _type_identifier(cls) -> str:
        return cls.__name__

    # type construction ----------------------------------------------------------------

    @classmethod
    def _handle_cls_attr(cls, name: str, value: Any) -> None:
        """
        Collect all fields (from class body and stage0 setattr)
        """
        # TODO the __fields is a hack
        if name.startswith("__") or name.endswith("__fields"):
            return
        if isinstance(value, Field):
            cls._add_field(locator=name, field=value)
        if (
            isinstance(value, list)
            and len(value)
            and all(isinstance(c, Field) for c in value)
        ):
            cls._add_field(locator=name, field=ListField(fields=value))

    @classmethod
    def _add_field(cls, locator: str, field: Field):
        # TODO check if identifier is already in use
        field._set_locator(locator=locator)
        cls.__fields.append(field)

    @classmethod
    def _add_instance_child(
        cls,
        child: InstanceChildBoundType,
    ) -> BoundNode:
        tg = child.t.tg
        identifier = child.get_identifier()
        nodetype = child.nodetype

        parent_type_node = cls.bind_typegraph(tg).get_or_create_type()
        child_type_node = nodetype.bind_typegraph(tg).get_or_create_type()

        make_child = tg.add_make_child(
            type_node=parent_type_node,
            child_type_identifier=nodetype._type_identifier(),
            identifier=identifier,
            node_attributes=None,
            mount_reference=None,
        )

        type_reference = tg.get_make_child_type_reference(make_child=make_child)
        assert type_reference is not None

        Linker.link_type_reference(
            g=parent_type_node.g(),
            type_reference=type_reference,
            target_type_node=child_type_node,
        )

        return make_child

    @classmethod
    def _add_type_child(
        cls,
        child: TypeChildBoundInstance,
    ) -> BoundNode:
        tg = child.t.tg
        identifier = child.identifier
        nodetype = child.nodetype

        child_node = nodetype.bind_typegraph(tg).create_instance(g=tg.get_graph_view())
        EdgeComposition.add_child(
            bound_node=cls.bind_typegraph(tg).get_or_create_type(),
            child=child_node.instance.node(),
            child_identifier=identifier,
        )
        return child_node

    @classmethod
    def add_anon_child(
        cls,
        child: InstanceChildBoundType[Any],
    ):
        cls._add_instance_child(child)

    @classmethod
    def MakeChild(cls) -> ChildField[Self]:
        return ChildField(cls)

    def setup(self) -> Self:
        return self

    # bindings -------------------------------------------------------------------------
    @classmethod
    def bind_typegraph[N: NodeT](
        cls: type[N], tg: TypeGraph
    ) -> "TypeNodeBoundTG[N, T]":
        return TypeNodeBoundTG[N, T](tg=tg, t=cls)

    @classmethod
    def bind_typegraph_from_instance[N: NodeT](
        cls: type[N], instance: BoundNode
    ) -> "TypeNodeBoundTG[N, T]":
        return cls.bind_instance(instance=instance).bind_typegraph_from_self()

    @classmethod
    def bind_instance(cls, instance: BoundNode) -> Self:
        return cls(instance=instance)

    # instance methods -----------------------------------------------------------------
    @deprecated("Use compose_with instead")
    def add(self, node: "NodeT"):
        # TODO node name
        self.connect(
            to=node, edge_attrs=EdgeComposition.build(child_identifier=f"{id(node)}")
        )

    def __setattr__(self, name: str, value: Any, /) -> None:
        if isinstance(value, Node) and not name.startswith("_"):
            self.connect(
                to=value, edge_attrs=EdgeComposition.build(child_identifier=name)
            )
        return super().__setattr__(name, value)

    def attributes(self) -> T:
        Attributes = cast(type[T], type(self).Attributes)
        return Attributes.of(self.instance)

    def get_root_id(self) -> str:
        return f"0x{self.instance.node().get_uuid():X}"

    def get_name(self, accept_no_parent: bool = False) -> str:
        parent = self.get_parent()
        if parent is None:
            if accept_no_parent:
                return self.get_root_id()
            raise FabLLException("Node has no parent")
        return parent[1]

    def get_parent(self) -> tuple["Node", str] | None:
        parent_edge = EdgeComposition.get_parent_edge(bound_node=self.instance)
        if parent_edge is None:
            return None
        parent_node = parent_edge.g().bind(
            node=EdgeComposition.get_parent_node(edge=parent_edge.edge())
        )
        return (
            Node(instance=parent_node),
            EdgeComposition.get_name(edge=parent_edge.edge()),
        )

    def get_parent_force(self) -> tuple["Node", str]:
        parent = self.get_parent()
        if parent is None:
            raise NodeNoParent(self)
        return parent

    # TODO get_parent_f, get_parent_of_type, get_parent_with_trait should be called
    # get_ancestor_...
    def get_parent_f(
        self,
        filter_expr: Callable[["NodeT"], bool],
        direct_only: bool = False,
        include_root: bool = True,
    ) -> "NodeT | None":
        parents = [p for p, _ in self.get_hierarchy()]
        if not include_root:
            parents = parents[:-1]
        if direct_only:
            parents = parents[-1:]
        for p in reversed(parents):
            if filter_expr(p):
                return p
        return None

    def get_parent_of_type[P: NodeT](
        self,
        parent_type: type[P],
        direct_only: bool = False,
        include_root: bool = True,
    ) -> P | None:
        return cast(
            P | None,
            self.get_parent_f(
                filter_expr=lambda p: p.isinstance(parent_type),
                direct_only=direct_only,
                include_root=include_root,
            ),
        )

    def get_parent_with_trait[TR: Node](
        self,
        trait: type[TR],
        include_self: bool = True,
    ) -> tuple["NodeT", TR]:
        hierarchy = self.get_hierarchy()
        if not include_self:
            hierarchy = hierarchy[:-1]
        for parent, _ in reversed(hierarchy):
            if parent.has_trait(trait):
                return parent, parent.get_trait(trait)
        raise KeyErrorNotFound(f"No parent with trait {trait} found")

    def nearest_common_ancestor(self, *others: "NodeT") -> tuple["NodeT", str] | None:
        """
        Finds the nearest common ancestor of the given nodes, or None if no common
        ancestor exists
        """
        nodes = [self, *others]
        if not nodes:
            return None

        # Get hierarchies for all nodes
        hierarchies = [list(n.get_hierarchy()) for n in nodes]
        min_length = min(len(h) for h in hierarchies)

        # Find the last matching ancestor
        last_match = None
        for i in range(min_length):
            ref_node, ref_name = hierarchies[0][i]
            if any(h[i][0] is not ref_node for h in hierarchies[1:]):
                break
            last_match = (ref_node, ref_name)

        return last_match

    # TODO: remove when get_children() is visitor
    def get_direct_children(self) -> list[tuple[str | None, "Node"]]:
        children: list[tuple[str | None, "Node"]] = []
        EdgeComposition.visit_children_edges(
            bound_node=self.instance,
            ctx=children,
            f=lambda ctx, edge: ctx.append(
                (
                    edge.edge().name(),
                    Node(
                        instance=edge.g().bind(
                            node=EdgeComposition.get_child_node(edge=edge.edge())
                        )
                    ),
                )
            ),
        )
        return children

    def get_child(self, name: str) -> "Node[Any]":
        # TODO: improve this implementation
        children: list["Node[Any]"] = []

        def collect(ctx: list["Node[Any]"], edge: BoundEdge) -> None:
            if edge.edge().name() == name:
                ctx.append(
                    Node(
                        instance=edge.g().bind(
                            node=EdgeComposition.get_child_node(edge=edge.edge())
                        )
                    )
                )

        EdgeComposition.visit_children_edges(
            bound_node=self.instance, ctx=children, f=collect
        )

        (child,) = children
        return child

    # TODO: convert to visitor pattern
    # TODO: implement in zig
    def get_children[C: Node](
        self,
        direct_only: bool,
        types: type[C] | tuple[type[C], ...],
        include_root: bool = False,
        f_filter: Callable[[C], bool] | None = None,
        sort: bool = True,
        required_trait: "type[NodeT] | tuple[type[NodeT], ...] | None" = None,
    ) -> OrderedSet[C]:
        # copied from old fabll
        type_tuple = types if isinstance(types, tuple) else (types,)
        trait_tuple: tuple[type[NodeT], ...] | None
        if required_trait is None:
            trait_tuple = None
        elif isinstance(required_trait, tuple):
            trait_tuple = required_trait
        else:
            trait_tuple = (required_trait,)

        result: list[C] = []

        def check(node: "NodeT") -> TypeGuard[C]:
            if not node.isinstance(*type_tuple):
                return False
            candidate = cast(C, node)
            if trait_tuple and not any(node.has_trait(trait) for trait in trait_tuple):
                return False
            if f_filter and not f_filter(candidate):
                return False
            return True

        if include_root and check(self):
            result.append(self)

        def _visit(node: "NodeT") -> None:
            for _name, child in node.get_direct_children():
                if check(child):
                    result.append(child)
                if not direct_only:
                    _visit(child)

        _visit(self)

        if sort:
            result.sort(key=lambda n: n.get_name(accept_no_parent=True))

        return OrderedSet(result)

    @deprecated("refactor callers and remove")
    def get_tree[C: Node](
        self,
        types: type[C] | tuple[type[C], ...],
        include_root: bool = True,
        f_filter: Callable[[C], bool] | None = None,
        sort: bool = True,
    ) -> Tree[C]:
        out = self.get_children(
            direct_only=True,
            types=types,
            f_filter=f_filter,
            sort=sort,
        )

        tree = Tree[C](
            {
                n: n.get_tree(
                    types=types,
                    include_root=False,
                    f_filter=f_filter,
                    sort=sort,
                )
                for n in out
            }
        )

        if include_root:
            if not isinstance(types, tuple):
                types = (types,)
            if self.isinstance(*types):
                if not f_filter or f_filter(cast(C, self)):
                    tree = Tree[C]({cast(C, self): tree})

        return tree

    # TODO: get rid of
    def iter_children_with_trait[TR: Node](
        self,
        trait: type[TR],
        include_self: bool = True,
    ) -> Iterator[tuple["NodeT", TR]]:
        for level in self.get_tree(
            types=Node, include_root=include_self
        ).iter_by_depth():
            yield from (
                (child, child.get_trait(trait))
                for child in level
                if child.has_trait(trait)
            )

    @property
    def tg(self) -> TypeGraph:
        tg = TypeGraph.of_instance(instance_node=self.instance)
        if tg is None:
            raise FabLLException(
                f"Failed to bind typegraph from instance: {self.instance}"
            )
        return tg

    def bind_typegraph_from_self(self) -> "TypeNodeBoundTG[Self, Any]":
        return self.bind_typegraph(tg=self.tg)

    def get_graph(self) -> TypeGraph:
        return self.tg

    def get_type_node(self) -> BoundNode | None:
        type_edge = EdgeType.get_type_edge(bound_node=self.instance)
        if type_edge is None:
            return None
        return type_edge.g().bind(node=EdgeType.get_type_node(edge=type_edge.edge()))

    def get_type_name(self) -> str | None:
        type_node = self.get_type_node()
        if type_node is None:
            return None
        # TODO make zig api for this
        type_identifier = type_node.node().get_attr(key="type_identifier")
        if type_identifier is None:
            return None
        return cast_assert(str, type_identifier)

    def isinstance(self, *type_node: "type[NodeT]") -> bool:
        """
        Wildcard: Node
        """
        if Node in type_node:
            return True
        bound_type_nodes = [
            tn.bind_typegraph_from_instance(self.instance) for tn in type_node
        ]
        return any(tn.isinstance(self) for tn in bound_type_nodes)

    @classmethod
    def istypeof(cls, node: "NodeT") -> bool:
        return node.isinstance(cls)

    def get_hierarchy(self) -> list[tuple["Node", str]]:
        hierarchy: list[tuple["NodeT", str]] = []
        current: NodeT = self
        while True:
            if (parent_entry := current.get_parent()) is None:
                hierarchy.append((current, current.get_root_id()))
                break
            hierarchy.append((current, parent_entry[1]))
            current = parent_entry[0]

        hierarchy.reverse()
        return hierarchy

    def get_full_name(self, types: bool = False) -> str:
        parts: list[str] = []
        if (parent := self.get_parent()) is not None:
            parent_node, name = parent
            if not parent_node.no_include_parents_in_full_name:
                if (parent_full := parent_node.get_full_name(types=False)) is not None:
                    parts.append(parent_full)
            parts.append(name)
        elif not self.no_include_parents_in_full_name:
            parts.append(self.get_root_id())

        base = ".".join(filter(None, parts))
        if types:
            type_name = self.get_type_name() or "<NOTYPE>"
            return f"{base}|{type_name}" if base else type_name
        return base

    @property
    def no_include_parents_in_full_name(self) -> bool:
        return getattr(self, "_no_include_parents_in_full_name", False)

    @no_include_parents_in_full_name.setter
    def no_include_parents_in_full_name(self, value: bool) -> None:
        setattr(self, "_no_include_parents_in_full_name", value)

    def pretty_params(self, solver: Any = None) -> str:
        raise NotImplementedError("pretty_params is not implemented")

    def relative_address(self, root: "Node | None" = None) -> str:
        """Return the address from root to self"""
        if root is None:
            return self.get_full_name()

        root_name = root.get_full_name()
        self_name = self.get_full_name()
        if not self_name.startswith(root_name):
            raise ValueError(f"Root {root_name} is not an ancestor of {self_name}")

        return self_name.removeprefix(root_name + ".")

    def try_get_trait[TR: NodeT](self, trait: type[TR]) -> TR | None:
        impl = Trait.try_get_trait(
            target=self.instance,
            trait_type=trait.bind_typegraph(self.tg).get_or_create_type(),
        )
        if impl is None:
            return None
        return trait.bind_instance(instance=impl)

    def get_trait[TR: Node](self, trait: type[TR]) -> TR:
        impl = self.try_get_trait(trait)
        if impl is None:
            raise TraitNotFound(f"No trait {trait} found")
        return impl

    def has_trait(self, trait: type["NodeT"]) -> bool:
        return self.try_get_trait(trait) is not None

    def zip_children_by_name_with[N: Node](
        self, other: "Node", sub_type: type[N]
    ) -> dict[str, tuple[N, N]]:
        nodes = self, other
        children = tuple(
            Node.with_names(
                n.get_children(direct_only=True, include_root=False, types=sub_type)
            )
            for n in nodes
        )
        return zip_dicts_by_key(*children)

    @staticmethod
    def with_names[N: Node](nodes: Iterable[N]) -> dict[str, N]:
        return {n.get_name(): n for n in nodes}

    def cast[N: NodeT](self, t: type[N], check: bool = True) -> N:
        if check and not self.isinstance(t):
            # TODO other exception
            raise FabLLException(f"Node {self} is not an instance of {t}")
        return t.bind_instance(self.instance)

    def try_cast[N: NodeT](self, t: type[N]) -> N | None:
        if not self.isinstance(t):
            return None
        return t.bind_instance(self.instance)

    def __repr__(self) -> str:
        return self.get_full_name()

    def __rich_repr__(self):
        yield self.get_full_name()

    __rich_repr__.angular = True

    def __eq__(self, other: object) -> bool:
        match other:
            case Node():
                other_node = other.instance.node()
            case GraphNode():
                other_node = other
            case BoundNode():
                other_node = other.node()
            case _:
                return False

        return self.instance.node().is_same(other=other_node)

    def __hash__(self) -> int:
        return self.instance.node().get_uuid()

    # instance edges -------------------------------------------------------------------
    def connect(self, to: "NodeT", edge_attrs: EdgeCreationAttributes) -> None:
        """
        Low-level edge creation function.
        """
        edge_attrs.insert_edge(
            g=self.instance.g(), source=self.instance.node(), target=to.instance.node()
        )


type NodeT = Node[Any]


class TypeNodeBoundTG[N: NodeT, A: NodeAttributes]:
    """
    (type[Node], TypeGraph)
    Becomes available during stage 1 (typegraph creation)
    """

    def __init__(self, tg: TypeGraph, t: type[N]) -> None:
        self.tg = tg
        self.t = t

    # node type methods ----------------------------------------------------------------
    def get_or_create_type(self) -> BoundNode:
        """
        Builds Type node and returns it
        """
        tg = self.tg
        typenode = tg.get_type_by_name(type_identifier=self.t._type_identifier())
        if typenode is not None:
            return typenode
        typenode = tg.add_type(identifier=self.t._type_identifier())
        self.t._create_type(self)
        return typenode

    def create_instance(self, g: GraphView, attributes: A | None = None) -> N:
        """
        Create a node instance for the given type node
        """
        # TODO spawn instance in specified graph g
        # TODO if attributes is not empty enforce not None

        typenode = self.get_or_create_type()
        attrs = attributes.to_dict() if attributes else {}
        instance = self.tg.instantiate_node(type_node=typenode, attributes=attrs)
        return self.t.bind_instance(instance=instance)

    def isinstance(self, instance: NodeT) -> bool:
        return EdgeType.is_node_instance_of(
            bound_node=instance.instance,
            node_type=self.get_or_create_type().node(),
        )

    def get_instances(self, g: GraphView | None = None) -> list[N]:
        type_node = self.get_or_create_type()
        if g is not None:
            type_node = g.bind(node=type_node.node())
        instances: list[BoundNode] = []
        EdgeType.visit_instance_edges(
            bound_node=type_node,
            ctx=instances,
            f=lambda ctx, edge: ctx.append(edge.g().bind(node=edge.edge().target())),
        )
        return [self.t(instance=instance) for instance in instances]

    # node type agnostic ---------------------------------------------------------------
    @deprecated("Use Traits.get_implementors instead")
    def nodes_with_trait[T: NodeT](self, trait: type[T]) -> list[tuple["NodeT", T]]:
        return [
            (Traits(impl).get_obj_raw(), impl)
            for impl in Traits.get_implementors(trait=trait.bind_typegraph(self.tg))
        ]

    # TODO: Waiting for python to add support for type mapping
    def nodes_with_traits[*Ts](
        self, traits: tuple[*Ts]
    ):  # -> list[tuple[Node, tuple[*Ts]]]:
        # TODO
        raise NotImplementedError("nodes_with_traits is not implemented")

    @deprecated("Use get_instances instead")
    def nodes_of_type[N2: Node](self, t: type[N2]) -> set[N2]:
        return set(t.bind_typegraph(self.tg).get_instances())

    def nodes_of_types(self, t: tuple[type["Node"], ...]) -> set["Node"]:
        return {n for tn in t for n in tn.bind_typegraph(self.tg).get_instances()}

    # construction ---------------------------------------------------------------------
    def MakeChild[C: NodeT](
        self,
        nodetype: type[C],
        *,
        identifier: str | None | PLACEHOLDER = PLACEHOLDER(),
        attributes: NodeAttributes | None = None,
    ) -> InstanceChildBoundType[C]:
        return InstanceChildBoundType(
            nodetype=nodetype, t=self, identifier=identifier, attributes=attributes
        )

    # TODO
    # RefPath1 = list[str | InstanceChildBoundType[Any]]
    RefPath1 = list[str]

    def MakeEdge(
        self,
        *,
        lhs_reference_path: RefPath1,
        rhs_reference_path: RefPath1,
        edge: EdgeCreationAttributes,
    ) -> None:
        tg = self.tg
        type_node = self.get_or_create_type()

        tg.add_make_link(
            type_node=type_node,
            lhs_reference=tg.ensure_child_reference(
                type_node=type_node, path=lhs_reference_path, validate=False
            ),
            rhs_reference=tg.ensure_child_reference(
                type_node=type_node, path=rhs_reference_path, validate=False
            ),
            edge_attributes=edge,
        )

    def check_if_instance_of_type_has_trait(self, trait: type[NodeT]) -> bool:
        children = Node.bind_instance(instance=self.get_or_create_type()).get_children(
            direct_only=True, types=MakeChild
        )
        bound_trait = trait.bind_typegraph(self.tg).get_or_create_type()
        for child in children:
            if child.get_child_type().node().is_same(bound_trait.node()):
                return True
        return False


# ------------------------------------------------------------


<<<<<<< HEAD
class Optional(Node):
    value = Node.MakeChild()

    def setup(self, g: GraphView, value: Node) -> Self:
        EdgePointer.point_to(
            bound_node=self.instance,
            target_node=value.instance.node(),
            identifier="value",
            order=None,
        )
        return self

    def get_value(self) -> Node | None:
        value = EdgePointer.get_pointed_node_by_identifier(
            bound_node=self.instance, identifier="value"
        )
        return Node.bind_instance(instance=value) if value else None


=======
# TODO shouldnt this all be in ImplementsTrait?
>>>>>>> 312ccd73
class Traits:
    def __init__(self, node: NodeT):
        self.node = node

    @classmethod
    def bind(cls, node: NodeT) -> Self:
        return cls(node)

    def get_obj_raw(self) -> NodeT:
        return self.node.get_parent_force()[0]

    def get_obj[N: NodeT](self, t: type[N]) -> N:
        return self.get_obj_raw().cast(t)

    @staticmethod
    def add_to(node: NodeT, trait: NodeT) -> None:
        Trait.add_trait_to(target=node.instance, trait_type=trait.instance)

    @staticmethod
    def create_and_add_instance_to[T: Node[Any]](node: Node[Any], trait: type[T]) -> T:
        trait_bound = trait.bind_typegraph_from_instance(
            node.instance
        ).get_or_create_type()
        trait_node = Node.bind_instance(instance=trait_bound)
        Traits.add_to(node=node, trait=trait_node)
        return node  # type: ignore

    @staticmethod
    def MakeChild_Trait(
        child_field: ChildField, owner: RefPath = SELF_OWNER_PLACEHOLDER
    ) -> ChildField:
        out = child_field
        out.add_dependant(
            EdgeField(
                owner,
                [child_field],
                edge=EdgeTrait.build(),
            )
        )
        return out

    @staticmethod
    def get_implementors[T: NodeT](
        trait: TypeNodeBoundTG[T, Any],
        g: GraphView | None = None,
    ) -> list[T]:
        return trait.get_instances(g=g)

    @staticmethod
    def get_implementor_objects(
        trait: TypeNodeBoundTG[Any, Any], g: GraphView | None = None
    ) -> list[NodeT]:
        return [
            Traits(impl).get_obj_raw() for impl in Traits.get_implementors(trait, g=g)
        ]

    def get_trait_of_obj[T: NodeT](self, t: type[T]) -> T:
        return self.get_obj_raw().get_trait(t)

    def try_get_trait_of_obj[T: NodeT](self, t: type[T]) -> T | None:
        return self.get_obj_raw().try_get_trait(t)


class ImplementsTrait(Node):
    """
    Wrapper around zig trait.
    Matched automatically because of name.
    """


class ImplementsType(Node):
    """
    Wrapper around zig type.
    Matched automatically because of name.
    """


class MakeChild(Node):
    """
    Wrapper around zig make child.
    Matched automatically because of name.
    """

    def get_child_type(self) -> BoundNode:
        return EdgePointer.get_referenced_node_from_node(node=self.instance)


class is_module(Node):
    """
    Replaces Module type.
    TODO: Will remove in the future.
    Exists for now as compatibility layer.
    specialization/retyping is removed and done in ast -> typegraph now

    Replacement guide:
    - creation: instead of inherit of Module -> inherit of Node + add is_module trait
    - usage instead of type check, trait check:
        - replace isinstance(node, Module) with node.has_trait(is_module)
        - replace get_children(types=(Module,)) with get_children_with_trait(is_module)
        - ...
    """

    _is_trait = ImplementsTrait.MakeChild().put_on_type()

    def get_obj(self) -> NodeT:
        return Traits.get_obj_raw(Traits.bind(self))


# wraps the raw EdgeInterfaceConnection functions into fabll nodes
class is_interface(Node):
    _is_trait = ImplementsTrait.MakeChild().put_on_type()

    def get_obj(self) -> NodeT:
        return Traits.get_obj_raw(Traits.bind(self))

    def connect_to(self, *others: "NodeT") -> None:
        self_node = self.get_obj()
        for other in others:
            EdgeInterfaceConnection.connect(bn1=self_node.instance, bn2=other.instance)

    def connect_shallow_to(self, *others: "NodeT") -> None:
        self_node = self.get_obj()
        for other in others:
            EdgeInterfaceConnection.connect_shallow(
                bn1=self_node.instance, bn2=other.instance
            )

    """
    group_into_buses() clusters the supplied electrical
    interfaces by their shared bus (electrical connectivity) so the exporter can treat
    every bus once; the result is a dict whose keys are the representative bus interfaces
    and whose values are the other Interfaces that belong to the same bus.
    """

    @staticmethod
    def group_into_buses(
        nodes: set["Node[Any]"],
    ) -> dict["Node[Any]", set["Node[Any]"]]:
        remaining = set(nodes)
        buses: dict["Node[Any]", set["Node[Any]"]] = {}

        while remaining:
            interface = remaining.pop()
            connected = set(
                interface.get_trait(is_interface)
                .get_connected(include_self=True)
                .keys()
            )
            buses[interface] = connected
            remaining.difference_update(connected)

        return buses

    def is_connected_to(self, other: "NodeT") -> bool:
        self_node = self.get_obj()
        path = EdgeInterfaceConnection.is_connected_to(
            source=self_node.instance, target=other.instance
        )

        return path[0] > 0 if path else False

    def get_connected(self, include_self: bool = False) -> dict["Node[Any]", Path]:
        self_node = self.get_obj()
        connected_nodes_map = EdgeInterfaceConnection.get_connected(
            source=self_node.instance, include_self=include_self
        )
        return {
            Node[Any].bind_instance(instance=node): Path(bfs_path)
            for node, bfs_path in connected_nodes_map.items()
        }


# --------------------------------------------------------------------------------------
# TODO remove
# re-export GraphView to be used from fabll namespace
Graph = TypeGraph
# Node type aliases
Module = Node
type Module = Node


# Going to replace MIF usages
class NodeWithInterface(Node):
    _is_interface = is_interface.MakeChild()


IMPLIED_PATHS = False

# lib fields
rt_field = None
f_field = None
d_field = None
# Param stuff
p_field = None
Range = None
RangeWithGaps = None
Single = None
DiscreteSet = None
EmptySet = None
RelaxedQuantity = None
Expressions = None
Domains = None
Predicates = None

# --------------------------------------------------------------------------------------


def _make_graph_and_typegraph():
    g = GraphView.create()
    tg = TypeGraph.create(g=g)
    return g, tg


def isparameteroperable(candidate: object) -> bool:
    """Temporary compatibility shim until ParameterOperatable migrates to Zig."""
    return isinstance(candidate, Node)


def test_fabll_basic():
    @dataclass(frozen=True)
    class FileLocationAttributes(NodeAttributes):
        start_line: int
        start_column: int
        end_line: int
        end_column: int

    class FileLocation(Node[FileLocationAttributes]):
        Attributes = FileLocationAttributes

    class TestNodeWithoutAttr(Node):
        pass

    @dataclass(frozen=True)
    class SliceAttributes(NodeAttributes):
        start: int
        end: int
        step: int

    class Slice(Node[SliceAttributes]):
        Attributes = SliceAttributes
        tnwa = ChildField(TestNodeWithoutAttr)

    class TestNodeWithChildren(Node):
        tnwa1 = ChildField(TestNodeWithoutAttr)
        tnwa2 = ChildField(TestNodeWithoutAttr)
        _edge = EdgeField(
            lhs=[tnwa1],
            rhs=[tnwa2],
            edge=EdgePointer.build(identifier=None, order=None),
        )

    g, tg = _make_graph_and_typegraph()
    fileloc = FileLocation.bind_typegraph(tg).create_instance(
        g=g,
        attributes=FileLocationAttributes(
            start_line=1,
            start_column=1,
            end_line=1,
            end_column=1,
        ),
    )

    print("fileloc.start_column:", fileloc.attributes().start_column)
    print("fileloc:", fileloc.attributes())

    tnwa = TestNodeWithoutAttr.bind_typegraph(tg).create_instance(g=g)
    print("tnwa:", tnwa.instance.node().get_dynamic_attrs())

    slice = Slice.bind_typegraph(tg).create_instance(
        g=g, attributes=SliceAttributes(start=1, end=1, step=1)
    )
    print("Slice:", slice.attributes())
    print("Slice.tnwa:", slice.tnwa.get().attributes())

    tnwc = TestNodeWithChildren.bind_typegraph(tg).create_instance(g=g)
    assert (
        not_none(
            EdgePointer.get_referenced_node_from_node(node=tnwc.tnwa1.get().instance)
        )
        .node()
        .is_same(other=tnwc.tnwa2.get().instance.node())
    )

    tnwc_children = tnwc.get_children(direct_only=False, types=(TestNodeWithoutAttr,))
    assert len(tnwc_children) == 2
    assert tnwc_children[0].get_name() == "tnwa1"
    assert tnwc_children[1].get_name() == "tnwa2"
    print(tnwc_children[0].get_full_name())


def test_typegraph_of_type_and_instance_roundtrip():
    g, tg = _make_graph_and_typegraph()

    class Simple(Node):
        """Minimal node to exercise TypeGraph helpers."""

        pass

    bound_simple = Simple.bind_typegraph(tg)
    type_node = bound_simple.get_or_create_type()

    tg_from_type = TypeGraph.of_type(type_node=type_node)
    assert tg_from_type is not None
    rebound = tg_from_type.get_type_by_name(type_identifier=Simple._type_identifier())
    assert rebound is not None
    assert rebound.node().is_same(other=type_node.node())

    simple_instance = bound_simple.create_instance(g=g)
    tg_from_instance = TypeGraph.of_instance(instance_node=simple_instance.instance)
    assert tg_from_instance is not None
    rebound_from_instance = tg_from_instance.get_type_by_name(
        type_identifier=Simple._type_identifier()
    )
    assert rebound_from_instance is not None
    assert rebound_from_instance.node().is_same(other=type_node.node())

    root_uuid = simple_instance.instance.node().get_uuid()
    assert simple_instance.get_root_id() == f"0x{root_uuid:X}"


def test_trait_mark_as_trait():
    g, tg = _make_graph_and_typegraph()

    class ExampleTrait(Node):
        _is_trait = ImplementsTrait.MakeChild().put_on_type()

    class ExampleNode(Node):
        example_trait = ExampleTrait.MakeChild()

    node = ExampleNode.bind_typegraph(tg).create_instance(g=g)
    assert node.try_get_trait(ExampleTrait) is not None


def test_set_basic():
    """Test basic Set functionality: append, as_list, as_set."""
    import faebryk.library.Collections as Collections

    g, tg = _make_graph_and_typegraph()

    class Element(Node):
        pass

    # Create a Set and some elements
    set_node = Collections.PointerSet.bind_typegraph(tg).create_instance(g=g)  # type: ignore
    elem1 = Element.bind_typegraph(tg).create_instance(g=g)
    elem2 = Element.bind_typegraph(tg).create_instance(g=g)
    elem3 = Element.bind_typegraph(tg).create_instance(g=g)

    # Test empty set
    assert len(set_node.as_list()) == 0
    assert len(set_node.as_set()) == 0

    # Test single append
    set_node.append(elem1)
    elems = set_node.as_list()
    assert len(elems) == 1
    assert elems[0].instance.node().is_same(other=elem1.instance.node())

    # Test multiple appends
    set_node.append(elem2, elem3)
    elems = set_node.as_list()
    assert len(elems) == 3
    assert elems[0].instance.node().is_same(other=elem1.instance.node())
    assert elems[1].instance.node().is_same(other=elem2.instance.node())
    assert elems[2].instance.node().is_same(other=elem3.instance.node())

    # Test as_set returns correct type and size
    elem_set = set_node.as_set()
    assert isinstance(elem_set, set)
    assert len(elem_set) == 3


def test_set_deduplication():
    """Test that Set correctly deduplicates elements by UUID."""
    import faebryk.library.Collections as Collections

    g, tg = _make_graph_and_typegraph()

    class Element(Node):
        pass

    set_node = Collections.PointerSet.bind_typegraph(tg).create_instance(g=g)  # type: ignore
    elem1 = Element.bind_typegraph(tg).create_instance(g=g)
    elem2 = Element.bind_typegraph(tg).create_instance(g=g)

    # Append elem1 multiple times
    set_node.append(elem1)
    set_node.append(elem1)
    set_node.append(elem1)

    # Should only have one element
    elems = set_node.as_list()
    assert len(elems) == 1
    assert elems[0].instance.node().is_same(other=elem1.instance.node())

    # Append elem2 and elem1 again
    set_node.append(elem2, elem1)
    elems = set_node.as_list()
    # Should still only have 2 unique elements
    assert len(elems) == 2
    assert elems[0].instance.node().is_same(other=elem1.instance.node())
    assert elems[1].instance.node().is_same(other=elem2.instance.node())


def test_set_order_preservation():
    """Test that Set preserves insertion order of unique elements."""

    import faebryk.library.Collections as Collections

    g, tg = _make_graph_and_typegraph()

    class Element(Node):
        pass

    set_node = Collections.PointerSet.bind_typegraph(tg).create_instance(g=g)  # type: ignore
    elem1 = Element.bind_typegraph(tg).create_instance(g=g)
    elem2 = Element.bind_typegraph(tg).create_instance(g=g)
    elem3 = Element.bind_typegraph(tg).create_instance(g=g)

    # Append in specific order
    set_node.append(elem2)
    set_node.append(elem1)
    set_node.append(elem3)

    elems = set_node.as_list()
    assert len(elems) == 3
    # Order should be preserved: elem2, elem1, elem3
    assert elems[0].instance.node().is_same(other=elem2.instance.node())
    assert elems[1].instance.node().is_same(other=elem1.instance.node())
    assert elems[2].instance.node().is_same(other=elem3.instance.node())

    # Appending duplicates shouldn't change order
    set_node.append(elem1, elem2)
    elems = set_node.as_list()
    assert len(elems) == 3
    assert elems[0].instance.node().is_same(other=elem2.instance.node())
    assert elems[1].instance.node().is_same(other=elem1.instance.node())
    assert elems[2].instance.node().is_same(other=elem3.instance.node())


def test_set_chaining():
    """Test that Set.append returns self for method chaining."""
    import faebryk.library.Collections as Collections

    g, tg = _make_graph_and_typegraph()

    class Element(Node):
        pass

    set_node = Collections.PointerSet.bind_typegraph(tg).create_instance(g=g)  # type: ignore
    elem1 = Element.bind_typegraph(tg).create_instance(g=g)
    elem2 = Element.bind_typegraph(tg).create_instance(g=g)
    elem3 = Element.bind_typegraph(tg).create_instance(g=g)

    # Test method chaining
    result = set_node.append(elem1).append(elem2).append(elem3)

    # Result should be the same set_node
    assert result.instance.node().is_same(other=set_node.instance.node())

    # All elements should be in the set
    elems = set_node.as_list()
    assert len(elems) == 3


def test_type_children():
    import faebryk.library._F as F

    g, tg = _make_graph_and_typegraph()
    Resistor = F.Resistor.bind_typegraph(tg=tg)

    children = Node.bind_instance(Resistor.get_or_create_type()).get_children(
        direct_only=True,
        types=Node,
    )
    print(indented_container([c.get_full_name(types=True) for c in children]))


def test_manual_resistor_def():
    import faebryk.library._F as F

    g = GraphView.create()
    tg = TypeGraph.create(g=g)

    # create electrical type node and insert into type graph
    _ = F.Electrical.bind_typegraph(tg=tg).get_or_create_type()

    # create resistor type node and insert into type graph
    # add make child nodes for p1 and p2, insert into type graph
    Resistor = F.Resistor.bind_typegraph(tg=tg)

    resistor_instance = Resistor.create_instance(g=g)
    assert resistor_instance
    print("resistor_instance:", resistor_instance.instance.node().get_dynamic_attrs())
    print(resistor_instance._type_identifier())

    # Electrical make child
    p1 = EdgeComposition.get_child_by_identifier(
        bound_node=resistor_instance.instance, child_identifier="unnamed[0]"
    )
    assert p1 is not None
    p1_fab = resistor_instance.unnamed[0].get()
    assert p1_fab.instance.node().is_same(other=p1.node())
    print("p1:", p1)

    # unconstrained Parameter make child
    resistance = EdgeComposition.get_child_by_identifier(
        bound_node=resistor_instance.instance, child_identifier="resistance"
    )
    assert resistance is not None
    print(
        "resistance is type Parameter:",
        EdgeType.is_node_instance_of(
            bound_node=resistance,
            node_type=Parameter.bind_typegraph(tg=tg).get_or_create_type().node(),
        ),
    )

    # Constrained parameter type child
    designator_prefix = not_none(
        EdgeComposition.get_child_by_identifier(
            bound_node=resistor_instance.instance,
            child_identifier="designator_prefix",
        )
    )
    prefix_param = not_none(
        EdgeComposition.get_child_by_identifier(
            bound_node=designator_prefix,
            child_identifier="prefix_param",
        )
    )
    constraint_edge = not_none(EdgeOperand.get_expression_edge(bound_node=prefix_param))
    expression_node = not_none(
        EdgeOperand.get_expression_node(edge=constraint_edge.edge())
    )
    expression_bnode = g.bind(node=expression_node)

    operands: list[BoundNode] = []
    EdgeOperand.visit_operand_edges(
        bound_node=expression_bnode,
        ctx=operands,
        f=lambda ctx, edge: ctx.append(edge.g().bind(node=edge.edge().target())),
    )
    for operand in operands:
        attrs = EdgeType.get_type_node(
            edge=not_none(EdgeType.get_type_edge(bound_node=operand)).edge()
        ).get_dynamic_attrs()
        print(f"{attrs} {operand.node().get_dynamic_attrs()}")

    expression_bnode = g.bind(node=expression_node)
    operands2: list[BoundNode] = []
    EdgeOperand.visit_operand_edges(
        bound_node=expression_bnode,
        ctx=operands2,
        f=lambda ctx, edge: ctx.append(edge.g().bind(node=edge.edge().target())),
    )
    for operand in operands2:
        attrs = EdgeType.get_type_node(
            edge=not_none(EdgeType.get_type_edge(bound_node=operand)).edge()
        ).get_dynamic_attrs()
        print(f"{attrs} {operand.node().get_dynamic_attrs()}")

    # Is pickable by type
    ipbt = not_none(
        EdgeComposition.get_child_by_identifier(
            bound_node=resistor_instance.instance,
            child_identifier="_is_pickable",
        )
    )
    ipbt_params = not_none(
        EdgeComposition.get_child_by_identifier(
            bound_node=ipbt,
            child_identifier="params_",
        )
    )
    variables: list[BoundNode] = []
    ipbt_params.visit_edges_of_type(
        edge_type=EdgePointer.get_tid(),
        ctx=variables,
        f=lambda ctx, edge: ctx.append(edge.g().bind(node=edge.edge().target())),
    )
    print(
        "ipbt_params:",
        [
            EdgeComposition.get_name(
                edge=not_none(
                    EdgeComposition.get_parent_edge(bound_node=variable)
                ).edge()
            )
            for variable in variables
        ],
    )


def test_lightweight():
    g, tg = _make_graph_and_typegraph()
    import faebryk.library._F as F

    resistor_type_bnode = F.Resistor.bind_typegraph(tg=tg).get_or_create_type()
    resistor_instance = F.Resistor.bind_typegraph(tg=tg).create_instance(g=g)

    # Test list fields
    assert resistor_instance.unnamed[0].get().get_name() == "unnamed[0]"
    assert resistor_instance.unnamed[1].get().get_name() == "unnamed[1]"

    # Test is pickable by type
    ipbt = resistor_instance.get_trait(F.is_pickable_by_type)
    sorted_params = sorted(param.get_name() for param in ipbt.params)
    print(ipbt)
    assert sorted_params == ["max_power", "max_voltage", "resistance"]
    assert ipbt.get_param("resistance").get_name() == "resistance"

    # TODO: test endpoint extraction from endpoint property
    # assert endpoint == "resistors"

    # Test has_simple_value_representation
    # hsvprp = resistor_instance.get_trait(
    #     F.has_simple_value_representation
    # )
    # print(hsvprp.get_value())

    _ = F.Resistor.bind_typegraph(tg=tg).get_or_create_type()
    _ = F.BJT.bind_typegraph(tg=tg).get_or_create_type()
    # pat = not_none(
    #     EdgePointer.get_pointed_node_by_identifier(
    #         bound_node=bjt_instance.emitter.get().instance,
    #         identifier="pin_association_table_set",
    #     )
    # )
    # for lit in Set.bind_instance(instance=pat).as_list():
    #     lit = LiteralNode.bind_instance(instance=lit.instance)
    #     print(lit.get_value())

    # print(pah.get_nc_literals())
    resistor_instance = F.Resistor.bind_typegraph(tg=tg).create_instance(g=g)
    bjt_instance = F.BJT.bind_typegraph(tg=tg).create_instance(g=g)
    pah = bjt_instance.get_trait(F.has_pin_association_heuristic)
    #
    # print(nc_set)
    # print(pah.nc.get())
    # print(pah.nc.get().as_list())
    # print(pah.get_nc_literals())
    print(pah.get_mapping_as_dict())
    print(pah.get_pins(pins=[("1", "E"), ("2", "Collector"), ("3", "B")]))

    # bjt_type_node = F.BJT.bind_typegraph(tg=tg).get_or_create_type()
    # print(Node.bind_instance(bjt_type_node).get_trait(F.is_pickable_by_type))

    # TODO: Fix this to pull traits from the type node
    # print(resistor_instance.get_trait(F.is_pickable_by_type).endpoint)
    # print(resistor_instance.get_trait(F.has_usage_example).language)

    simple_repr = resistor_instance.get_trait(F.has_simple_value_representation)
    print(simple_repr.get_specs())
    specs_set = simple_repr.specs_set_.get()
    assert isinstance(specs_set, F.Collections.PointerSet)
    print(simple_repr.get_params())
    print(simple_repr.get_value())

    _ = F.Battery.bind_typegraph(tg=tg).get_or_create_type()
    battery_instance = F.Battery.bind_typegraph(tg=tg).create_instance(g=g)
    # ref = battery_instance.get_trait(F.has_single_electric_reference).get_reference()
    # print(ref)
    # assert (
    #     battery_instance.power.get().hv.get().get_trait(F.has_net_name).level
    #     == None  # F.has_net_name.Level.SUGGESTED
    # )
    # print(battery_instance.power.get().hv.get().get_trait(F.has_net_name).name)
    # assert (
    #     battery_instance.power.get().hv.get().get_trait(F.has_net_name).name
    #     == "BAT_VCC"
    # )

    _ = F.OpAmp.bind_typegraph(tg=tg).get_or_create_type()
    op_amp_instance = F.OpAmp.bind_typegraph(tg=tg).create_instance(g=g)
    print(
        op_amp_instance.get_trait(F.has_pin_association_heuristic).get_mapping_as_dict()
    )

    _ = F.Footprint.bind_typegraph(tg=tg).get_or_create_type()
    footprint_instance = F.Footprint.bind_typegraph(tg=tg).create_instance(g=g)

    # print(resistor_instance.get_trait(F.has_footprint))
    # print(resistor_instance.get_trait(F.can_attach_to_footprint_via_pinmap).pinmap)
    metadata = resistor_instance.get_children(
        direct_only=True, types=F.SerializableMetadata
    )
    print(F.SerializableMetadata.get_properties(node=resistor_instance))
    # print(F.SerializableMetadata.get_properties(node=resistor_instance))

    # print(resistor_instance.get_trait(F.can_attach_to_footprint_via_pinmap).pinmap)

    _ = F.Footprint.bind_typegraph(tg=tg).get_or_create_type()
    sym = resistor_instance.get_trait(F.can_attach_to_footprint_symmetrically)
    print(sym.electricals_.get().as_list())

    _ = F.Pad.bind_typegraph(tg=tg).get_or_create_type()
    pad1 = F.Pad.bind_typegraph(tg=tg).create_instance(g=g)
    pad2 = F.Pad.bind_typegraph(tg=tg).create_instance(g=g)

    _ = F.has_kicad_footprint.bind_typegraph(tg=tg).get_or_create_type()
    kicad_footprint = F.has_kicad_footprint.bind_typegraph(tg=tg).create_instance(g=g)
    kicad_footprint = kicad_footprint.setup(
        kicad_identifier="libR_0402_1005Metric",
        pinmap={pad1: "P1", pad2: "P2"},
    )
    print(kicad_footprint.get_kicad_footprint())
    print(kicad_footprint.get_pin_names())

    strings = F.Literals.Strings.bind_typegraph(tg=tg).create_instance(
        g=g, attributes=F.Literals.LiteralsAttributes(value="test")
    )
    print(strings.get_value())

    number = F.Literals.Numbers.bind_typegraph(tg=tg).create_instance(
        g=g, attributes=F.Literals.LiteralsAttributes(value=3)
    )
    print(number.get_value())

    assert F.Literals.make_lit(tg, value=True).get_value()
    assert F.Literals.make_lit(tg, value=3).get_value() == 3
    assert F.Literals.make_lit(tg, value="test").get_value() == "test"


if __name__ == "__main__":
    import typer

    # typer.run(test_fabll_basic)

    # test_manual_resistor_def()

    typer.run(test_lightweight)<|MERGE_RESOLUTION|>--- conflicted
+++ resolved
@@ -1468,7 +1468,6 @@
 # ------------------------------------------------------------
 
 
-<<<<<<< HEAD
 class Optional(Node):
     value = Node.MakeChild()
 
@@ -1488,9 +1487,7 @@
         return Node.bind_instance(instance=value) if value else None
 
 
-=======
 # TODO shouldnt this all be in ImplementsTrait?
->>>>>>> 312ccd73
 class Traits:
     def __init__(self, node: NodeT):
         self.node = node
