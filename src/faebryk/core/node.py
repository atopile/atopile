# This file is part of the faebryk project
# SPDX-License-Identifier: MIT
from __future__ import annotations

import logging
from abc import abstractmethod
from collections.abc import Iterator
from dataclasses import InitVar as dataclass_InitVar
from enum import Enum
from functools import wraps
from itertools import chain
from typing import (
    TYPE_CHECKING,
    Any,
    Callable,
    Iterable,
    Self,
    Sequence,
    Type,
    cast,
    get_args,
    get_origin,
)

from deprecated import deprecated
from more_itertools import partition
from ordered_set import OrderedSet

<<<<<<< HEAD
from faebryk.core.graphinterface import (
    GraphInterface,
)
from faebryk.core.link import LinkNamedParent, LinkSibling
from faebryk.core.zig.gen.faebryk.composition import EdgeComposition
from faebryk.core.zig.gen.faebryk.node_type import EdgeType
from faebryk.core.zig.gen.graph.graph import (
    BoundEdge,
    BoundNode,
    GraphView,
)
from faebryk.core.zig.gen.graph.graph import (
    Node as ZNode,
)
=======
from faebryk.core.zig.gen.faebryk.composition import EdgeComposition
from faebryk.core.zig.gen.faebryk.interface import EdgeInterfaceConnection
from faebryk.core.zig.gen.faebryk.typegraph import TypeGraph
from faebryk.core.zig.gen.graph.graph import BoundNode, GraphView
>>>>>>> 2b86b756
from faebryk.libs.exceptions import UserException
from faebryk.libs.util import (
    KeyErrorAmbiguous,
    KeyErrorNotFound,
    Tree,
    cast_assert,
    find,
    in_debug_session,
    not_none,
    once,
    post_init_decorator,
    times,
    zip_dicts_by_key,
)

if TYPE_CHECKING:
    from faebryk.core.moduleinterface import ModuleInterface
    from faebryk.core.solver.solver import Solver
    from faebryk.core.trait import Trait, TraitImpl

logger = logging.getLogger(__name__)


# FIXME
CNode = None


# TODO: should this be a FaebrykException?
# TODO: should this include node and field information?
class FieldError(Exception):
    pass


class FieldExistsError(FieldError):
    pass


class FieldContainerError(FieldError):
    pass


def list_field[T: Node](n: int, if_type: Callable[[], T]) -> list[T]:
    return d_field(lambda: times(n, if_type))


class fab_field:
    pass


class constructed_field[T: "Node", O: "Node"](property, fab_field):
    """
    Field which is constructed after the node is created.
    The constructor gets one argument: the node instance.

    The constructor should return the constructed faebryk object or None.
    If a faebryk object is returned, it will be added to the node.
    """

    @abstractmethod
    def __construct__(self, obj: T) -> O | None:
        pass


class rt_field[T, O](constructed_field):
    """
    rt_fields (runtime_fields) are the last fields excecuted before the
    __preinit__ and __postinit__ functions are called.
    It gives the function passed to it access to the node instance.
    This is useful to do construction that depends on parameters passed by __init__.
    """

    def __init__(self, fget: Callable[[T], O]) -> None:
        super().__init__()
        self.func = fget
        self.lookup: dict[T, O] = {}

    def __construct__(self, obj: T):
        constructed = self.func(obj)
        # TODO find a better way for this
        # in python 3.13 name support
        self.lookup[obj] = constructed

        return constructed

    def __get__(self, instance: T, owner: type | None = None) -> Any:
        return self.lookup[instance]


class _d_field[T](fab_field):
    def __init__(self, default_factory: Callable[[], T]) -> None:
        self.default_factory = default_factory

    def __repr__(self) -> str:
        return f"{super().__repr__()}{self.default_factory=})"


def d_field[T](default_factory: Callable[[], T]) -> T:
    return _d_field(default_factory)  # type: ignore


def f_field[T, **P](con: Callable[P, T]) -> Callable[P, T]:
    # con is either type or classmethod (alternative constructor)
    # TODO implement
    assert isinstance(con, type) or True

    def _(*args: P.args, **kwargs: P.kwargs) -> Callable[[], T]:
        def __() -> T:
            return con(*args, **kwargs)

        return _d_field(__)  # type: ignore

    return _  # type: ignore


def list_f_field[T, **P](n: int, con: Callable[P, T]) -> Callable[P, list[T]]:
    assert isinstance(con, type)

    def _(*args: P.args, **kwargs: P.kwargs) -> Callable[[], list[T]]:
        def __() -> list[T]:
            return [con(*args, **kwargs) for _ in range(n)]

        return _d_field(__)  # type: ignore

    return _  # type: ignore


class NodeException(UserException):
    def __init__(self, node: "Node", *args: object) -> None:
        super().__init__(*args)
        self.node = node


class FieldConstructionError(UserException):
    def __init__(self, node: "Node", field: str, *args: object) -> None:
        super().__init__(*args)
        self.node = node
        self.field = field


class NodeAlreadyBound(NodeException):
    def __init__(self, node: "Node", other: "Node", *args: object) -> None:
        super().__init__(
            node,
            *args,
            f"Node {other} already bound to {other.get_parent()}, can't bind to {node}",
        )


class NodeNoParent(NodeException): ...


class InitVar(dataclass_InitVar):
    """
    This is a type-marker which instructs the Node constructor to ignore the field.

    Inspired by dataclasses.InitVar, which it inherits from.
    """


# -----------------------------------------------------------------------------


@post_init_decorator
<<<<<<< HEAD
class Node(ZNode):
=======
class Node:
>>>>>>> 2b86b756
    runtime_anon: list["Node"]
    runtime: dict[str, "Node"]
    specialized_: list["Node"]

    class _LifecycleStage(Enum):
        """Lifecycle phases for a Node tree."""

        COLLECTION = "collection"
        RUNTIME = "runtime"

    class _LifecycleException(RuntimeError):
        pass

    _mro: list[type] = []
    _mro_ids: set[int] = set()

    class _Skipped(Exception):
        pass

    def __init_subclass__(cls, *, init: bool = True, **kwargs):
        super().__init_subclass__(**kwargs)
        cls._init = init
        post_init_decorator(cls)

    @classmethod
    def _type_identifier(cls) -> str:
        return cls.__qualname__

    # ------------------------------------------------------------------
    # Lifecycle helpers
    # ------------------------------------------------------------------

    def _get_root_lifecycle_stage(self) -> "_LifecycleStage":
        root = self._get_root()
        return getattr(root, "_lifecycle_stage", self._LifecycleStage.COLLECTION)

    def _set_root_lifecycle_stage(self, stage: "_LifecycleStage") -> None:
        root = self._get_root()
        current = self._get_root_lifecycle_stage()
        if (
            stage is self._LifecycleStage.COLLECTION
            and current is self._LifecycleStage.RUNTIME
        ):
            raise self._LifecycleException(
                f"Cannot rewind lifecycle from {current.value} to {stage.value}"
            )
        setattr(root, "_lifecycle_stage", stage)

    def get_lifecycle_stage(self) -> str:
        """
        Return the current lifecycle stage for the module tree containing this node.

        Stages progress monotonically through:
            - collection : standalone Python objects only
            - runtime : Zig instance graph bound and runtime hooks executed
        """
        return self._get_root_lifecycle_stage().value

    def _require_collection(self) -> None:
        """Ensure we are still in the collection phase (no bindings yet)."""
        if self._get_root_lifecycle_stage() is not self._LifecycleStage.COLLECTION:
            raise self._LifecycleException(
                "Operation only permitted before instance binding; "
                f"current lifecycle stage is '{self.get_lifecycle_stage()}'."
            )

    def _require_runtime(self) -> None:
        """Ensure the instance graph has been bound and runtime hooks executed."""
        if self._get_root_lifecycle_stage() is not self._LifecycleStage.RUNTIME:
            raise self._LifecycleException(
                "Operation requires runtime graph access; "
                f"current lifecycle stage is '{self.get_lifecycle_stage()}'. "
            )

    @staticmethod
    def _collection_only(func: Callable[..., Any]) -> Callable[..., Any]:
        @wraps(func)
        def wrapper(self: "Node", *args: Any, **kwargs: Any) -> Any:
            self._require_collection()
            return func(self, *args, **kwargs)

        return wrapper

    @staticmethod
    def _runtime_only(func: Callable[..., Any]) -> Callable[..., Any]:
        @wraps(func)
        def wrapper(self: "Node", *args: Any, **kwargs: Any) -> Any:
            self._require_runtime()
            return func(self, *args, **kwargs)

        return wrapper

    @_collection_only
    def add[T: Node](
        self,
        obj: T,
        name: str | None = None,
        container: Sequence | dict[str, Any] | None = None,
    ) -> T:
        assert obj is not None

        if container is None:
            if name:
                container = self.runtime
            else:
                container = self.runtime_anon

        try:
            container_name = find(vars(self).items(), lambda x: x[1] is container)[0]
        except KeyErrorNotFound:
            raise FieldContainerError("Container not in fields")

        if name:
            if not isinstance(container, dict):
                raise FieldContainerError(f"Expected dict got {type(container)}")
            if name in container:
                raise FieldExistsError(name)
            # TODO consider setting name for non runtime container
            # if container is not self.runtime:
            #   name = f"{container_name}[{name}]"
            pass
        else:
            if not isinstance(container, list):
                raise FieldContainerError(f"Expected list got {type(container)}")
            name = f"{container_name}[{len(container)}]"

        if not isinstance(obj, Node):
            raise TypeError(f"Expected Node, got {type(obj)}")

        try:
            self._handle_add_node(name, obj)
        except Node._Skipped:
            return obj

        # add to container
        if isinstance(container, dict):
            container[name] = obj
        else:
            container.append(obj)

        return obj

    @_collection_only
    def add_to_container[T: Node](
        self,
        n: int,
        factory: Callable[[], T],
        container: Sequence["Node"] | None = None,
    ):
        if container is None:
            container = self.runtime_anon

        constr = [factory() for _ in range(n)]
        for obj in constr:
            self.add(obj, container=container)
        return constr

    @classmethod
    @once
    def __faebryk_fields__(cls) -> tuple[dict[str, Any], dict[str, Any]]:
        def all_vars(cls):
            return {k: v for c in reversed(cls.__mro__) for k, v in vars(c).items()}

        def all_anno(cls):
            return {
                k: v
                for c in reversed(cls.__mro__)
                if hasattr(c, "__annotations__")
                for k, v in c.__annotations__.items()
            }

        LL_Types = (Node,)

        vars_ = {
            name: obj
            for name, obj in all_vars(cls).items()
            # private fields are always ignored
            if not name.startswith("_")
            # only consider fab_fields
            and isinstance(obj, fab_field)
        }
        annos = {
            name: obj
            for name, obj in all_anno(cls).items()
            # private fields are always ignored
            if not name.startswith("_")
            # explicitly ignore InitVars
            and not isinstance(obj, InitVar)
            # variables take precedence over annos
            and name not in vars_
        }

        # ensure no field annotations are a property
        # If properties are constructed as instance fields, their
        # getters and setters aren't called when assigning to them.
        #
        # This means we won't actually construct the underlying graph properly.
        # It's pretty insidious because it's completely non-obvious that we're
        # missing these graph connections.
        # TODO: make this an exception group instead
        for name, obj in annos.items():
            if (origin := get_origin(obj)) is not None:
                # you can't truly subclass properties because they're a descriptor
                # type, so instead we check if the origin is a property via our fields
                if issubclass(origin, constructed_field):
                    raise FieldError(
                        f"{name} is a property, which cannot be created from a field "
                        "annotation. Please instantiate the field directly."
                    )

        # FIXME: something's fucked up in the new version of this,
        # but I can't for the life of me figure out what
        clsfields_unf_new = dict(chain(annos.items(), vars_.items()))
        clsfields_unf_old = {
            name: obj
            for name, obj in chain(
                (
                    (name, obj)
                    for name, obj in all_anno(cls).items()
                    if not isinstance(obj, InitVar)
                ),
                (
                    (name, f)
                    for name, f in all_vars(cls).items()
                    if isinstance(f, fab_field)
                ),
            )
            if not name.startswith("_")
        }
        assert clsfields_unf_old == clsfields_unf_new
        clsfields_unf = clsfields_unf_old

        def is_node_field(obj):
            def is_genalias_node(obj):
                origin = get_origin(obj)
                assert origin is not None

                if issubclass(origin, LL_Types):
                    return True

                if issubclass(origin, (list, dict)):
                    arg = get_args(obj)[-1]
                    return is_node_field(arg)

            if isinstance(obj, LL_Types):
                raise FieldError("Node instances not allowed")

            if isinstance(obj, str):
                return obj in [L.__name__ for L in LL_Types]

            if isinstance(obj, type):
                return issubclass(obj, LL_Types)

            if isinstance(obj, _d_field):
                return True

            if get_origin(obj):
                return is_genalias_node(obj)

            if isinstance(obj, constructed_field):
                return True

            return False

        nonfabfields, fabfields = partition(
            lambda x: is_node_field(x[1]), clsfields_unf.items()
        )

        return dict(fabfields), dict(nonfabfields)

    def _setup_fields(self):
        clsfields, _ = self.__faebryk_fields__()
        LL_Types = (Node,)

        # for name, obj in clsfields_unf.items():
        #    if isinstance(obj, _d_field):
        #        obj = obj.type
        #    filtered = name not in clsfields
        #    filtered_str = "   FILTERED" if filtered else ""
        #    print(
        #        f"{cls.__qualname__+"."+name+filtered_str:<60} = {str(obj):<70} "
        # "| {type(obj)}"
        #    )

        added_objects: dict[str, Node] = {}
        objects: dict[str, Node] = {}

        def handle_add(name, obj):
            del objects[name]
            try:
                if isinstance(obj, Node):
                    self._handle_add_node(name, obj)
                else:
                    raise TypeError(
                        f"Cannot handle adding field {name=} of type {type(obj)}"
                    )
            except Node._Skipped:
                return
            added_objects[name] = obj

        def append(name, inst):
            if isinstance(inst, LL_Types):
                objects[name] = inst
            elif isinstance(inst, list):
                for i, obj in enumerate(inst):
                    assert obj is not None
                    objects[f"{name}[{i}]"] = obj
            elif isinstance(inst, dict):
                for k, obj in inst.items():
                    objects[f"{name}[{k}]"] = obj

            return inst

        def _setup_field(name, obj):
            if isinstance(obj, str):
                raise NotImplementedError()

            if (origin := get_origin(obj)) is not None:
                if isinstance(origin, type):
                    setattr(self, name, append(name, origin()))
                    return
                raise NotImplementedError(origin)

            if isinstance(obj, _d_field):
                setattr(self, name, append(name, obj.default_factory()))
                return

            if isinstance(obj, type):
                setattr(self, name, append(name, obj()))
                return

            if isinstance(obj, constructed_field):
                if (constructed := obj.__construct__(self)) is not None:
                    append(name, constructed)
                return

            raise NotImplementedError()

        def setup_field(name, obj):
            try:
                _setup_field(name, obj)
            except Exception as e:
                # this is a bit of a hack to provide complete context to debuggers
                # for underlying field construction errors
                if in_debug_session():
                    raise
                raise FieldConstructionError(
                    self,
                    name,
                    f'An exception occurred while constructing field "{name}"',
                ) from e

        nonrt, rt = partition(
            lambda x: isinstance(x[1], constructed_field), clsfields.items()
        )
        for name, obj in nonrt:
            setup_field(name, obj)

        for name, obj in list(objects.items()):
            handle_add(name, obj)

        # rt fields depend on full self
        for name, obj in rt:
            setup_field(name, obj)

            for name, obj in list(objects.items()):
                handle_add(name, obj)

        return added_objects, clsfields

    def __new__(cls, *args, **kwargs):
        out = super().__new__(cls)
        return out

    def _setup(self, *args, **kwargs) -> None:
        assert not hasattr(self, "_setup_done")
        self._setup_done = False
        # Construct Fields
        _, _ = self._setup_fields()

        # Call 2-stage constructors

        if self._init:
            for f_name in ("__preinit__", "__postinit__"):
                for base in reversed(type(self).mro()):
                    if f_name in base.__dict__:
                        f = getattr(base, f_name)
                        f(self)
        self._setup_done = True

    def __hash__(self):
        return id(self)

    def __init__(self):
<<<<<<< HEAD
        assert not hasattr(self, "_called_init")
=======
>>>>>>> 2b86b756
        self._called_init = True
        self._local_insert_order: list[str] = []
        self._named_children: dict[str, Node] = {}
        self._parent: tuple[Node, str] | None = None
        self._unique_id = f"{id(self):x}"
        self._root_id = self._unique_id
        self._cached_parent: tuple[Node, str] | None = None
        self._no_include_parents_in_full_name = False
        self.runtime: dict[str, Node] = {}
        self.runtime_anon: list[Node] = []
        self.specialized_: list[Node] = []

    def __preinit__(self, *args, **kwargs) -> None: ...

    def __postinit__(self, *args, **kwargs) -> None: ...

    def __runtime__(self) -> None:
        """
        Called after instance graph is bound to tree.

        Override this to execute runtime functionality that depends on
        the instance graph (e.g., graph queries, pathfinding).

        By the time this is called:
        - TypeGraph has been built
        - Instance graph has been instantiated
        - Tree nodes are bound to instance nodes via _instance_bound

        Safe to call:
        - get_connected()
        - Any graph traversal operations
        - Instance graph queries
        """
        ...

    def __post_init__(self, *args, **kwargs):
        if not getattr(self, "_called_init", False):
            raise Exception(
                "Node constructor hasn't been called."
                "Did you forget to call super().__init__()?"
                f"{type(self).__qualname__}"
            )
        self._setup(*args, **kwargs)

<<<<<<< HEAD
    def __init_subclass__(cls, *, init: bool = True) -> None:
        cls._init = init
        post_init_decorator(cls)
        Node_mro = ZNode.mro()
        cls_mro = cls.mro()
        cls._mro = cls_mro[: -len(Node_mro)]
        cls._mro_ids = {id(c) for c in cls._mro}

        # Generate typegraph -----------------------------------------------------------
        mod = getattr(cls, "__module__", "")
        if "faebryk.library" not in mod:
            return
        print(cls.__name__)
        # Typegraph initialized here, implements_type and implements_trait generated
        import faebryk.core.type as Types
        from faebryk.core.zig.gen.faebryk.next import EdgeNext  # type: ignore
        from faebryk.core.zig.gen.graph.graph import GraphView, Node  # type: ignore

        typegraphview = Types.init_typegraph()
        # Generate type node
        type_node = Types.Class_ImplementsType.init_type_node(
            Types._Node(), cls.__name__
        )
        cls.type_node = type_node
        try:
            from faebryk.core.trait import Trait

            if issubclass(cls, Trait):  # Add ImplementsTrait node to mark trait
                Types.compose(
                    type_node,
                    Types.instantiate(Types.Type_ImplementsTrait)[0],
                    "ImplementsTrait",
                )
                print("TRAIT", cls.__name__)
        except ImportError:
            print("IMPORT ERROR", cls.__name__)
            pass

        # Generate fabll il fields and add child nodes
        clsfields, _ = cls.__faebryk_fields__()

        def setup_field(name, obj):
            if isinstance(obj, str):
                raise NotImplementedError()

            # type annotation
            if isinstance(obj, type):
                if "GraphInterface" in obj.__name__:
                    # print("SKIP", name, obj.__name__)
                    return
                # print(obj.__name__)
                child_type_node = Types.get_type_by_name(obj.__name__)
                if not child_type_node:
                    raise ValueError(f"Child type node not found for {obj.__name__}")
                # print(name, obj.__name__)
                Types.make_child_rule_and_child_ref(child_type_node, name, type_node)

            elif isinstance(obj, _d_field):
                # print("D_FIELD", name, obj.meta)
                # print(name)
                child_type = obj.meta.get("constructor")
                assert isinstance(child_type, type)
                child_type_name = child_type.__name__
                if "GraphInterface" in child_type_name:
                    # print("SKIP", name, obj.__name__)
                    return
                # print(child_type_name)
                child_type_node = Types.get_type_by_name(child_type_name)
                if not child_type_node:
                    raise ValueError(f"Child type node not found for {child_type_name}")
                if obj.meta.get("kind") == "list_field":
                    n = obj.meta.get("count", 0)
                    if n > 0:
                        for i in range(n):
                            Types.make_child_rule_and_child_ref(
                                child_type_node, f"{name}[{i}]", type_node
                            )
                elif obj.meta.get("kind") == "f_field":
                    Types.make_child_rule_and_child_ref(
                        child_type_node, name, type_node
                    )
                else:
                    raise ValueError(f"Unknown field kind: {obj.meta.get('kind')}")

            # print("SKIPPED", name, type(obj).__name__)
            # raise NotImplementedError()

        # Split into nonrt and rt fields
        nonrt, rt = partition(
            lambda x: isinstance(x[1], constructed_field), clsfields.items()
        )
        # for all nonrt fields, setup the field
        for name, obj in nonrt:
            setup_field(name, obj)

        for name, obj in rt:
            setup_field(name, obj)

    def _handle_add_gif(self, name: str, gif: GraphInterface):
        gif.node = self
        gif.name = name
        gif.connect(self.self_gif, LinkSibling())

=======
>>>>>>> 2b86b756
    def _handle_add_node(self, name: str, node: "Node"):
        if node is self:
            raise ValueError("Cannot add a node as a child of itself")

        if node.get_parent():
            raise NodeAlreadyBound(self, node)

        from faebryk.core.trait import TraitImpl

        if TraitImpl.is_traitimpl(node):
            if self.has_trait(node.__trait__):
                if not node.handle_duplicate(
                    cast(TraitImpl, self.get_trait(node.__trait__)), self
                ):
                    raise Node._Skipped()

        if name not in self._local_insert_order:
            self._local_insert_order.append(name)
        self._named_children[name] = node

        node._parent = (self, name)
        node._cached_parent = (self, name)
        node._root_id = self._root_id
        node._handle_added_to_parent()

    def _remove_child(self, node: "Node"):
        # TODO: remove
        parent = node._parent
        if not parent or parent[0] is not self:
            return
        name = parent[1]
        node._parent = None
        node._cached_parent = None
        self._named_children.pop(name, None)
        if name in self._local_insert_order:
            self._local_insert_order.remove(name)

    def _handle_added_to_parent(self): ...

    def _iter_direct_children(self) -> list[tuple[str, "Node"]]:
        return [
            (name, child)
            for name in self._local_insert_order
            if (child := self._named_children.get(name)) is not None
        ]

    def get_parent(self) -> tuple["Node", str] | None:
        return self._parent

    def get_parent_force(self) -> tuple["Node", str]:
        parent = self.get_parent()
        if parent is None:
            raise NodeNoParent(self)
        return parent

    def get_name(self, accept_no_parent: bool = False) -> str:
        parent = self.get_parent()
        if parent is None:
            if accept_no_parent:
                return self.get_root_id()
            raise NodeNoParent(self)
        return parent[1]

    # TODO: remove (this class is now a Node prototype, so does not have an associated
    # graph)
    get_graph = None

    def get_root_id(self) -> str:
        return self._root_id

    @_runtime_only
    def _ensure_instance_bound(self) -> BoundNode:
        """Get this node's bound instance node."""
        instance = getattr(self, "_instance_bound", None)
        if instance is None:
            raise RuntimeError(
                f"No instance bound for {self.get_full_name()}. Must be instantiated "
                "before querying runtime graph state."
            )
        return instance

    @_collection_only
    def _bind_instance_hierarchy(self, instance_node: BoundNode) -> None:
        """
        Recursively bind instance nodes to Python objects.

        Walks the instance graph (via EdgeComposition) and the Python tree in parallel,
        setting _instance_bound on each Python node.

        Only valid while the module tree is still in the `collection` lifecycle stage.
        On success the root transitions to `runtime`.

        Also builds instance→Python mapping on root for reverse lookup.

        Args:
            instance_node: The instance node corresponding to this Python object

        Raises:
            RuntimeError: If lifecycle ordering is violated or structure mismatch
        """
        from faebryk.core.moduleinterface import ModuleInterface

        is_root = self.get_parent() is None
        if is_root:
            # Initialize reverse mapping on root
            setattr(self, "_typegraph_instance_to_python", {})

        # Bind self to instance_node
        setattr(self, "_instance_bound", instance_node)

        # Build reverse mapping (instance UUID → Python object)
        root = self._get_root()
        instance_map = getattr(root, "_typegraph_instance_to_python", {})
        if isinstance(self, ModuleInterface):
            instance_uuid = id(instance_node.node())
            instance_map[instance_uuid] = self

        # Recursively bind children
        for name, py_child in self._iter_direct_children():
            instance_child = EdgeComposition.get_child_by_identifier(
                bound_node=instance_node, child_identifier=name
            )
            if instance_child is None:
                full_name = self.get_full_name()
                raise RuntimeError(
                    f"Instance graph missing child '{name}' for {full_name}. "
                    "Instance structure does not match fabll structure. "
                )

            py_child._bind_instance_hierarchy(instance_child)

        if is_root:
            self._set_root_lifecycle_stage(self._LifecycleStage.RUNTIME)

    @_runtime_only
    def _execute_runtime_functions(self) -> None:
        """
        Execute __runtime__() hooks across the tree after instance binding.

        Traverses the Python tree and calls __runtime__() on each node.
        This allows nodes to perform graph-dependent initialization after
        the instance graph is bound.

        Must be called after _bind_instance_hierarchy() while the root remains in the
        `collection` stage. On completion the lifecycle advances to `runtime`.

        Raises:
            RuntimeError: If instance not bound
        """
        # Ensure instance is bound
        _ = self._ensure_instance_bound()
        is_root = self.get_parent() is None

        # Call __runtime__() on self
        # Iterate through MRO to call all base class __runtime__ implementations
        for base in reversed(type(self).mro()):
            if "__runtime__" in base.__dict__:
                f = getattr(base, "__runtime__")
                f(self)

        # Recursively execute on children
        for _name, child in self._iter_direct_children():
            child._execute_runtime_functions()

        if is_root:
            self._set_root_lifecycle_stage(self._LifecycleStage.RUNTIME)

    @staticmethod
    def instantiate(root: "Node") -> "BoundNode":
        """
        Complete instantiation workflow: build type graph, instantiate, bind, execute
        runtime.

        Args:
            root: The root Node object in the fabll tree

        Returns:
            The instance root BoundNode

        Raises:
            RuntimeError: If TypeGraph already built or instance already bound
        """
        from faebryk.core.graph import InstanceGraphFunctions

        typegraph, _ = root.create_typegraph()
        instance_root = InstanceGraphFunctions.create(
            typegraph, type(root).__qualname__
        )
        root._bind_instance_hierarchy(instance_root)
        root._execute_runtime_functions()
        return instance_root

    def get_hierarchy(self) -> list[tuple["Node", str]]:
        hierarchy: list[tuple["Node", str]] = []
        current: Node = self
        while True:
            if (parent_entry := current.get_parent()) is None:
                hierarchy.append((current, current.get_root_id()))
                break
            hierarchy.append((current, parent_entry[1]))
            current = parent_entry[0]

        hierarchy.reverse()
        return hierarchy

    def _get_root(self) -> "Node":
        """
        Get the root node of this module tree.

        Reuses existing get_hierarchy() which already handles edge cases.

        Returns:
            The root node (node with no parent)
        """
        hierarchy = self.get_hierarchy()
        return hierarchy[0][0]

    @staticmethod
    def _compute_relative_path(ancestor: "Node", descendant: "Node") -> list[str]:
        """
        Compute path from ancestor to descendant.

        Example:
            ancestor = app (root)
            descendant = app.module1.mif1
            → ["module1", "mif1"]

        Args:
            ancestor: The ancestor node
            descendant: The descendant node

        Returns:
            List of field names forming the path from ancestor to descendant

        Raises:
            RuntimeError: If descendant is not actually a descendant of ancestor,
                         or if path computation encounters a cycle
        """
        path: list[str] = []
        current = descendant
        max_depth = 1000

        while current is not ancestor:
            if len(path) > max_depth:
                raise RuntimeError(
                    f"Path computation exceeded max depth ({max_depth}) from "
                    f"{ancestor.get_full_name()} to {descendant.get_full_name()}. "
                    "This likely indicates a cycle in the parent chain."
                )

            parent_entry = current.get_parent()
            if parent_entry is None:
                raise RuntimeError(
                    f"Cannot compute path: {descendant.get_full_name()} is not a "
                    f"descendant of {ancestor.get_full_name()}. Reached root without "
                    "finding ancestor."
                )

            path.append(parent_entry[1])
            current = parent_entry[0]

        path.reverse()
        return path

    def get_full_name(self, types: bool = False) -> str:
        parts: list[str] = []
        if (parent := self.get_parent()) is not None:
            parent_node, name = parent
            if not parent_node.no_include_parents_in_full_name:
                if (parent_full := parent_node.get_full_name(types=False)) is not None:
                    parts.append(parent_full)
            parts.append(name)
        elif not self.no_include_parents_in_full_name:
            parts.append(self.get_root_id())

        base = ".".join(filter(None, parts))
        if types:
            type_name = self.__class__.__qualname__
            return f"{base}|{type_name}" if base else type_name
        return base

    @property
    def no_include_parents_in_full_name(self) -> bool:
        return self._no_include_parents_in_full_name

    @no_include_parents_in_full_name.setter
    def no_include_parents_in_full_name(self, value: bool) -> None:
        self._no_include_parents_in_full_name = value

    def builder(self, op: Callable[[Self], Any]) -> Self:
        op(self)
        return self

    @property
    def _is_setup(self) -> bool:
        return getattr(self, "_setup_done", False)

    # printing -------------------------------------------------------------------------

    def __str__(self) -> str:
        return self.get_full_name()

    def pretty_params(self, solver: "Solver | None" = None) -> str:
        from faebryk.core.parameter import Parameter

        params = {
            not_none(p.get_parent())[1]: p
            for p in self.get_children(direct_only=True, types=Parameter)
        }
        params_str = "\n".join(
            f"{k}: {solver.inspect_get_known_supersets(v) if solver else v}"
            for k, v in params.items()
        )

        return params_str

    def relative_address(self, root: "Node | None" = None) -> str:
        """Return the address from root to self"""
        if root is None:
            return self.get_full_name()

        root_name = root.get_full_name()
        self_name = self.get_full_name()
        if not self_name.startswith(root_name):
            raise ValueError(f"Root {root_name} is not an ancestor of {self_name}")

        return self_name.removeprefix(root_name + ".")

    # Trait stuff ----------------------------------------------------------------------

    @deprecated("Just use add")
    def add_trait[_TImpl: "TraitImpl"](self, trait: _TImpl) -> _TImpl:
        return self.add(trait)

    def _find_trait_impl[V: "Trait | TraitImpl"](
        self, trait: type[V], only_implemented: bool
    ) -> V | None:
        from faebryk.core.trait import (
            Trait,
            TraitImpl,
            TraitImplementationConfusedWithTrait,
        )

        if TraitImpl.is_traitimpl_type(trait):
            if not trait.__trait__.__decless_trait__:
                raise TraitImplementationConfusedWithTrait(
                    self, cast(type[Trait], trait)
                )
            trait = trait.__trait__

        out = self.get_children(
            direct_only=True,
            types=Trait,
            f_filter=lambda impl: trait.is_traitimpl(impl)
            and (cast(TraitImpl, impl).is_implemented() or not only_implemented),
        )

        if len(out) > 1:
            raise KeyErrorAmbiguous(duplicates=list(out))
        assert len(out) <= 1
        return cast_assert(trait, next(iter(out))) if out else None

    def del_trait(self, trait: type["Trait"]):
        impl = self._find_trait_impl(trait, only_implemented=False)
        if not impl:
            return
        self._remove_child(impl)

    def try_get_trait[V: "Trait | TraitImpl"](self, trait: Type[V]) -> V | None:
        return self._find_trait_impl(trait, only_implemented=True)

    def has_trait(self, trait: type["Trait | TraitImpl"]) -> bool:
        try:
            return self.try_get_trait(trait) is not None
        except KeyErrorAmbiguous:
            return True

    def get_trait[V: "Trait | TraitImpl"](self, trait: Type[V]) -> V:
        from faebryk.core.trait import Trait, TraitNotFound

        impl = self.try_get_trait(trait)
        if not impl:
            raise TraitNotFound(self, cast(type[Trait], trait))

        return cast_assert(trait, impl)

    # Graph stuff ----------------------------------------------------------------------

    # TODO: rethink in NodePrototype context
    def get_children[T: Node](
        self,
        direct_only: bool,
        types: type[T] | tuple[type[T], ...],
        include_root: bool = False,
        f_filter: Callable[[T], bool] | None = None,
        sort: bool = True,
    ) -> OrderedSet[T]:
        type_tuple = types if isinstance(types, tuple) else (types,)

        result: list[T] = []

        if include_root and isinstance(self, type_tuple):
            if not f_filter or f_filter(self):
                result.append(cast(T, self))

        def _visit(node: "Node") -> None:
            for _name, child in node._iter_direct_children():
                if isinstance(child, type_tuple):
                    candidate = cast(T, child)
                    if not f_filter or f_filter(candidate):
                        result.append(candidate)
                if not direct_only:
                    _visit(child)

        _visit(self)

        if sort:
            result.sort(key=lambda n: n.get_name(accept_no_parent=True))

        return OrderedSet(result)

    @deprecated("refactor callers and remove")
    def get_tree[T: Node](
        self,
        types: type[T] | tuple[type[T], ...],
        include_root: bool = True,
        f_filter: Callable[[T], bool] | None = None,
        sort: bool = True,
    ) -> Tree[T]:
        out = self.get_children(
            direct_only=True,
            types=types,
            f_filter=f_filter,
            sort=sort,
        )

        tree = Tree[T](
            {
                n: n.get_tree(
                    types=types,
                    include_root=False,
                    f_filter=f_filter,
                    sort=sort,
                )
                for n in out
            }
        )

        if include_root:
            if isinstance(self, types):
                if not f_filter or f_filter(self):
                    tree = Tree[T]({self: tree})

        return tree

    # Hierarchy queries ----------------------------------------------------------------

    # TODO: rethink in NodePrototype context
    def get_parent_f(
        self,
        filter_expr: Callable[["Node"], bool],
        direct_only: bool = False,
        include_root: bool = True,
    ):
        parents = [p for p, _ in self.get_hierarchy()]
        if not include_root:
            parents = parents[:-1]
        if direct_only:
            parents = parents[-1:]
        for p in reversed(parents):
            if filter_expr(p):
                return p
        return None

    def get_parent_of_type[T: Node](
        self, parent_type: type[T], direct_only: bool = False, include_root: bool = True
    ) -> T | None:
        return cast(
            parent_type | None,
            self.get_parent_f(
                lambda p: isinstance(p, parent_type),
                direct_only=direct_only,
                include_root=include_root,
            ),
        )

    def get_parent_with_trait[TR: Trait](
        self, trait: type[TR], include_self: bool = True
    ):
        hierarchy = self.get_hierarchy()
        if not include_self:
            hierarchy = hierarchy[:-1]
        for parent, _ in reversed(hierarchy):
            if parent.has_trait(trait):
                return parent, parent.get_trait(trait)
        raise KeyErrorNotFound(f"No parent with trait {trait} found")

    def iter_children_with_trait[TR: Trait](
        self, trait: type[TR], include_self: bool = True
    ) -> Iterator[tuple["Node", TR]]:
        for level in self.get_tree(
            types=Node, include_root=include_self
        ).iter_by_depth():
            yield from (
                (child, child.get_trait(trait))
                for child in level
                if child.has_trait(trait)
            )

    def get_first_child_of_type[U: Node](self, child_type: type[U]) -> U:
        for level in self.get_tree(types=Node).iter_by_depth():
            for child in level:
                if isinstance(child, child_type):
                    return child
        raise KeyErrorNotFound(f"No child of type {child_type} found")

    # ----------------------------------------------------------------------------------
    def zip_children_by_name_with[N: Node](
        self, other: "Node", sub_type: type[N]
    ) -> dict[str, tuple[N, N]]:
        nodes = self, other
        children = tuple(
            Node.with_names(
                n.get_children(direct_only=True, include_root=False, types=sub_type)
            )
            for n in nodes
        )
        return zip_dicts_by_key(*children)

    @staticmethod
    def with_names[N: Node](nodes: Iterable[N]) -> dict[str, N]:
        return {n.get_name(): n for n in nodes}

    def __rich_repr__(self):
        if not self._is_setup:
            yield f"{type(self)}(not init)"
        else:
            yield self.get_full_name()

    __rich_repr__.angular = True

    def nearest_common_ancestor(self, *others: "Node") -> tuple["Node", str] | None:
        """
        Finds the nearest common ancestor of the given nodes, or None if no common
        ancestor exists
        """
        nodes = [self, *others]
        if not nodes:
            return None

        # Get hierarchies for all nodes
        hierarchies = [list(n.get_hierarchy()) for n in nodes]
        min_length = min(len(h) for h in hierarchies)

        # Find the last matching ancestor
        last_match = None
        for i in range(min_length):
            ref_node, ref_name = hierarchies[0][i]
            if any(h[i][0] is not ref_node for h in hierarchies[1:]):
                break
            last_match = (ref_node, ref_name)

        return last_match

    class _TypeGraphBuilder:
        """Collects Python tree structure and emits the corresponding TypeGraph."""

        def __init__(
            self,
            root: "Node",
            trait_cls: type["Trait"],
            module_interface_cls: type["ModuleInterface"],
        ) -> None:
            self.root = root
            self._trait_cls = trait_cls
            self._module_interface_cls = module_interface_cls
            self.typegraph = TypeGraph.create(g=GraphView.create())
            self._type_nodes: dict[type[Node], BoundNode] = {}
            self._seen_make_children: set[tuple[type[Node], str, type[Node]]] = set()
            self._seen_connections: set[frozenset[int]] = set()
            self._all_nodes: list[Node] = []

        def build(self) -> tuple["TypeGraph", "BoundNode"]:
            self._ensure_not_built()
            module_interfaces = self._traverse_and_collect()
            self._validate_interface_closure(module_interfaces)
            self._register_links(module_interfaces)
            self._finalize(module_interfaces)
            root_type = self._ensure_type_node(type(self.root))
            return self.typegraph, root_type

        def _ensure_not_built(self) -> None:
            if (
                self.root._get_root_lifecycle_stage()
                is not Node._LifecycleStage.COLLECTION
            ):
                raise RuntimeError(
                    "TypeGraph has already been built for this module tree; "
                    "rebuilding is not supported."
                )

        def _traverse_and_collect(self) -> list["ModuleInterface"]:
            module_interfaces: list["ModuleInterface"] = []

            def visit(node: "Node") -> None:
                self._all_nodes.append(node)
                self._ensure_type_node(type(node))
                if isinstance(node, self._module_interface_cls):
                    module_interfaces.append(node)
                for identifier, child in node._iter_direct_children():
                    self._ensure_make_child(type(node), identifier, type(child))
                    visit(child)

            visit(self.root)
            return module_interfaces

        def _validate_interface_closure(
            self, module_interfaces: Iterable["ModuleInterface"]
        ) -> None:
            all_nodes_set = set(self._all_nodes)
            for iface in module_interfaces:
                for neighbor in getattr(iface, "_connections", ()):
                    if neighbor not in all_nodes_set:
                        neighbor_name = neighbor.get_full_name()
                        iface_name = iface.get_full_name()
                        raise RuntimeError(
                            f"Interface {neighbor_name} is connected to {iface_name}"
                            "but is not part of the module tree. All connected "
                            "interfaces must be descendants of the root before "
                            "calling create_typegraph()."
                        )

        def _register_links(
            self, module_interfaces: Iterable["ModuleInterface"]
        ) -> None:
            for iface in module_interfaces:
                for neighbor in getattr(iface, "_connections", ()):
                    key = frozenset({id(iface), id(neighbor)})
                    if len(key) != 2 or key in self._seen_connections:
                        continue
                    self._seen_connections.add(key)

                    common_ancestor_result = iface.nearest_common_ancestor(neighbor)
                    if common_ancestor_result is None:
                        raise RuntimeError(
                            f"No common ancestor between {iface.get_full_name()} "
                            f"and {neighbor.get_full_name()}"
                        )
                    common_ancestor_node, _ = common_ancestor_result
                    common_ancestor_type = self._type_nodes[type(common_ancestor_node)]

                    lhs_path = Node._compute_relative_path(common_ancestor_node, iface)
                    rhs_path = Node._compute_relative_path(
                        common_ancestor_node, neighbor
                    )
                    edge_attributes = iface._get_connection_attributes(neighbor)
                    lhs_ref = self.typegraph.add_reference(
                        type_node=common_ancestor_type, path=lhs_path
                    )
                    rhs_ref = self.typegraph.add_reference(
                        type_node=common_ancestor_type, path=rhs_path
                    )

                    edge_name = edge_attributes.get("link_types")
                    edge_directional = iface._is_connection_directional(neighbor)
                    self.typegraph.add_make_link(
                        type_node=common_ancestor_type,
                        lhs_reference_node=lhs_ref.node(),
                        rhs_reference_node=rhs_ref.node(),
                        edge_type=EdgeInterfaceConnection.get_tid(),
                        edge_directional=edge_directional,
                        edge_name=edge_name,
                        edge_attributes=edge_attributes,
                    )

        def _finalize(self, module_interfaces: Iterable["ModuleInterface"]) -> None:
            interface_lookup = {id(iface): iface for iface in module_interfaces}
            setattr(self.root, "_typegraph_interface_lookup", interface_lookup)

        def _ensure_type_node(self, cls: type[Node]) -> BoundNode:
            if cls in self._type_nodes:
                return self._type_nodes[cls]

            type_node = self.typegraph.add_type(identifier=cls._type_identifier())
            self._type_nodes[cls] = type_node
            return type_node

        def _ensure_make_child(
            self, parent_cls: type[Node], identifier: str, child_cls: type[Node]
        ) -> None:
            if (key := (parent_cls, identifier, child_cls)) in self._seen_make_children:
                return

            self._seen_make_children.add(key)
            parent_type = self._ensure_type_node(parent_cls)
            child_type = self._ensure_type_node(child_cls)
            self.typegraph.add_make_child(
                type_node=parent_type, child_type_node=child_type, identifier=identifier
            )

    @_collection_only
    def create_typegraph(self) -> tuple["TypeGraph", "BoundNode"]:
        from faebryk.core.moduleinterface import ModuleInterface
        from faebryk.core.trait import Trait

        builder = Node._TypeGraphBuilder(
            root=self, trait_cls=Trait, module_interface_cls=ModuleInterface
        )
        return builder.build()<|MERGE_RESOLUTION|>--- conflicted
+++ resolved
@@ -26,27 +26,10 @@
 from more_itertools import partition
 from ordered_set import OrderedSet
 
-<<<<<<< HEAD
-from faebryk.core.graphinterface import (
-    GraphInterface,
-)
-from faebryk.core.link import LinkNamedParent, LinkSibling
-from faebryk.core.zig.gen.faebryk.composition import EdgeComposition
-from faebryk.core.zig.gen.faebryk.node_type import EdgeType
-from faebryk.core.zig.gen.graph.graph import (
-    BoundEdge,
-    BoundNode,
-    GraphView,
-)
-from faebryk.core.zig.gen.graph.graph import (
-    Node as ZNode,
-)
-=======
 from faebryk.core.zig.gen.faebryk.composition import EdgeComposition
 from faebryk.core.zig.gen.faebryk.interface import EdgeInterfaceConnection
 from faebryk.core.zig.gen.faebryk.typegraph import TypeGraph
 from faebryk.core.zig.gen.graph.graph import BoundNode, GraphView
->>>>>>> 2b86b756
 from faebryk.libs.exceptions import UserException
 from faebryk.libs.util import (
     KeyErrorAmbiguous,
@@ -210,11 +193,7 @@
 
 
 @post_init_decorator
-<<<<<<< HEAD
-class Node(ZNode):
-=======
 class Node:
->>>>>>> 2b86b756
     runtime_anon: list["Node"]
     runtime: dict[str, "Node"]
     specialized_: list["Node"]
@@ -609,10 +588,6 @@
         return id(self)
 
     def __init__(self):
-<<<<<<< HEAD
-        assert not hasattr(self, "_called_init")
-=======
->>>>>>> 2b86b756
         self._called_init = True
         self._local_insert_order: list[str] = []
         self._named_children: dict[str, Node] = {}
@@ -657,112 +632,6 @@
             )
         self._setup(*args, **kwargs)
 
-<<<<<<< HEAD
-    def __init_subclass__(cls, *, init: bool = True) -> None:
-        cls._init = init
-        post_init_decorator(cls)
-        Node_mro = ZNode.mro()
-        cls_mro = cls.mro()
-        cls._mro = cls_mro[: -len(Node_mro)]
-        cls._mro_ids = {id(c) for c in cls._mro}
-
-        # Generate typegraph -----------------------------------------------------------
-        mod = getattr(cls, "__module__", "")
-        if "faebryk.library" not in mod:
-            return
-        print(cls.__name__)
-        # Typegraph initialized here, implements_type and implements_trait generated
-        import faebryk.core.type as Types
-        from faebryk.core.zig.gen.faebryk.next import EdgeNext  # type: ignore
-        from faebryk.core.zig.gen.graph.graph import GraphView, Node  # type: ignore
-
-        typegraphview = Types.init_typegraph()
-        # Generate type node
-        type_node = Types.Class_ImplementsType.init_type_node(
-            Types._Node(), cls.__name__
-        )
-        cls.type_node = type_node
-        try:
-            from faebryk.core.trait import Trait
-
-            if issubclass(cls, Trait):  # Add ImplementsTrait node to mark trait
-                Types.compose(
-                    type_node,
-                    Types.instantiate(Types.Type_ImplementsTrait)[0],
-                    "ImplementsTrait",
-                )
-                print("TRAIT", cls.__name__)
-        except ImportError:
-            print("IMPORT ERROR", cls.__name__)
-            pass
-
-        # Generate fabll il fields and add child nodes
-        clsfields, _ = cls.__faebryk_fields__()
-
-        def setup_field(name, obj):
-            if isinstance(obj, str):
-                raise NotImplementedError()
-
-            # type annotation
-            if isinstance(obj, type):
-                if "GraphInterface" in obj.__name__:
-                    # print("SKIP", name, obj.__name__)
-                    return
-                # print(obj.__name__)
-                child_type_node = Types.get_type_by_name(obj.__name__)
-                if not child_type_node:
-                    raise ValueError(f"Child type node not found for {obj.__name__}")
-                # print(name, obj.__name__)
-                Types.make_child_rule_and_child_ref(child_type_node, name, type_node)
-
-            elif isinstance(obj, _d_field):
-                # print("D_FIELD", name, obj.meta)
-                # print(name)
-                child_type = obj.meta.get("constructor")
-                assert isinstance(child_type, type)
-                child_type_name = child_type.__name__
-                if "GraphInterface" in child_type_name:
-                    # print("SKIP", name, obj.__name__)
-                    return
-                # print(child_type_name)
-                child_type_node = Types.get_type_by_name(child_type_name)
-                if not child_type_node:
-                    raise ValueError(f"Child type node not found for {child_type_name}")
-                if obj.meta.get("kind") == "list_field":
-                    n = obj.meta.get("count", 0)
-                    if n > 0:
-                        for i in range(n):
-                            Types.make_child_rule_and_child_ref(
-                                child_type_node, f"{name}[{i}]", type_node
-                            )
-                elif obj.meta.get("kind") == "f_field":
-                    Types.make_child_rule_and_child_ref(
-                        child_type_node, name, type_node
-                    )
-                else:
-                    raise ValueError(f"Unknown field kind: {obj.meta.get('kind')}")
-
-            # print("SKIPPED", name, type(obj).__name__)
-            # raise NotImplementedError()
-
-        # Split into nonrt and rt fields
-        nonrt, rt = partition(
-            lambda x: isinstance(x[1], constructed_field), clsfields.items()
-        )
-        # for all nonrt fields, setup the field
-        for name, obj in nonrt:
-            setup_field(name, obj)
-
-        for name, obj in rt:
-            setup_field(name, obj)
-
-    def _handle_add_gif(self, name: str, gif: GraphInterface):
-        gif.node = self
-        gif.name = name
-        gif.connect(self.self_gif, LinkSibling())
-
-=======
->>>>>>> 2b86b756
     def _handle_add_node(self, name: str, node: "Node"):
         if node is self:
             raise ValueError("Cannot add a node as a child of itself")
