--- conflicted
+++ resolved
@@ -1925,13 +1925,9 @@
         "resistance is type Parameter:",
         fbrk.EdgeType.is_node_instance_of(
             bound_node=resistance,
-<<<<<<< HEAD
-            node_type=F.Parameters.bind_typegraph(tg=tg).get_or_create_type().node(),
-=======
             node_type=F.Parameters.NumericParameter.bind_typegraph(tg=tg)
             .get_or_create_type()
             .node(),
->>>>>>> 445bccf7
         ),
     )
 
@@ -2174,5 +2170,5 @@
 
     # test_manual_resistor_def()
 
-    typer.run(test_resistor_instantiation)
-    # typer.run(test_string_param)+    # typer.run(test_resistor_instantiation)
+    typer.run(test_string_param)