--- conflicted
+++ resolved
@@ -257,13 +257,8 @@
         if len(cls.__mro__) > len(Node.__mro__) + 1:
             # mro(): [Leaf, NodeType, object] is allowed (len==3),
             # deeper (len>3) is forbidden
-<<<<<<< HEAD
-            raise FaebrykApiException(
-                f"{cls.__qualname__} subclasses cannot themselves be subclassed "
-=======
             raise FabLLException(
                 f"NodeType subclasses cannot themselves be subclassed "
->>>>>>> b6c86957
                 f"more than one level deep (found: {cls.__mro__})"
             )
         super().__init_subclass__()
@@ -294,14 +289,10 @@
 
     # type construction ----------------------------------------------------------------
     @classmethod
-<<<<<<< HEAD
-    def _add_child(cls, child: Child) -> BoundNode:
-=======
     def _add_instance_child(
         cls,
         child: InstanceChildBoundType,
     ) -> BoundNode:
->>>>>>> b6c86957
         tg = child.t.tg
         identifier = child.identifier
         nodetype = child.nodetype
