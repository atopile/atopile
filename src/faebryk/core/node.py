--- conflicted
+++ resolved
@@ -6,23 +6,9 @@
 from ordered_set import OrderedSet
 from typing_extensions import Callable, deprecated
 
-<<<<<<< HEAD
-from faebryk.core.zig.gen.faebryk.composition import EdgeComposition
-from faebryk.core.zig.gen.faebryk.edgebuilder import EdgeCreationAttributes
-from faebryk.core.zig.gen.faebryk.interface import EdgeInterfaceConnection
-from faebryk.core.zig.gen.faebryk.linker import Linker
-from faebryk.core.zig.gen.faebryk.node_type import EdgeType
-from faebryk.core.zig.gen.faebryk.nodebuilder import NodeCreationAttributes
-from faebryk.core.zig.gen.faebryk.operand import EdgeOperand
-from faebryk.core.zig.gen.faebryk.pointer import EdgePointer
-from faebryk.core.zig.gen.faebryk.trait import Trait
-from faebryk.core.zig.gen.faebryk.typegraph import TypeGraph, TypeGraphPathError
-from faebryk.core.zig.gen.graph.graph import BFSPath, BoundEdge, BoundNode, GraphView
-from faebryk.core.zig.gen.graph.graph import Node as GraphNode
-=======
 import faebryk.core.faebrykpy as fbrk
 import faebryk.core.graph as graph
->>>>>>> 00a41136
+from faebryk.core.zig.gen.faebryk.linker import Linker
 from faebryk.libs.util import (
     KeyErrorNotFound,
     Tree,
@@ -274,26 +260,10 @@
         if self.identifier is None:
             raise FabLLException("Can only be called on named children")
 
-<<<<<<< HEAD
-        try:
-            reference = self.t.tg.ensure_child_reference(
-                type_node=self.t.get_or_create_type(),
-                path=[self.identifier],
-                validate=True,
-=======
         child_instance = not_none(
             fbrk.EdgeComposition.get_child_by_identifier(
                 bound_node=instance, child_identifier=self.identifier
->>>>>>> 00a41136
             )
-        except TypeGraphPathError as exc:
-            raise FabLLException(
-                f"Child `{self.identifier}` is not defined on type"
-            ) from exc
-
-        child_instance = self.t.tg.reference_resolve(
-            reference_node=reference,
-            base_node=instance,
         )
         bound = self.nodetype(instance=child_instance)
         return bound
@@ -308,8 +278,6 @@
             nodetype=self.nodetype,
             identifier=self.get_identifier(),
             instance=instance,
-            type_graph=self.t.tg,
-            type_node=self.t.get_or_create_type(),
         )
 
 
@@ -319,32 +287,11 @@
     """
 
     def __init__(
-<<<<<<< HEAD
-        self,
-        nodetype: type[T],
-        identifier: str | None,
-        instance: BoundNode,
-        *,
-        type_graph: TypeGraph | None = None,
-        type_node: BoundNode | None = None,
-=======
         self, nodetype: type[T], identifier: str | None, instance: graph.BoundNode
->>>>>>> 00a41136
     ) -> None:
         self.nodetype = nodetype
         self.identifier = identifier
         self.instance = instance
-        self._tg = type_graph or not_none(TypeGraph.of_instance(instance_node=instance))
-
-        if type_node is not None:
-            self._type_node = type_node
-        else:
-            type_edge = EdgeType.get_type_edge(bound_node=instance)
-            if type_edge is None:
-                raise FabLLException("Instance is not bound to a type")
-            self._type_node = type_edge.g().bind(
-                node=EdgeType.get_type_node(edge=type_edge.edge())
-            )
 
     def get(self) -> T:
         """
@@ -353,26 +300,10 @@
         if self.identifier is None:
             raise FabLLException("Can only be called on named children")
 
-<<<<<<< HEAD
-        try:
-            reference = self._tg.ensure_child_reference(
-                type_node=self._type_node,
-                path=[self.identifier],
-                validate=True,
-=======
         child_instance = not_none(
             fbrk.EdgeComposition.get_child_by_identifier(
                 bound_node=self.instance, child_identifier=self.identifier
->>>>>>> 00a41136
             )
-        except TypeGraphPathError as exc:
-            raise FabLLException(
-                f"Child `{self.identifier}` is not defined on instance"
-            ) from exc
-
-        child_instance = self._tg.reference_resolve(
-            reference_node=reference,
-            base_node=self.instance,
         )
         bound = self.nodetype(instance=child_instance)
         return bound
@@ -405,13 +336,6 @@
     def get_unbound(self, instance: graph.BoundNode) -> T:
         assert self.identifier is not None, "Bug: Needs to be set on setattr"
 
-<<<<<<< HEAD
-        for identifier, make_child in self.t.tg.iter_make_children(type_node=instance):
-            if identifier == self.identifier:
-                return self.nodetype(instance=make_child)
-
-        raise FabLLException(f"Child `{self.identifier}` is not defined on type")
-=======
         child_instance = not_none(
             fbrk.EdgeComposition.get_child_by_identifier(
                 bound_node=instance, child_identifier=self.identifier
@@ -419,7 +343,6 @@
         )
         bound = self.nodetype(instance=child_instance)
         return bound
->>>>>>> 00a41136
 
 
 RefPath = list[str | _ChildField[Any]]
@@ -724,14 +647,6 @@
     def __init__(self, instance: graph.BoundNode) -> None:
         self.instance = instance
 
-        self_type_graph = not_none(TypeGraph.of_instance(instance_node=instance))
-        type_edge = EdgeType.get_type_edge(bound_node=instance)
-        if type_edge is None:
-            raise FabLLException("Instance is not bound to a type node")
-        instance_type_node = type_edge.g().bind(
-            node=EdgeType.get_type_node(edge=type_edge.edge())
-        )
-
         # setup instance accessors
         # overrides fields in instance
         for field in type(self).__fields:
@@ -742,8 +657,6 @@
                     nodetype=field.nodetype,
                     identifier=field.get_identifier(),
                     instance=instance,
-                    type_graph=self_type_graph,
-                    type_node=instance_type_node,
                 )
                 setattr(self, field.get_locator(), child)
             if isinstance(field, ListField):
@@ -754,8 +667,6 @@
                             nodetype=nested_field.nodetype,
                             identifier=nested_field.get_identifier(),
                             instance=instance,
-                            type_graph=self_type_graph,
-                            type_node=instance_type_node,
                         )
                         list_attr.append(child)
                 setattr(self, field.get_locator(), list_attr)
@@ -1098,17 +1009,17 @@
         # TODO: improve this implementation
         children: list["Node[Any]"] = []
 
-        def collect(ctx: list["Node[Any]"], edge: BoundEdge) -> None:
+        def collect(ctx: list["Node[Any]"], edge: graph.BoundEdge) -> None:
             if edge.edge().name() == name:
                 ctx.append(
                     Node(
                         instance=edge.g().bind(
-                            node=EdgeComposition.get_child_node(edge=edge.edge())
+                            node=fbrk.EdgeComposition.get_child_node(edge=edge.edge())
                         )
                     )
                 )
 
-        EdgeComposition.visit_children_edges(
+        fbrk.EdgeComposition.visit_children_edges(
             bound_node=self.instance, ctx=children, f=collect
         )
 
@@ -1543,8 +1454,8 @@
 class Optional(Node):
     value = Node.MakeChild()
 
-    def setup(self, g: GraphView, value: Node) -> Self:
-        EdgePointer.point_to(
+    def setup(self, g: graph.GraphView, value: Node) -> Self:
+        fbrk.EdgePointer.point_to(
             bound_node=self.instance,
             target_node=value.instance.node(),
             identifier="value",
@@ -1553,7 +1464,7 @@
         return self
 
     def get_value(self) -> Node | None:
-        value = EdgePointer.get_pointed_node_by_identifier(
+        value = fbrk.EdgePointer.get_pointed_node_by_identifier(
             bound_node=self.instance, identifier="value"
         )
         return Node.bind_instance(instance=value) if value else None
