--- conflicted
+++ resolved
@@ -182,19 +182,7 @@
 class Node(CNode):
     runtime_anon: list["Node"]
     runtime: dict[str, "Node"]
-<<<<<<< HEAD
     specialized_: list["Node"]
-=======
-    specialized_nodes: list["Node"]
-
-    self_gif: GraphInterfaceSelf
-    children: GraphInterfaceHierarchical = f_field(GraphInterfaceHierarchical)(
-        is_parent=True
-    )
-    parent: GraphInterfaceHierarchical = f_field(GraphInterfaceHierarchical)(
-        is_parent=False
-    )
->>>>>>> e7db104f
 
     _init: bool = False
 
@@ -502,25 +490,11 @@
         # Call 2-stage constructors
 
         if self._init:
-<<<<<<< HEAD
             for f_name in ("__preinit__", "__postinit__"):
                 for base in reversed(type(self).mro()):
                     if hasattr(base, f_name):
                         f = getattr(base, f_name)
                         f(self)
-=======
-            bases = list(reversed(type(self).mro()))
-            preinits = {
-                base.__preinit__ for base in bases if hasattr(base, "__preinit__")
-            }
-            postinits = {
-                base.__postinit__ for base in bases if hasattr(base, "__postinit__")
-            }
-            for preinit in preinits:
-                preinit(self)
-            for postinit in postinits:
-                postinit(self)
->>>>>>> e7db104f
 
     def __init__(self):
         super().__init__()
@@ -571,40 +545,9 @@
 
     def _handle_added_to_parent(self): ...
 
-<<<<<<< HEAD
     def builder(self, op: Callable[[Self], Any]) -> Self:
         op(self)
         return self
-=======
-    def get_graph(self):
-        return self.self_gif.G
-
-    def get_parent(self):
-        return self.parent.get_parent()
-
-    def get_name(self, accept_no_parent: bool = False):
-        p = self.get_parent()
-        if not p and accept_no_parent:
-            return f"{hex(id(self))[-3:]}"
-        if not p:
-            raise NodeNoParent(self, "Parent required for name")
-        return p[1]
-
-    def get_hierarchy(self) -> list[tuple["Node", str]]:
-        parent = self.get_parent()
-        if not parent:
-            return [(self, f"{hex(id(self))[-3:]}")]
-        parent_obj, name = parent
-
-        return parent_obj.get_hierarchy() + [(self, name)]
-
-    def get_full_name(self, types: bool = False):
-        hierarchy = self.get_hierarchy()
-        if types:
-            return ".".join([f"{name}|{type(obj).__name__}" for obj, name in hierarchy])
-        else:
-            return ".".join([f"{name}" for _, name in hierarchy])
->>>>>>> e7db104f
 
     # printing -------------------------------------------------------------------------
 
