--- conflicted
+++ resolved
@@ -1133,32 +1133,6 @@
         )
         return children
 
-<<<<<<< HEAD
-    def get_child(self, name: str) -> "Node[Any]":
-        # TODO: improve this implementation
-        children: list["Node[Any]"] = []
-
-        def collect(ctx: list["Node[Any]"], edge: graph.BoundEdge) -> None:
-            if edge.edge().name() == name:
-                ctx.append(
-                    Node(
-                        instance=edge.g().bind(
-                            node=fbrk.EdgeComposition.get_child_node(edge=edge.edge())
-                        )
-                    )
-                )
-
-        fbrk.EdgeComposition.visit_children_edges(
-            bound_node=self.instance, ctx=children, f=collect
-        )
-
-        (child,) = children
-        return child
-
-    # TODO: convert to visitor pattern
-    # TODO: implement in zig
-=======
->>>>>>> 46415129
     def get_children[C: Node](
         self,
         direct_only: bool,
