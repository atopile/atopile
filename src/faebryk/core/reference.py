--- conflicted
+++ resolved
@@ -26,15 +26,8 @@
 
         def get(instance: Node) -> O:
             try:
-<<<<<<< HEAD
-                return self.gifs[instance].get_reference()
-            except GraphInterfaceReference.UnboundError as ex:
-                if self.optional:
-                    return None
-=======
                 return cast(O, self.gifs[instance].get_reference())
             except GraphInterfaceReferenceUnboundError as ex:
->>>>>>> 9c4af442
                 raise Reference.UnboundError from ex
 
         def set_(instance: Node, value: O):
