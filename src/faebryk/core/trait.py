# This file is part of the faebryk project
# SPDX-License-Identifier: MIT
import logging
from typing import TypeGuard, cast

from faebryk.core.node import Node, NodeException
from faebryk.libs.util import cast_assert

logger = logging.getLogger(__name__)


class TraitNotFound(NodeException):
    def __init__(self, node: Node, trait: type["Trait"], *args: object) -> None:
        super().__init__(
            node, *args, f"Trait {trait} not found in {type(node)}[{node}]"
        )
        self.trait = trait


class TraitImplementationConfusedWithTrait(NodeException):
    def __init__(self, node: Node, trait: type["Trait"], *args: object) -> None:
        super().__init__(
            node,
            *args,
            "Implementation or trait was used where the other was expected.",
        )
        self.trait = trait


class TraitAlreadyExists(NodeException):
    def __init__(self, node: Node, trait: "TraitImpl", *args: object) -> None:
        trait_type = trait.__trait__
        super().__init__(
            node,
            *args,
            f"Trait {trait_type} already exists in {node}: {node.get_trait(trait_type)}"
            f", trying to add {trait}",
        )
        self.trait = trait


class TraitUnbound(NodeException):
    def __init__(self, node: Node, *args: object) -> None:
        super().__init__(node, *args, f"Trait {node} is not bound to a node")


class Trait(Node):
    __decless_trait__: bool = False

    # TODO once
    @classmethod
    def impl[T: "Trait"](cls: type[T]):
        # Implements TraitImpl
        class _Impl(cls):
            __trait__: type[Trait] = cls

            @property
            def obj(self) -> Node:
                p = self.get_parent()
                if not p:
                    raise TraitUnbound(self)
                return cast_assert(Node, p[0])

            def get_obj[TN: Node](self, type: type[TN]) -> TN:
                return cast_assert(type, self.obj)

            def cmp(self, new_t: "TraitImpl") -> tuple[bool, "TraitImpl"]:
                assert TraitImpl.is_traitimpl(new_t)

                # If new same or more specific
                if new_t.implements(self.__trait__):
                    return True, new_t

                # hack type (ghetto protocol)
                traitimpl = cast(TraitImpl, self)

                # If we are more specific
                if self.implements(new_t.__trait__):
                    return True, traitimpl

                return False, traitimpl

            def implements(self, trait: type[Trait]):
                return trait.is_traitimpl(self)

            # Overwriteable ------------------------------------------------------------

            def _handle_added_to_parent(self):
                self.on_obj_set()

            def on_obj_set(self): ...

            def handle_duplicate(self, old: "TraitImpl", node: Node) -> bool:
                assert old is not self
                _, candidate = old.cmp(cast(TraitImpl, self))
                if candidate is not self:
                    # raise TraitAlreadyExists(node, self)
                    return False

                node.del_trait(old.__trait__)
                return True

            # override this to implement a dynamic trait
            def is_implemented(self):
                return True

        # this should be outside the class def to prevent
        # __init_subclass__ from overwriting it
        _Impl.__trait__ = cls
        _Impl.__name__ = f"{cls.__name__}Impl"

        return _Impl

    def __new__(cls, *args, **kwargs):
        if not TraitImpl.is_traitimpl_type(cls):
            raise TypeError(f"Don't instantiate Trait [{cls}] use Trait.impl instead")

        return super().__new__(cls)  # type: ignore

    @classmethod
    def decless(cls):
        class _Trait(cls): ...

        _Trait.__decless_trait__ = True

        return _Trait.impl()

    @classmethod
    def is_traitimpl(cls, obj: "Trait") -> TypeGuard["TraitImpl"]:
        assert issubclass(cls, Trait)
        if not TraitImpl.is_traitimpl(obj):
            return False
        return issubclass(obj.__trait__, cls)

    # TODO check subclasses implementing abstractmethods (use subclass_init)


# Hack, using this as protocol
# Can't use actual protocol because CNode doesn't allow multiple inheritance
class TraitImpl(Node):
    """
    Warning: Do not instancecheck against this type!
    """

    __trait__: type[Trait]

    @property
    def obj(self) -> Node: ...
    def get_obj[T: Node](self, type: type[T]) -> T: ...
    def cmp(self, other: "TraitImpl") -> tuple[bool, "TraitImpl"]: ...
    def implements(self, trait: type[Trait]): ...

    # Overwriteable --------------------------------------------------------------------
    def _handle_added_to_parent(self): ...
    def on_obj_set(self): ...
    def handle_duplicate(self, old: "TraitImpl", node: Node) -> bool:
        """
        Returns True if the duplicate was handled, False if the trait should be skipped
        """
        ...

<<<<<<< HEAD
    def handle_duplicate(self, other: "TraitImpl", node: Node) -> bool:
        """
        Handler for duplicate traits.

        Returns:
            Whether the duplicate was handled.
        """
        assert other is not self
        _, candidate = other.cmp(self)
        if candidate is not self:
            return False
=======
    def is_implemented(self): ...
>>>>>>> 9c4af442

    @staticmethod
    def is_traitimpl(obj) -> TypeGuard["TraitImpl"]:
        if not isinstance(obj, Trait):
            return False
        return getattr(obj, "__trait__", None) is not None

    @staticmethod
    def is_traitimpl_type(obj) -> TypeGuard[type["TraitImpl"]]:
        if not issubclass(obj, Trait):
            return False
        return getattr(obj, "__trait__", None) is not None<|MERGE_RESOLUTION|>--- conflicted
+++ resolved
@@ -159,21 +159,7 @@
         """
         ...
 
-<<<<<<< HEAD
-    def handle_duplicate(self, other: "TraitImpl", node: Node) -> bool:
-        """
-        Handler for duplicate traits.
-
-        Returns:
-            Whether the duplicate was handled.
-        """
-        assert other is not self
-        _, candidate = other.cmp(self)
-        if candidate is not self:
-            return False
-=======
     def is_implemented(self): ...
->>>>>>> 9c4af442
 
     @staticmethod
     def is_traitimpl(obj) -> TypeGuard["TraitImpl"]:
