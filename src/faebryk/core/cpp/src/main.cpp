--- conflicted
+++ resolved
@@ -185,13 +185,11 @@
         .def("get_name", &Node::get_name, "accept_no_parent"_a = false)
         .def("get_hierarchy", &Node::get_hierarchy)
         .def("get_full_name", &Node::get_full_name, "types"_a = false)
-<<<<<<< HEAD
         .def("bfs_node", &Node::bfs_node, "filter"_a)
+        .def_prop_rw("no_include_parents_in_full_name",
+                     &Node::getter_no_include_parents_in_full_name,
+                     &Node::setter_no_include_parents_in_full_name)
         .def("__repr__", &Node::repr);
-=======
-        .def("__repr__", &Node::repr)
-        .def_prop_rw("no_include_parents_in_full_name", &Node::getter_no_include_parents_in_full_name, &Node::setter_no_include_parents_in_full_name);
->>>>>>> 896869d5
 
     nb::exception<Node::NodeException>(m, "NodeException");
     nb::exception<Node::NodeNoParent>(m, "NodeNoParent");
