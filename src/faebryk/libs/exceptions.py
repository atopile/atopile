import contextlib
import logging
import sys
from functools import wraps
from types import ModuleType
from typing import Callable, ContextManager, Iterable, Self, Type, cast

from rich.traceback import Traceback

log = logging.getLogger(__name__)


class UserException(Exception):
    """A user-caused exception."""

    # TODO: Add interface for getting user-facing exception information
    # - Origin?
    # - Title?
    # - Description?
    # - Suggestions?
    # - Help text?
    # __print__?

    def __init__(self, *args, **kwargs):
        super().__init__(*args, **kwargs)


<<<<<<< HEAD
class DeprecatedException(UserException):
    """This feature is deprecated and will be removed in a future version."""
=======
class UserResourceException(UserException):
    """Indicates an issue with a user-facing resource, e.g. layout files."""
>>>>>>> 261d057b


def in_debug_session() -> ModuleType | None:
    """
    Return the debugpy module if we're in a debugging session.
    """
    if "debugpy" in sys.modules:
        import debugpy

        if debugpy.is_client_connected():
            return debugpy

    return None


class Pacman(contextlib.suppress):
    """
    A yellow spherical object that noms up exceptions.

    Similar to `contextlib.suppress`, but does something with the exception.
    """

    def __init__(
        self,
        *exceptions: Type | tuple[Type],
        default=None,
    ):
        super().__init__(exceptions)
        self.default = default

    def nom_nom_nom(
        self,
        exc: BaseException,
        original_exinfo: tuple[Type[BaseException], BaseException, Traceback],
    ):
        """Do something with the exception."""
        raise NotImplementedError

    # The following methods are copied and modified from contextlib.suppress
    # type errors are reproduced faithfully

    def __exit__(self, exctype, excinst, exctb):  # type: ignore
        # Unlike isinstance and issubclass, CPython exception handling
        # currently only looks at the concrete type hierarchy (ignoring
        # the instance and subclass checking hooks). While Guido considers
        # that a bug rather than a feature, it's a fairly hard one to fix
        # due to various internal implementation details. suppress provides
        # the simpler issubclass based semantics, rather than trying to
        # exactly reproduce the limitations of the CPython interpreter.
        #
        # See http://bugs.python.org/issue12029 for more details
        if exctype is None:
            return
        if issubclass(exctype, self._exceptions):
            self.nom_nom_nom(excinst, (exctype, excinst, exctb))  # type: ignore
            return True
        if issubclass(exctype, BaseExceptionGroup):
            excinst = cast(BaseExceptionGroup, excinst)
            match, rest = excinst.split(self._exceptions)  # type: ignore
            self.nom_nom_nom(match, (exctype, match, exctb))  # type: ignore
            if rest is None:
                return True
            raise rest
        return False

    # The following methods are copied and modified from contextlib.ContextDecorator

    def _recreate_cm(self):
        """Return a recreated instance of self.

        Allows an otherwise one-shot context manager like
        _GeneratorContextManager to support use as
        a decorator via implicit recreation.

        This is a private interface just for _GeneratorContextManager.
        See issue #11647 for details.
        """
        return self

    def __call__(self, func):
        @wraps(func)
        def inner(*args, **kwds):
            with self._recreate_cm():
                return func(*args, **kwds)
            return self.default

        return inner


class ExceptionAccumulator:
    """
    Collect a group of errors and only raise
    an exception group at the end of execution.
    """

    def __init__(
        self,
        *accumulate_types: Type,
        group_message: str | None = None,
    ) -> None:
        self.errors: list[Exception] = []

        # Set default values for the arguments
        # NOTE: we don't do this in the function signature because
        # we want the defaults to be the same here as in the iter_through_errors
        # function below
        self.accumulate_types = accumulate_types or (UserException,)
        self.group_message = group_message or ""

    def collect(self) -> Pacman:
        class _Collector(Pacman):
            def nom_nom_nom(s, exc: BaseException, _):
                if isinstance(exc, BaseExceptionGroup):
                    self.errors.extend(exc.exceptions)
                else:
                    self.errors.append(exc)

        return _Collector(*self.accumulate_types)

    def add_errors(self, ex: ExceptionGroup):
        self.errors.extend(ex.exceptions)

        # TODO: log the errors with the UserException protocol instead
        from atopile.errors import _log_user_errors

        _log_user_errors(ex, log)

    def raise_errors(self):
        """
        Raise the collected errors as an exception group.
        """
        if self.errors:
            # Display unique errors in order
            # FIXME: this is both hard to understand and wildly inefficient
            displayed_errors = []
            for error in self.errors:
                if not any(
                    existing_error.__dict__ == error.__dict__
                    for existing_error in displayed_errors
                ):
                    displayed_errors.append(error)

            if len(displayed_errors) > 1:
                raise ExceptionGroup(self.group_message, displayed_errors)
            else:
                raise displayed_errors[0]

    def __enter__(self) -> Self:
        return self

    def __exit__(self, *args):
        self.raise_errors()


class downgrade[T: Exception](Pacman):
    """
    Similar to `contextlib.suppress`, but logs the exception instead.
    Can be used both as a context manager and as a function decorator.
    """

    def __init__(
        self,
        *exceptions: Type[T],
        default=None,
        to_level: int = logging.WARNING,
        logger: logging.Logger = log,
    ):
        super().__init__(exceptions, default=default)
        self.to_level = to_level
        self.logger = logger

    def nom_nom_nom(self, exc: T, _):
        if isinstance(exc, BaseExceptionGroup):
            exceptions = exc.exceptions
        else:
            exceptions = [exc]

        for e in exceptions:
            try:
                e.log(self.logger, self.to_level)
            except AttributeError:
                self.logger.log(self.to_level, e)


def iter_through_errors[T](
    gen: Iterable[T],
    *accumulate_types: Type,
    group_message: str | None = None,
) -> Iterable[tuple[Callable[[], ContextManager], T]]:
    """
    Wraps an iterable and yields:
    - a context manager that collects any ato errors raised while processing the iterable
    - the item from the iterable
    """

    with ExceptionAccumulator(
        *accumulate_types, group_message=group_message
    ) as accumulator:
        for item in gen:
            # NOTE: we don't create a single context manager for the whole generator
            # because generator context managers are a bit special
            yield accumulator.collect, item<|MERGE_RESOLUTION|>--- conflicted
+++ resolved
@@ -25,13 +25,12 @@
         super().__init__(*args, **kwargs)
 
 
-<<<<<<< HEAD
 class DeprecatedException(UserException):
     """This feature is deprecated and will be removed in a future version."""
-=======
+
+
 class UserResourceException(UserException):
     """Indicates an issue with a user-facing resource, e.g. layout files."""
->>>>>>> 261d057b
 
 
 def in_debug_session() -> ModuleType | None:
