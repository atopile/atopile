--- conflicted
+++ resolved
@@ -96,13 +96,8 @@
                         F.Capacitor.TemperatureCoefficient.Y5V,
                         F.Capacitor.TemperatureCoefficient.X7R,
                     ),
-<<<<<<< HEAD
-                    "capacitance": F.Constant(100 * P.nF),
-                    "rated_voltage": F.Constant(16 * P.V),
-=======
                     "capacitance": L.Single(100 * P.nF),
                     "max_voltage": 16 * P.V,
->>>>>>> e7db104f
                 },
             ),
             PickerOption(
@@ -112,13 +107,8 @@
                         F.Capacitor.TemperatureCoefficient.Y5V,
                         F.Capacitor.TemperatureCoefficient.X7R,
                     ),
-<<<<<<< HEAD
-                    "capacitance": F.Constant(10 * P.uF),
-                    "rated_voltage": F.Constant(10 * P.V),
-=======
                     "capacitance": L.Single(10 * P.uF),
                     "max_voltage": 10 * P.V,
->>>>>>> e7db104f
                 },
             ),
         ],
@@ -289,11 +279,7 @@
     )
 
 
-<<<<<<< HEAD
-def pick_switch(module: "_TSwitch"):
-=======
-def pick_switch(module: "_TSwitch[F.Electrical]", solver: Solver):
->>>>>>> e7db104f
+def pick_switch(module: "_TSwitch", solver: Solver):
     module.add(F.can_attach_to_footprint_symmetrically())
     pick_module_by_params(
         module,
