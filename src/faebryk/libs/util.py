--- conflicted
+++ resolved
@@ -23,14 +23,9 @@
 from concurrent.futures import ThreadPoolExecutor
 from concurrent.futures import TimeoutError as FuturesTimeoutError
 from contextlib import contextmanager
-<<<<<<< HEAD
 from dataclasses import dataclass, fields, is_dataclass
-from enum import Enum, StrEnum
-=======
-from dataclasses import dataclass, fields
 from datetime import datetime
 from enum import Enum, StrEnum, auto
->>>>>>> b03b096a
 from functools import wraps
 from genericpath import commonprefix
 from importlib.metadata import Distribution
@@ -2306,7 +2301,6 @@
             yield file
 
 
-<<<<<<< HEAD
 def call_with_file_capture[T](func: Callable[[Path], T]) -> tuple[T, bytes]:
     with NamedTemporaryFile("rb") as f:
         path = Path(f.name)
@@ -2359,7 +2353,8 @@
             getattr(before, f.name), getattr(after, f.name), skip_keys=skip_keys
         ).items()
     }
-=======
+
+
 def complete_type_string(value: Any) -> str:
     if isinstance(value, (list, set)):
         inner = unique(
@@ -2478,5 +2473,4 @@
         if reset:
             self.before = new_val
 
-        return changed
->>>>>>> b03b096a
+        return changed