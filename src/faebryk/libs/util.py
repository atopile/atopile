# This file is part of the faebryk project
# SPDX-License-Identifier: MIT

import asyncio
import collections.abc
import hashlib
import importlib.util
import inspect
import itertools
import json
import logging
import os
import select
import subprocess
import sys
import time
import uuid
from abc import abstractmethod
from collections import defaultdict
from contextlib import contextmanager
from dataclasses import dataclass, fields
from enum import StrEnum
<<<<<<< HEAD
from functools import wraps
from genericpath import commonprefix
from itertools import chain, pairwise
=======
from importlib.metadata import Distribution
from itertools import chain
>>>>>>> 896869d5
from pathlib import Path
from textwrap import indent
from types import ModuleType
from typing import (
    Any,
    Callable,
    Concatenate,
    Hashable,
    Iterable,
    Iterator,
    List,
    Optional,
    Self,
    Sequence,
    SupportsFloat,
    SupportsInt,
    Type,
    TypeGuard,
    get_origin,
    get_type_hints,
    overload,
)

import psutil
from tortoise import Model
from tortoise.queryset import QuerySet

logger = logging.getLogger(__name__)


class lazy:
    def __init__(self, expr):
        self.expr = expr

    def __str__(self):
        return str(self.expr())

    def __repr__(self):
        return repr(self.expr())


def kw2dict(**kw):
    return dict(kw)


class hashable_dict:
    def __init__(self, obj: dict):
        self.obj = obj

    def __hash__(self):
        return hash(sum(map(hash, self.obj.items())))

    def __repr__(self):
        return "{}({})".format(type(self), repr(self.obj))

    def __eq__(self, other):
        return hash(self) == hash(other)


def unique[T, U](it: Iterable[T], key: Callable[[T], U]) -> list[T]:
    seen: list[U] = []
    out: list[T] = []
    for i in it:
        v = key(i)
        if v in seen:
            continue
        seen.append(v)
        out.append(i)
    return out


def unique_ref[T](it: Iterable[T]) -> list[T]:
    return unique(it, id)


def duplicates(it, key):
    return {k: v for k, v in groupby(it, key).items() if len(v) > 1}


def get_dict(obj, key, default):
    if key not in obj:
        obj[key] = default()

    return obj[key]


def flatten(obj: Iterable, depth=1) -> List:
    if depth == 0:
        return list(obj)
    if not isinstance(obj, Iterable):
        return [obj]
    return [nested for top in obj for nested in flatten(top, depth=depth - 1)]


def get_key[T, U](haystack: dict[T, U], needle: U) -> T:
    return find(haystack.items(), lambda x: x[1] == needle)[0]


class KeyErrorNotFound(KeyError): ...


class KeyErrorAmbiguous[T](KeyError):
    def __init__(self, duplicates: list[T], *args: object) -> None:
        super().__init__(*args)
        self.duplicates = duplicates


def find[T](haystack: Iterable[T], needle: Callable[[T], Any] | None = None) -> T:
    if needle is None:
        needle = lambda x: x is not None  # noqa: E731
    results = [x for x in haystack if needle(x)]
    if not results:
        raise KeyErrorNotFound()
    if len(results) != 1:
        raise KeyErrorAmbiguous(results)
    return results[0]


def find_or[T](
    haystack: Iterable[T],
    needle: Callable[[T], bool],
    default: T,
    default_multi: Callable[[list[T]], T] | None = None,
) -> T:
    try:
        return find(haystack, needle)
    except KeyErrorNotFound:
        return default
    except KeyErrorAmbiguous as e:
        if default_multi is not None:
            return default_multi(e.duplicates)
        raise


def groupby[T, U](it: Iterable[T], key: Callable[[T], U]) -> dict[U, list[T]]:
    out = defaultdict(list)
    for i in it:
        out[key(i)].append(i)
    return out


def nested_enumerate(it: Iterable) -> list[tuple[list[int], Any]]:
    out: list[tuple[list[int], Any]] = []
    for i, obj in enumerate(it):
        if not isinstance(obj, Iterable):
            out.append(([i], obj))
            continue
        for j, _obj in nested_enumerate(obj):
            out.append(([i] + j, _obj))

    return out


class NotifiesOnPropertyChange(object):
    def __init__(self, callback) -> None:
        self._callback = callback

        # TODO dir -> vars?
        for name in dir(self):
            self._callback(name, getattr(self, name))

    def __setattr__(self, __name, __value) -> None:
        super().__setattr__(__name, __value)

        # before init
        if hasattr(self, "_callback"):
            self._callback(__name, __value)


class _wrapper[T, P](NotifiesOnPropertyChange):
    @abstractmethod
    def __init__(self, parent: P) -> None:
        raise NotImplementedError

    @abstractmethod
    def get_all(self) -> list[T]:
        raise NotImplementedError

    @abstractmethod
    def handle_add(self, name: str, obj: T):
        raise NotImplementedError

    @abstractmethod
    def get_parent(self) -> P:
        raise NotImplementedError

    @abstractmethod
    def extend_list(self, list_name: str, *objs: T) -> None:
        raise NotImplementedError


def Holder[T, P](_type: Type[T], _ptype: Type[P]) -> Type[_wrapper[T, P]]:
    class __wrapper[_T, _P](_wrapper[_T, _P]):
        def __init__(self, parent: P) -> None:
            self._list: list[T] = []
            self._type = _type
            self._parent: P = parent

            NotifiesOnPropertyChange.__init__(self, self._callback)

        def _callback(self, name: str, value: Any):
            if name.startswith("_"):
                return

            if callable(value):
                return

            if isinstance(value, self._type):
                self._list.append(value)
                self.handle_add(name, value)
                return

            if isinstance(value, dict):
                value = value.values()

            if isinstance(value, Iterable):
                e_objs = nested_enumerate(value)
                objs = [x[1] for x in e_objs]
                assert all(map(lambda x: isinstance(x, self._type), objs))

                self._list += objs
                for i_list, instance in e_objs:
                    i_acc = "".join(f"[{i}]" for i in i_list)
                    self.handle_add(f"{name}{i_acc}", instance)
                return

            raise Exception(
                f"Invalid property added for {name=} {value=} of type {type(value)},"
                + f"expected {_type} or iterable thereof"
            )

        def extend_list(self, list_name: str, *objs: T) -> None:
            if not hasattr(self, list_name):
                setattr(self, list_name, [])
            for obj in objs:
                # emulate property setter
                list_obj = getattr(self, list_name)
                idx = len(list_obj)
                list_obj.append(obj)
                self._list.append(obj)
                self.handle_add(f"{list_name}[{idx}]", obj)

        def get_all(self) -> list[T]:
            # check for illegal list modifications
            for name in sorted(dir(self)):
                value = getattr(self, name)
                if name.startswith("_"):
                    continue
                if callable(value):
                    continue
                if isinstance(value, self._type):
                    continue
                if isinstance(value, dict):
                    value = value.values()
                if isinstance(value, Iterable):
                    assert set(flatten(value, -1)).issubset(set(self._list))
                    continue

            return self._list

        def handle_add(self, name: str, obj: T) -> None: ...

        def get_parent(self) -> P:
            return self._parent

        def repr(self):
            return f"{type(self).__name__}({self._list})"

    return __wrapper[T, P]


def not_none(x):
    assert x is not None
    return x


@overload
def cast_assert[T](t: type[T], obj) -> T: ...


@overload
def cast_assert[T1, T2](t: tuple[type[T1], type[T2]], obj) -> T1 | T2: ...


@overload
def cast_assert[T1, T2, T3](
    t: tuple[type[T1], type[T2], type[T3]], obj
) -> T1 | T2 | T3: ...


@overload
def cast_assert[T1, T2, T3, T4](
    t: tuple[type[T1], type[T2], type[T3], type[T4]], obj
) -> T1 | T2 | T3 | T4: ...


def cast_assert(t, obj):
    """
    Assert that obj is an instance of type t and return it with proper type hints.
    t can be either a single type or a tuple of types.
    """
    assert isinstance(obj, t)
    return obj


def times[T](cnt: SupportsInt, lamb: Callable[[], T]) -> list[T]:
    return [lamb() for _ in range(int(cnt))]


@staticmethod
def is_type_pair[T, U](
    param1: Any, param2: Any, type1: type[T], type2: type[U]
) -> Optional[tuple[T, U]]:
    o1 = get_origin(type1) or type1
    o2 = get_origin(type2) or type2
    if isinstance(param1, o1) and isinstance(param2, o2):
        return param1, param2
    if isinstance(param2, o1) and isinstance(param1, o2):
        return param2, param1
    return None


def is_type_set_subclasses(type_subclasses: set[type], types: set[type]) -> bool:
    hits = {t: any(issubclass(s, t) for s in type_subclasses) for t in types}
    return all(hits.values()) and all(
        any(issubclass(s, t) for t in types) for s in type_subclasses
    )


def round_str(value: SupportsFloat, n=8):
    """
    Round a float to n decimals and strip trailing zeros.
    """
    f = round(float(value), n)
    return str(f).rstrip("0").rstrip(".")


def _print_stack(stack) -> Iterable[str]:
    from rich.text import Text

    for frame_info in stack:
        frame = frame_info[0]
        if "venv" in frame_info.filename:
            continue
        if "faebryk" not in frame_info.filename:
            continue
        # if frame_info.function not in ["_connect_across_hierarchies"]:
        #    continue
        yield str(
            Text.assemble(
                (
                    f" Frame in {frame_info.filename} at line {frame_info.lineno}:",
                    "red",
                ),
                (f" {frame_info.function} ", "blue"),
            )
        )

        def pretty_val(value):
            if isinstance(value, dict):
                import pprint

                formatted = pprint.pformat(
                    {pretty_val(k): pretty_val(v) for k, v in value.items()},
                    indent=2,
                    width=120,
                )
                return ("\n" if len(value) > 1 else "") + indent(
                    str(Text(formatted)), " " * 4
                )
            elif isinstance(value, type):
                return f"<class {value.__name__}>"
            return str(value)

        for name, value in frame.f_locals.items():
            yield str(
                Text.assemble(
                    ("  ", ""),
                    (f"{name}", "green"),
                    (" = ", ""),
                    (pretty_val(value), ""),
                )
            )


def print_stack(stack):
    return "\n".join(_print_stack(stack))


# Get deepest values in nested dict:
def flatten_dict(d: dict):
    for k, v in d.items():
        if isinstance(v, dict):
            yield from flatten_dict(v)
        else:
            yield (k, v)


def split_recursive_stack(
    stack: Iterable[inspect.FrameInfo],
) -> tuple[list[inspect.FrameInfo], int, list[inspect.FrameInfo]]:
    """
    Handles RecursionError by splitting the stack into three parts:
    - recursion: the repeating part of the stack indicating the recursion.
    - stack_towards_recursion: the part of the stack after the recursion
        has been detected.

    :param stack: The stack obtained from inspect.stack()
    :return: tuple (recursion, recursion_depth, stack_towards_recursion)
    """

    def find_loop_len(sequence):
        for loop_len in range(1, len(sequence) // 2 + 1):
            if len(sequence) % loop_len:
                continue
            is_loop = True
            for i in range(0, len(sequence), loop_len):
                if sequence[i : i + loop_len] != sequence[:loop_len]:
                    is_loop = False
                    break
            if is_loop:
                return loop_len

        return 0

    def find_last_longest_most_frequent_looping_sequence_in_beginning(stack):
        stack = list(stack)

        loops = []

        # iterate over all possible beginnings
        for i in range(len(stack)):
            # iterate over all possible endings
            # try to maximize length of looping sequence
            for j in reversed(range(i + 1, len(stack) + 1)):
                # determine length of loop within this range
                loop_len = find_loop_len(stack[i:j])
                if loop_len:
                    # check if skipped beginning is partial loop
                    if stack[:i] != stack[j - i : j]:
                        continue
                    loops.append((i, j, loop_len))
                    continue

        # print(loops)
        max_loop = max(loops, key=lambda x: (x[1] - x[0], x[1]), default=None)
        return max_loop

    stack = list(stack)

    # Get the full stack representation as a list of strings
    full_stack = [f"{frame.filename}:{frame.positions}" for frame in stack]

    max_loop = find_last_longest_most_frequent_looping_sequence_in_beginning(full_stack)
    assert max_loop
    i, j, depth = max_loop

    return stack[i : i + depth], depth, stack[j:]


CACHED_RECUSION_ERRORS = set()


def try_avoid_endless_recursion(f: Callable[..., str]):
    import sys

    def _f_no_rec(*args, **kwargs):
        limit = sys.getrecursionlimit()
        target = 100
        sys.setrecursionlimit(target)
        try:
            return f(*args, **kwargs)
        except RecursionError:
            sys.setrecursionlimit(target + 1000)

            rec, depth, non_rec = split_recursive_stack(inspect.stack()[1:])
            recursion_error_str = indent(
                "\n".join(
                    [
                        f"{frame.filename}:{frame.lineno} {frame.code_context}"
                        for frame in rec
                    ]
                    + [f"... repeats {depth} times ..."]
                    + [
                        f"{frame.filename}:{frame.lineno} {frame.code_context}"
                        for frame in non_rec
                    ]
                ),
                "   ",
            )

            if recursion_error_str in CACHED_RECUSION_ERRORS:
                logger.error(
                    f"Recursion error: {f.__name__} {f.__code__.co_filename}:"
                    + f"{f.__code__.co_firstlineno}: DUPLICATE"
                )
            else:
                CACHED_RECUSION_ERRORS.add(recursion_error_str)
                logger.error(
                    f"Recursion error: {f.__name__} {f.__code__.co_filename}:"
                    + f"{f.__code__.co_firstlineno}"
                )
                logger.error(recursion_error_str)

            return "<RECURSION ERROR WHILE CONVERTING TO STR>"
        finally:
            sys.setrecursionlimit(limit)

    return _f_no_rec


def zip_non_locked[T, U](left: Iterable[T], right: Iterable[U]):
    # Theoretically supports any amount of iters,
    #  but for type hinting limit to two for now

    class _Iter[TS, US](Iterator[tuple[TS, US]]):
        class _NONDEFAULT: ...

        def __init__(self, args: list[Iterable]):
            self.iters = [iter(arg) for arg in args]
            self.stopped = False
            self.stepped = False
            self.values = [None for _ in self.iters]

        def next(self, i: int, default: Any = _NONDEFAULT):
            try:
                self.advance(i)
                return self.values[i]
            except StopIteration as e:
                self.stopped = True
                if default is not self._NONDEFAULT:
                    return default
                raise e

        def advance(self, i: int):
            self.values[i] = next(self.iters[i])
            self.stepped = True

        def advance_all(self):
            self.stepped = True
            try:
                self.values = [next(iter) for iter in self.iters]
            except StopIteration:
                self.stopped = True

        def __next__(self):
            if not self.stepped:
                self.advance_all()
            if self.stopped:
                raise StopIteration()
            self.stepped = False

            return tuple(self.values)

    return _Iter[T, U]([left, right])


def try_or[T](
    func: Callable[..., T],
    default: T | None = None,
    default_f: Callable[[Exception], T] | None = None,
    catch: type[Exception] | tuple[type[Exception], ...] = Exception,
) -> T:
    try:
        return func()
    except catch as e:
        if default_f is not None:
            default = default_f(e)
        return default


class SharedReference[T]:
    @dataclass
    class Resolution[U, S]:
        representative: S
        object: U
        old: U

    def __init__(self, object: T):
        self.object: T = object
        self.links: set[Self] = set([self])

    def link(self, other: Self):
        assert type(self) is type(other), f"{type(self)=} {type(other)=}"
        if self == other:
            return

        lhs, rhs = self, other
        old = rhs.object

        r_links = rhs.links
        for rhs_ in r_links:
            rhs_.object = lhs.object
            rhs_.links = lhs.links

        lhs.links.update(r_links)

        return self.Resolution(lhs, lhs.object, old)

    def set(self, obj: T):
        self.object = obj
        for link in self.links:
            link.object = obj

    def __call__(self) -> T:
        return self.object

    def __eq__(self, other: "SharedReference[T]"):
        return self.object is other.object and self.links is other.links

    def __hash__(self) -> int:
        return hash(id(self))

    def __repr__(self) -> str:
        return f"{type(self).__name__}({self.object})"


def bfs_visit[T](
    neighbours: Callable[[list[T]], list[T]], roots: Iterable[T]
) -> set[T]:
    """
    Generic BFS (not depending on Graph)
    Returns all visited nodes.
    """
    open_path_queue: list[list[T]] = [[root] for root in roots]
    visited: set[T] = set(roots)

    while open_path_queue:
        open_path = open_path_queue.pop(0)

        for neighbour in neighbours(open_path):
            if neighbour not in visited:
                new_path = open_path + [neighbour]
                visited.add(neighbour)
                open_path_queue.append(new_path)

    return visited


class TwistArgs:
    def __init__(self, op: Callable) -> None:
        self.op = op

    def __call__(self, *args, **kwargs):
        return self.op(*reversed(args), **kwargs)

    def __repr__(self) -> str:
        return f"{type(self).__name__}({self.op})"


class CallOnce[F: Callable]:
    def __init__(self, f: F) -> None:
        self.f = f
        self.called = False

    # TODO types
    def __call__(self, *args, **kwargs) -> Any:
        if self.called:
            return
        self.called = True
        return self.f(*args, **kwargs)


def at_exit(func: Callable, on_exception: bool = True):
    import atexit
    import sys

    f = CallOnce(func)

    atexit.register(f)
    hook = sys.excepthook
    if on_exception:
        sys.excepthook = lambda *args: (f(), hook(*args))

    # get main thread
    import threading

    mainthread = threading.main_thread()

    def wait_main():
        mainthread.join()
        f()

    threading.Thread(target=wait_main).start()

    return f


def lazy_construct(cls):
    """
    Careful: break deepcopy
    """
    old_init = cls.__init__

    def new_init(self, *args, **kwargs):
        self._init = False
        self._old_init = lambda: old_init(self, *args, **kwargs)

    def __getattr__(self, name: str, /):
        assert "_init" in self.__dict__
        if self._init:
            raise AttributeError(name)
        self._old_init()
        self._init = True
        return self.__getattribute__(name)

    cls.__init__ = new_init
    cls.__getattr__ = __getattr__
    return cls


# TODO figure out nicer way (with metaclass or decorator)
class LazyMixin:
    @property
    def is_init(self):
        return self.__dict__.get("_init", False)

    def force_init(self):
        if self.is_init:
            return
        self._old_init()
        self._init = True


class Lazy(LazyMixin):
    def __init_subclass__(cls) -> None:
        print("SUBCLASS", cls)
        super().__init_subclass__()
        lazy_construct(cls)


def once[T, **P](f: Callable[P, T]) -> Callable[P, T]:
    # TODO add flag for this optimization
    # might not be desirable if different instances with same hash
    # return same values here
    # check if f is a method with only self
    if list(inspect.signature(f).parameters) == ["self"]:
        name = f.__name__
        attr_name = f"_{name}_once"

        def wrapper_single(self) -> Any:
            if not hasattr(self, attr_name):
                setattr(self, attr_name, f(self))
            return getattr(self, attr_name)

        return wrapper_single

    # TODO optimization: if takes self + args, use self as cache

    def wrapper(*args: P.args, **kwargs: P.kwargs) -> Any:
        lookup = (args, tuple(kwargs.items()))
        if lookup in wrapper.cache:
            return wrapper.cache[lookup]

        result = f(*args, **kwargs)
        wrapper.cache[lookup] = result
        return result

    wrapper.cache = {}
    wrapper._is_once_wrapper = True
    return wrapper


def assert_once[T, O, **P](
    f: Callable[Concatenate[O, P], T],
) -> Callable[Concatenate[O, P], T]:
    def wrapper(obj: O, *args: P.args, **kwargs: P.kwargs) -> T:
        if not hasattr(obj, "_assert_once_called"):
            setattr(obj, "_assert_once_called", set())

        wrapper_set = getattr(obj, "_assert_once_called")

        if wrapper not in wrapper_set:
            wrapper_set.add(wrapper)
            return f(obj, *args, **kwargs)
        else:
            raise AssertionError(f"{f.__name__} called on {obj} more than once")

    return wrapper


def assert_once_global[T, **P](f: Callable[P, T]) -> Callable[P, T]:
    def wrapper(*args: P.args, **kwargs: P.kwargs) -> T:
        if not wrapper.called:
            wrapper.called = True
            return f(*args, **kwargs)
        else:
            raise AssertionError("Function called more than once")

    wrapper.called = False
    return wrapper


class _ConfigFlagBase[T]:
    def __init__(self, name: str, default: T, descr: str = ""):
        self._name = name
        self.default = default
        self.descr = descr
        self._type: type[T] = type(default)
        self.get()

    @property
    def name(self) -> str:
        return f"FBRK_{self._name}"

    @property
    def raw_value(self) -> str | None:
        return os.getenv(self.name, None)

    @once
    def get(self) -> T:
        raw_val = self.raw_value

        if raw_val is None:
            res = self.default
        else:
            res = self._convert(raw_val)

        if res != self.default:
            logger.warning(f"Config flag |{self.name}={res}|")

        return res

    def __hash__(self) -> int:
        return hash(self.name)

    @abstractmethod
    def _convert(self, raw_val: str) -> T: ...

    def __eq__(self, other) -> bool:
        # catch cache lookup
        if isinstance(other, _ConfigFlagBase):
            return id(other) == id(self)

        return self.get() == other


class ConfigFlag(_ConfigFlagBase[bool]):
    def __init__(self, name: str, default: bool = False, descr: str = "") -> None:
        super().__init__(name, default, descr)

    def _convert(self, raw_val: str) -> bool:
        matches = [
            (True, ["1", "true", "yes", "y"]),
            (False, ["0", "false", "no", "n"]),
        ]
        val = raw_val.lower()

        return find(matches, lambda x: val in x[1])[0]

    def __bool__(self):
        return self.get()


class ConfigFlagEnum[E: StrEnum](_ConfigFlagBase[E]):
    def __init__(self, enum: type[E], name: str, default: E, descr: str = "") -> None:
        self.enum = enum
        super().__init__(name, default, descr)

    def _convert(self, raw_val: str) -> E:
        return self.enum[raw_val.upper()]


class ConfigFlagString(_ConfigFlagBase[str]):
    def __init__(self, name: str, default: str = "", descr: str = "") -> None:
        super().__init__(name, default, descr)

    def _convert(self, raw_val: str) -> str:
        return raw_val


class ConfigFlagInt(_ConfigFlagBase[int]):
    def __init__(self, name: str, default: int = 0, descr: str = "") -> None:
        super().__init__(name, default, descr)

    def _convert(self, raw_val: str) -> int:
        return int(raw_val)

    def __int__(self) -> int:
        return self.get()


def zip_dicts_by_key(*dicts):
    keys = {k for d in dicts for k in d}
    return {k: tuple(d.get(k) for d in dicts) for k in keys}


def paginated_query[T: Model](page_size: int, q: QuerySet[T]) -> Iterator[T]:
    page = 0

    async def get_page(page: int):
        offset = page * page_size
        return await q.offset(offset).limit(page_size)

    while True:
        results = asyncio.run(get_page(page))

        if not results:
            break  # No more records to fetch, exit the loop

        for r in results:
            yield r

        page += 1


def factory[T, **P](con: Callable[P, T]) -> Callable[P, Callable[[], T]]:
    def _(*args: P.args, **kwargs: P.kwargs) -> Callable[[], T]:
        def __() -> T:
            return con(*args, **kwargs)

        return __

    return _


class PostInitCaller(type):
    def __call__(cls, *args, **kwargs):
        obj = type.__call__(cls, *args, **kwargs)
        obj.__post_init__(*args, **kwargs)
        return obj


def post_init_decorator(cls):
    """
    Class decorator that calls __post_init__ after the last (of derived classes)
    __init__ has been called.
    Attention: Needs to be called on cls in __init_subclass__ of decorated class.
    """
    post_init_base = getattr(cls, "__post_init_decorator", None)
    # already decorated
    if post_init_base is cls:
        return

    original_init = cls.__init__

    # inherited constructor
    if post_init_base and post_init_base.__init__ == cls.__init__:
        original_init = post_init_base.__original_init__

    def new_init(self, *args, **kwargs):
        original_init(self, *args, **kwargs)
        if hasattr(self, "__post_init__") and type(self) is cls:
            self.__post_init__(*args, **kwargs)

    cls.__init__ = new_init
    cls.__original_init__ = original_init
    cls.__post_init_decorator = cls
    return cls


class Tree[T](dict[T, "Tree[T]"]):
    def iter_by_depth(self) -> Iterable[Sequence[T]]:
        yield list(self.keys())

        for level in zip_exhaust(*[v.iter_by_depth() for v in self.values()]):
            # merge lists of parallel subtrees
            yield [n for subtree in level for n in subtree]

    def pretty(self) -> str:
        # TODO this is def broken for actual trees

        out = ""
        next_levels = [self]
        while next_levels:
            if any(next_levels):
                out += indent("\n|\nv\n", " " * 12)
            for next_level in next_levels:
                for p, _ in next_level.items():
                    out += f"{p!r}"
            next_levels = [
                children
                for next_level in next_levels
                for _, children in next_level.items()
            ]

        return out


# zip iterators, but if one iterators stops producing, the rest continue
def zip_exhaust(*args):
    while True:
        out = [next(a, None) for a in args]
        out = [a for a in out if a]
        if not out:
            return

        yield out


def join_if_non_empty(sep: str, *args):
    return sep.join(s for arg in args if (s := str(arg)))


def dataclass_as_kwargs(obj: Any) -> dict[str, Any]:
    return {f.name: getattr(obj, f.name) for f in fields(obj)}


class RecursionGuard:
    def __init__(self, limit: int = 10000):
        self.limit = limit

    # TODO remove this workaround when we have lazy mifs
    def __enter__(self):
        self.recursion_depth = sys.getrecursionlimit()
        sys.setrecursionlimit(self.limit)

    def __exit__(self, exc_type, exc_value, traceback):
        sys.setrecursionlimit(self.recursion_depth)


def in_debug_session() -> bool:
    """
    Check if a debugger is connected.
    """
    try:
        import debugpy

        return debugpy.is_client_connected()

    except (ImportError, ModuleNotFoundError):
        pass

    return False


class FuncSet[T, H: Hashable](collections.abc.MutableSet[T]):
    """
    A set by pre-processing the objects with the hasher function.
    """

    def __init__(self, data: Iterable[T] = tuple(), hasher: Callable[[T], H] = id):
        self._hasher = hasher
        self._deref: defaultdict[H, list[T]] = defaultdict(list)

        for item in data:
            self._deref[self._hasher(item)].append(item)

    def add(self, item: T):
        if item not in self._deref[self._hasher(item)]:
            self._deref[self._hasher(item)].append(item)

    def discard(self, item: T):
        hashed = self._hasher(item)
        if hashed in self._deref and item in self._deref[hashed]:
            self._deref[hashed].remove(item)
            if not self._deref[hashed]:
                del self._deref[hashed]

    def __contains__(self, item: T):
        return item in self._deref[self._hasher(item)]

    def __iter__(self) -> Iterator[T]:
        yield from chain.from_iterable(self._deref.values())

    def __len__(self) -> int:
        return sum(len(v) for v in self._deref.values())

    def __repr__(self) -> str:
        return (
            f"{self.__class__.__name__}"
            f"({repr(list(self))}, hasher={repr(self._hasher)})"
        )


# TODO: @python3.13 ..., H: Hashable = int]
class FuncDict[T, U, H: Hashable](collections.abc.MutableMapping[T, U]):
    """
    A dict by pre-processing the objects with the hasher function.
    """

    def __init__(
        self,
        data: Iterable[tuple[T, U]] = tuple(),
        hasher: Callable[[T], H] = id,
    ):
        self._hasher = hasher
        self._keys: defaultdict[H, list[T]] = defaultdict(list)
        self._values: defaultdict[H, list[U]] = defaultdict(list)

        for key, value in data:
            hashed_key = self._hasher(key)
            self._keys[hashed_key].append(key)
            self._values[hashed_key].append(value)

    def __contains__(self, item: T):
        return item in self._keys[self._hasher(item)]

    def keys(self) -> Iterator[T]:
        yield from chain.from_iterable(self._keys.values())

    def values(self) -> Iterator[U]:
        yield from chain.from_iterable(self._values.values())

    def __iter__(self) -> Iterator[T]:
        yield from self.keys()

    def __len__(self) -> int:
        return sum(len(v) for v in self._values.values())

    def __getitem__(self, key: T) -> U:
        hashed = self._hasher(key)
        for test_key, value in zip(self._keys[hashed], self._values[hashed]):
            if test_key == key:
                return value
        raise KeyError(key)

    def __setitem__(self, key: T, value: U):
        hashed_key = self._hasher(key)
        try:
            idx = self._keys[hashed_key].index(key)
        except ValueError:
            self._keys[hashed_key].append(key)
            self._values[hashed_key].append(value)
        else:
            self._values[hashed_key][idx] = value
            self._keys[hashed_key][idx] = key

    def __delitem__(self, key: T):
        hashed_key = self._hasher(key)
        try:
            idx = self._keys[hashed_key].index(key)
        except ValueError:
            raise KeyError(key)
        else:
            del self._values[hashed_key][idx]
            del self._keys[hashed_key][idx]

    def items(self) -> Iterable[tuple[T, U]]:
        """Iter key-value pairs as items, just like a dict."""
        yield from zip(self.keys(), self.values())

    def __repr__(self) -> str:
        return (
            f"{self.__class__.__name__}"
            f"({repr(list(self.items()))}, hasher={repr(self._hasher)})"
        )

    def backwards_lookup(self, item: U) -> T:
        """Find the first value that maps to item, and return its key."""
        for key, value in self.items():
            if value == item:
                return key
        raise KeyError(item)

    def setdefault(self, key: T, default: U) -> U:
        """Set default if key is not in the dict, and return the value."""
        try:
            return self[key]
        except KeyError:
            self[key] = default
        return default

    def backwards(self) -> "FuncDict[U, T, H]":
        return FuncDict(((v, k) for k, v in self.items()), hasher=self._hasher)


def dict_map_values(d: dict, function: Callable[[Any], Any]) -> dict:
    """recursively map all values in a dict"""

    result = {}
    for key, value in d.items():
        if isinstance(value, dict):
            result[key] = dict_map_values(value, function)
        elif isinstance(value, list):
            result[key] = [dict_map_values(v, function) for v in value]
        else:
            result[key] = function(value)
    return result


def merge_dicts(*dicts: dict) -> dict:
    """merge a list of dicts into a single dict,
    if same key is present and value is list, lists are merged
    if same key is dict, dicts are merged recursively
    """
    result = {}
    for d in dicts:
        for k, v in d.items():
            if k in result:
                if isinstance(v, list):
                    assert isinstance(
                        result[k], list
                    ), f"Trying to merge list into key '{k}' of type {type(result[k])}"
                    result[k] += v
                elif isinstance(v, dict):
                    assert isinstance(result[k], dict)
                    result[k] = merge_dicts(result[k], v)
                else:
                    result[k] = v
            else:
                result[k] = v
    return result


def abstract[T: type](cls: T) -> T:
    """
    Mark a class as abstract.
    """

    old_new = cls.__new__

    def _new(cls_, *args, **kwargs):
        if cls_ is cls:
            raise TypeError(f"{cls.__name__} is abstract and cannot be instantiated")
        return old_new(cls_, *args, **kwargs)

    cls.__new__ = _new
    return cls


def typename(x: object | type) -> str:
    if not isinstance(x, type):
        x = type(x)
    return x.__name__


def dict_value_visitor(d: dict, visitor: Callable[[Any, Any], Any]):
    for k, v in list(d.items()):
        if isinstance(v, dict):
            dict_value_visitor(v, visitor)
        else:
            d[k] = visitor(k, v)


class DefaultFactoryDict[T, U](dict[T, U]):
    def __init__(self, factory: Callable[[T], U], *args, **kwargs):
        self.factory = factory
        super().__init__(*args, **kwargs)

    def __missing__(self, key: T) -> U:
        res = self.factory(key)
        self[key] = res
        return res


class EquivalenceClasses[T: Hashable]:
    def __init__(self, base: Iterable[T] | None = None):
        self.classes: dict[T, set[T]] = DefaultFactoryDict(lambda k: {k})
        for elem in base or []:
            self.classes[elem]

    def add_eq(self, *values: T):
        if len(values) < 2:
            return
        val1 = values[0]
        for val in values[1:]:
            self.classes[val1].update(self.classes[val])
            for v in self.classes[val]:
                self.classes[v] = self.classes[val1]

    def is_eq(self, a: T, b: T) -> bool:
        return self.classes[a] is self.classes[b]

    def get(self) -> list[set[T]]:
        sets = {id(s): s for s in self.classes.values()}
        return list(sets.values())


def common_prefix_to_tree(iterable: list[str]) -> Iterable[str]:
    """
    Turns:

    <760>|RP2040.adc[0]|ADC.reference|ElectricPower.max_current|Parameter
    <760>|RP2040.adc[0]|ADC.reference|ElectricPower.voltage|Parameter
    <760>|RP2040.adc[1]|ADC.reference|ElectricPower.max_current|Parameter
    <760>|RP2040.adc[1]|ADC.reference|ElectricPower.voltage|Parameter

    Into:

    <760>|RP2040.adc[0]|ADC.reference|ElectricPower.max_current|Parameter
    -----------------------------------------------.voltage|Parameter
    -----------------1]|ADC.reference|ElectricPower.max_current|Parameter
    -----------------------------------------------.voltage|Parameter

    Notes:
        Recommended to sort the iterable first.
    """
    yield iterable[0]

    for s1, s2 in pairwise(iterable):
        prefix = commonprefix([s1, s2])
        prefix_length = len(prefix)
        yield "-" * prefix_length + s2[prefix_length:]


def ind[T: str | list[str]](lines: T) -> T:
    prefix = "    "
    if isinstance(lines, str):
        return indent(lines, prefix=prefix)
    if isinstance(lines, list):
        return [f"{prefix}{line}" for line in lines]  # type: ignore


def run_live(
    *args,
    logger: logging.Logger = logger,
    stdout_level: int | None = logging.DEBUG,
    stderr_level: int | None = logging.ERROR,
    **kwargs,
) -> tuple[str, subprocess.Popen]:
    """Runs a process and logs the output live."""

    process = subprocess.Popen(
        *args,
        stdout=subprocess.PIPE,
        stderr=subprocess.PIPE,
        text=True,
        bufsize=1,  # Line buffered
        **kwargs,
    )

    # Set up file descriptors to monitor
    reads = [process.stdout, process.stderr]
    stdout = []
    while reads and process.poll() is None:
        # Wait for output on either stream
        readable, _, _ = select.select(reads, [], [])

        for stream in readable:
            line = stream.readline()
            if not line:  # EOF
                reads.remove(stream)
                continue

            if stream == process.stdout:
                stdout.append(line)
                if stdout_level is not None:
                    logger.log(stdout_level, line.rstrip())
            else:
                if stderr_level is not None:
                    logger.log(stderr_level, line.rstrip())

    # Ensure the process has finished
    process.wait()

    # Get return code and check for errors
    if process.returncode != 0:
        raise subprocess.CalledProcessError(
            process.returncode, args[0], "".join(stdout)
        )

    return "\n".join(stdout), process


@contextmanager
def global_lock(lock_file_path: Path, timeout_s: float | None = None):
    # TODO consider using filelock instead

    lock_file_path.parent.mkdir(parents=True, exist_ok=True)

    start_time = time.time()
    while try_or(
        lambda: bool(lock_file_path.touch(exist_ok=False)),
        default=True,
        catch=FileExistsError,
    ):
        # check if pid still alive
        try:
            pid = int(lock_file_path.read_text())
        except ValueError:
            lock_file_path.unlink(missing_ok=True)
            continue
        assert pid != os.getpid()
        if not psutil.pid_exists(pid):
            lock_file_path.unlink(missing_ok=True)
            continue
        if timeout_s and time.time() - start_time > timeout_s:
            raise TimeoutError()
        time.sleep(0.1)

    # write our pid to the lock file
    lock_file_path.write_text(str(os.getpid()))
    try:
        yield
    finally:
        lock_file_path.unlink(missing_ok=True)


def consume(iter: Iterable, n: int) -> list:
    assert n >= 0
    out = list(itertools.islice(iter, n))
    return out if len(out) == n else []


def closest_base_class(cls: type, base_classes: list[type]) -> type:
    """
    Find the most specific (closest) base class from a list of potential base classes.

<<<<<<< HEAD
    Args:
        cls: The class to find the closest base class for
        base_classes: List of potential base classes to check

    Returns:
        The most specific base class from the list that cls inherits from

    Raises:
        ValueError: If cls doesn't inherit from any of the base classes
    """
    # Get all base classes in method resolution order (most specific first)
    mro = cls.__mro__

    # Find the first (most specific) base class that appears in the provided list
    sort = sorted(base_classes, key=lambda x: mro.index(x))
    return sort[0]


def operator_type_check[**P, T](method: Callable[P, T]) -> Callable[P, T]:
    @wraps(method)
    def wrapper(*args: P.args, **kwargs: P.kwargs) -> T:
        hints = get_type_hints(
            method, include_extras=True
        )  # This resolves string annotations
        sig = inspect.signature(method)
        param_hints = {name: hint for name, hint in hints.items() if name != "return"}

        bound_args = sig.bind(*args, **kwargs)
        bound_args.apply_defaults()

        for name, value in bound_args.arguments.items():
            if name not in param_hints:
                continue
            expected_type = param_hints[name]
            # Handle Union, Optional, etc.
            if hasattr(expected_type, "__origin__"):
                expected_type = expected_type.__origin__
            if not isinstance(value, expected_type):
                return NotImplemented

        return method(*args, **kwargs)

    return wrapper


@overload
def partition[Y, T](
    pred: Callable[[T], TypeGuard[Y]], iterable: Iterable[T]
) -> tuple[Iterable[T], Iterable[Y]]: ...


@overload
def partition[T](
    pred: Callable[[T], bool], iterable: Iterable[T]
) -> tuple[Iterable[T], Iterable[T]]: ...


def partition(pred, iterable):  # type: ignore
    from more_itertools import partition as p

    return p(pred, iterable)


def times_out(seconds: float):
    # if running in debugger, don't timeout
    if hasattr(sys, "gettrace") and sys.gettrace():
        return lambda func: func

    def decorator[**P, T](func: Callable[P, T]) -> Callable[P, T]:
        @wraps(func)
        def wrapper(*args: P.args, **kwargs: P.kwargs) -> T:
            import signal

            def timeout_handler(signum, frame):
                raise TimeoutError(
                    f"Function {func.__name__} exceeded time limit of {seconds}s"
                )

            # Set up the signal handler
            old_handler = signal.signal(signal.SIGALRM, timeout_handler)
            # Set alarm to trigger after specified seconds
            signal.setitimer(signal.ITIMER_REAL, seconds)

            try:
                return func(*args, **kwargs)
            finally:
                # Cancel the alarm and restore the old signal handler
                signal.setitimer(signal.ITIMER_REAL, 0)
                signal.signal(signal.SIGALRM, old_handler)

        return wrapper

    return decorator
=======
    def __missing__(self, key: T) -> U:
        res = self.factory(key)
        self[key] = res
        return res


def hash_string(string: str) -> str:
    """Spits out a uuid in hex from a string"""
    return str(
        uuid.UUID(
            bytes=hashlib.blake2b(string.encode("utf-8"), digest_size=16).digest()
        )
    )


def get_module_from_path(
    file_path: os.PathLike, attr: str | None = None
) -> ModuleType | None:
    """
    Return a module based on a file path if already imported, or return None.
    """
    sanitized_file_path = str(Path(file_path).expanduser().resolve().absolute())
    try:
        module = find(
            sys.modules.values(),
            lambda m: getattr(m, "__file__", None) == sanitized_file_path,
        )
    except KeyErrorNotFound:
        return None

    if attr is None:
        return module

    return getattr(module, attr, None)


def import_from_path(
    file_path: os.PathLike, attr: str | None = None
) -> ModuleType | Type:
    """
    Import a module from a file path.

    If the module is already imported, return the existing module.
    Otherwise, import the module and return the new module.

    Raises FileNotFoundError if the file does not exist.
    Raises AttributeError if the attr is not found in the module.
    """
    # custom unique name to avoid collisions
    # we use this hasher to generate something terse and unique
    module_name = hash_string(str(Path(file_path).expanduser().resolve().absolute()))

    if module_name in sys.modules:
        module = sys.modules[module_name]
    else:
        # setting to a sequence (and not None) indicates that the module is a package,
        # which lets us use relative imports for submodules
        submodule_search_locations = []

        spec = importlib.util.spec_from_file_location(
            module_name,
            file_path,
            submodule_search_locations=submodule_search_locations,
        )
        if spec is None:
            raise ImportError(path=file_path)

        module = importlib.util.module_from_spec(spec)
        sys.modules[module_name] = module

        assert spec.loader is not None

        spec.loader.exec_module(module)

    if attr is None:
        return module
    else:
        return getattr(module, attr)


def has_attr_or_property(obj: object, attr: str) -> bool:
    """Check if an object has an attribute or property by the name `attr`."""
    return hasattr(obj, attr) or (
        hasattr(type(obj), attr) and isinstance(getattr(type(obj), attr), property)
    )


def write_only_property(func: Callable):
    def raise_write_only(*args, **kwargs):
        raise AttributeError(f"{func.__name__} is write-only")

    return property(
        fget=raise_write_only,
        fset=func,
    )


def try_set_attr(obj: object, attr: str, value: Any) -> bool:
    """Set an attribute or property if possible, and return whether it was successful."""

    def _should() -> bool:
        # If we have a property, it's going to tell us all we need to know
        if hasattr(type(obj), attr) and isinstance(getattr(type(obj), attr), property):
            # If the property is settable, use it to set the value
            if getattr(type(obj), attr).fset is not None:
                return True
            # If not, it's not settable, end here
            return False

        # If there's an instance only attribute, we can set it
        if hasattr(obj, attr) and not hasattr(type(obj), attr):
            return True

        # If there's an instance attribute, that's unique compared to the class attribute,
        # we can set it. We don't need to check for a property here because we already
        # checked for that above.
        if (
            hasattr(obj, attr)
            and hasattr(type(obj), attr)
            and getattr(obj, attr) is not getattr(type(obj), attr)
        ):
            return True

        return False

    if _should():
        setattr(obj, attr, value)
        return True
    return False


AUTO_RECOMPILE = ConfigFlag(
    "AUTO_RECOMPILE",
    default=False,
    descr="Automatically recompile source files if they have changed",
)


# Check if installed as editable
def is_editable_install():
    distro = Distribution.from_name("atopile")
    return (
        json.loads(distro.read_text("direct_url.json") or "")
        .get("dir_info", {})
        .get("editable", False)
    )
>>>>>>> 896869d5
<|MERGE_RESOLUTION|>--- conflicted
+++ resolved
@@ -20,14 +20,10 @@
 from contextlib import contextmanager
 from dataclasses import dataclass, fields
 from enum import StrEnum
-<<<<<<< HEAD
 from functools import wraps
 from genericpath import commonprefix
+from importlib.metadata import Distribution
 from itertools import chain, pairwise
-=======
-from importlib.metadata import Distribution
-from itertools import chain
->>>>>>> 896869d5
 from pathlib import Path
 from textwrap import indent
 from types import ModuleType
@@ -1417,7 +1413,6 @@
     """
     Find the most specific (closest) base class from a list of potential base classes.
 
-<<<<<<< HEAD
     Args:
         cls: The class to find the closest base class for
         base_classes: List of potential base classes to check
@@ -1511,11 +1506,6 @@
         return wrapper
 
     return decorator
-=======
-    def __missing__(self, key: T) -> U:
-        res = self.factory(key)
-        self[key] = res
-        return res
 
 
 def hash_string(string: str) -> str:
@@ -1657,5 +1647,4 @@
         json.loads(distro.read_text("direct_url.json") or "")
         .get("dir_info", {})
         .get("editable", False)
-    )
->>>>>>> 896869d5
+    )