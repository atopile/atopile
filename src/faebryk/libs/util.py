--- conflicted
+++ resolved
@@ -2841,7 +2841,6 @@
     return zip_dicts_by_key(*dicts)  # type: ignore
 
 
-<<<<<<< HEAD
 def debug_perf(*args):
     def _debug_perf[T: Callable](func: T) -> T:
         # get module of function
@@ -2910,7 +2909,8 @@
         name=python_lib,
         dir_path=lib_dir,
     )
-=======
+
+
 def debounce(delay_s: float):
     """
     Debounce a function to prevent it from being called more than once within a given
@@ -2950,5 +2950,4 @@
 
         return _debounced  # type: ignore[return-value]
 
-    return _decorator
->>>>>>> ef5c7e93
+    return _decorator