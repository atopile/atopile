--- conflicted
+++ resolved
@@ -16,10 +16,7 @@
 from contextlib import contextmanager
 from dataclasses import dataclass, fields
 from enum import StrEnum
-<<<<<<< HEAD
-=======
 from functools import wraps
->>>>>>> e7fe9f2a
 from genericpath import commonprefix
 from itertools import chain, pairwise
 from pathlib import Path
@@ -1439,9 +1436,6 @@
 
     # Find the first (most specific) base class that appears in the provided list
     sort = sorted(base_classes, key=lambda x: mro.index(x))
-<<<<<<< HEAD
-    return sort[0]
-=======
     return sort[0]
 
 
@@ -1469,5 +1463,4 @@
 
         return method(*args, **kwargs)
 
-    return wrapper
->>>>>>> e7fe9f2a
+    return wrapper