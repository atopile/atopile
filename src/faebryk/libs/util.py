# This file is part of the faebryk project
# SPDX-License-Identifier: MIT

import asyncio
import collections.abc
import hashlib
import importlib.util
import inspect
import itertools
import json
import logging
import os
import select
import subprocess
import sys
import time
import uuid
from abc import abstractmethod
from collections import defaultdict
from contextlib import contextmanager
from dataclasses import dataclass, fields
from enum import StrEnum
from functools import wraps
from genericpath import commonprefix
from importlib.metadata import Distribution
from itertools import chain, pairwise
from pathlib import Path
from textwrap import indent
from types import ModuleType
from typing import (
    Any,
    Callable,
    Concatenate,
    Hashable,
    Iterable,
    Iterator,
    List,
    Optional,
    Self,
    Sequence,
    SupportsFloat,
    SupportsInt,
    Type,
    TypeGuard,
    get_origin,
    get_type_hints,
    overload,
)

import psutil
from tortoise import Model
from tortoise.queryset import QuerySet

logger = logging.getLogger(__name__)


class lazy:
    def __init__(self, expr):
        self.expr = expr

    def __str__(self):
        return str(self.expr())

    def __repr__(self):
        return repr(self.expr())


def kw2dict(**kw):
    return dict(kw)


class hashable_dict:
    def __init__(self, obj: dict):
        self.obj = obj

    def __hash__(self):
        return hash(sum(map(hash, self.obj.items())))

    def __repr__(self):
        return "{}({})".format(type(self), repr(self.obj))

    def __eq__(self, other):
        return hash(self) == hash(other)


def unique[T, U](it: Iterable[T], key: Callable[[T], U]) -> list[T]:
    seen: list[U] = []
    out: list[T] = []
    for i in it:
        v = key(i)
        if v in seen:
            continue
        seen.append(v)
        out.append(i)
    return out


def unique_ref[T](it: Iterable[T]) -> list[T]:
    return unique(it, id)


def duplicates(it, key):
    return {k: v for k, v in groupby(it, key).items() if len(v) > 1}


def get_dict(obj, key, default):
    if key not in obj:
        obj[key] = default()

    return obj[key]


def flatten(obj: Iterable, depth=1) -> List:
    if depth == 0:
        return list(obj)
    if not isinstance(obj, Iterable):
        return [obj]
    return [nested for top in obj for nested in flatten(top, depth=depth - 1)]


def get_key[T, U](haystack: dict[T, U], needle: U) -> T:
    return find(haystack.items(), lambda x: x[1] == needle)[0]


class KeyErrorNotFound(KeyError): ...


class KeyErrorAmbiguous[T](KeyError):
    def __init__(self, duplicates: list[T], *args: object) -> None:
        super().__init__(*args)
        self.duplicates = duplicates


def find[T](haystack: Iterable[T], needle: Callable[[T], Any] | None = None) -> T:
    if needle is None:
        needle = lambda x: x is not None  # noqa: E731
    results = [x for x in haystack if needle(x)]
    if not results:
        raise KeyErrorNotFound()
    if len(results) != 1:
        raise KeyErrorAmbiguous(results)
    return results[0]


def find_or[T](
    haystack: Iterable[T],
    needle: Callable[[T], bool],
    default: T,
    default_multi: Callable[[list[T]], T] | None = None,
) -> T:
    try:
        return find(haystack, needle)
    except KeyErrorNotFound:
        return default
    except KeyErrorAmbiguous as e:
        if default_multi is not None:
            return default_multi(e.duplicates)
        raise


def groupby[T, U](it: Iterable[T], key: Callable[[T], U]) -> dict[U, list[T]]:
    out = defaultdict(list)
    for i in it:
        out[key(i)].append(i)
    return out


def nested_enumerate(it: Iterable) -> list[tuple[list[int], Any]]:
    out: list[tuple[list[int], Any]] = []
    for i, obj in enumerate(it):
        if not isinstance(obj, Iterable):
            out.append(([i], obj))
            continue
        for j, _obj in nested_enumerate(obj):
            out.append(([i] + j, _obj))

    return out


class NotifiesOnPropertyChange(object):
    def __init__(self, callback) -> None:
        self._callback = callback

        # TODO dir -> vars?
        for name in dir(self):
            self._callback(name, getattr(self, name))

    def __setattr__(self, __name, __value) -> None:
        super().__setattr__(__name, __value)

        # before init
        if hasattr(self, "_callback"):
            self._callback(__name, __value)


class _wrapper[T, P](NotifiesOnPropertyChange):
    @abstractmethod
    def __init__(self, parent: P) -> None:
        raise NotImplementedError

    @abstractmethod
    def get_all(self) -> list[T]:
        raise NotImplementedError

    @abstractmethod
    def handle_add(self, name: str, obj: T):
        raise NotImplementedError

    @abstractmethod
    def get_parent(self) -> P:
        raise NotImplementedError

    @abstractmethod
    def extend_list(self, list_name: str, *objs: T) -> None:
        raise NotImplementedError


def Holder[T, P](_type: Type[T], _ptype: Type[P]) -> Type[_wrapper[T, P]]:
    class __wrapper[_T, _P](_wrapper[_T, _P]):
        def __init__(self, parent: P) -> None:
            self._list: list[T] = []
            self._type = _type
            self._parent: P = parent

            NotifiesOnPropertyChange.__init__(self, self._callback)

        def _callback(self, name: str, value: Any):
            if name.startswith("_"):
                return

            if callable(value):
                return

            if isinstance(value, self._type):
                self._list.append(value)
                self.handle_add(name, value)
                return

            if isinstance(value, dict):
                value = value.values()

            if isinstance(value, Iterable):
                e_objs = nested_enumerate(value)
                objs = [x[1] for x in e_objs]
                assert all(map(lambda x: isinstance(x, self._type), objs))

                self._list += objs
                for i_list, instance in e_objs:
                    i_acc = "".join(f"[{i}]" for i in i_list)
                    self.handle_add(f"{name}{i_acc}", instance)
                return

            raise Exception(
                f"Invalid property added for {name=} {value=} of type {type(value)},"
                + f"expected {_type} or iterable thereof"
            )

        def extend_list(self, list_name: str, *objs: T) -> None:
            if not hasattr(self, list_name):
                setattr(self, list_name, [])
            for obj in objs:
                # emulate property setter
                list_obj = getattr(self, list_name)
                idx = len(list_obj)
                list_obj.append(obj)
                self._list.append(obj)
                self.handle_add(f"{list_name}[{idx}]", obj)

        def get_all(self) -> list[T]:
            # check for illegal list modifications
            for name in sorted(dir(self)):
                value = getattr(self, name)
                if name.startswith("_"):
                    continue
                if callable(value):
                    continue
                if isinstance(value, self._type):
                    continue
                if isinstance(value, dict):
                    value = value.values()
                if isinstance(value, Iterable):
                    assert set(flatten(value, -1)).issubset(set(self._list))
                    continue

            return self._list

        def handle_add(self, name: str, obj: T) -> None: ...

        def get_parent(self) -> P:
            return self._parent

        def repr(self):
            return f"{type(self).__name__}({self._list})"

    return __wrapper[T, P]


def not_none(x):
    assert x is not None
    return x


@overload
def cast_assert[T](t: type[T], obj) -> T: ...


@overload
def cast_assert[T1, T2](t: tuple[type[T1], type[T2]], obj) -> T1 | T2: ...


@overload
def cast_assert[T1, T2, T3](
    t: tuple[type[T1], type[T2], type[T3]], obj
) -> T1 | T2 | T3: ...


@overload
def cast_assert[T1, T2, T3, T4](
    t: tuple[type[T1], type[T2], type[T3], type[T4]], obj
) -> T1 | T2 | T3 | T4: ...


def cast_assert(t, obj):
    """
    Assert that obj is an instance of type t and return it with proper type hints.
    t can be either a single type or a tuple of types.
    """
    assert isinstance(obj, t)
    return obj


def times[T](cnt: SupportsInt, lamb: Callable[[], T]) -> list[T]:
    return [lamb() for _ in range(int(cnt))]


@staticmethod
def is_type_pair[T, U](
    param1: Any, param2: Any, type1: type[T], type2: type[U]
) -> Optional[tuple[T, U]]:
    o1 = get_origin(type1) or type1
    o2 = get_origin(type2) or type2
    if isinstance(param1, o1) and isinstance(param2, o2):
        return param1, param2
    if isinstance(param2, o1) and isinstance(param1, o2):
        return param2, param1
    return None


def is_type_set_subclasses(type_subclasses: set[type], types: set[type]) -> bool:
    hits = {t: any(issubclass(s, t) for s in type_subclasses) for t in types}
    return all(hits.values()) and all(
        any(issubclass(s, t) for t in types) for s in type_subclasses
    )


def round_str(value: SupportsFloat, n=8):
    """
    Round a float to n decimals and strip trailing zeros.
    """
    f = round(float(value), n)
    return str(f).rstrip("0").rstrip(".")


def _print_stack(stack) -> Iterable[str]:
    from rich.text import Text

    for frame_info in stack:
        frame = frame_info[0]
        if "venv" in frame_info.filename:
            continue
        if "faebryk" not in frame_info.filename:
            continue
        # if frame_info.function not in ["_connect_across_hierarchies"]:
        #    continue
        yield str(
            Text.assemble(
                (
                    f" Frame in {frame_info.filename} at line {frame_info.lineno}:",
                    "red",
                ),
                (f" {frame_info.function} ", "blue"),
            )
        )

        def pretty_val(value):
            if isinstance(value, dict):
                import pprint

                formatted = pprint.pformat(
                    {pretty_val(k): pretty_val(v) for k, v in value.items()},
                    indent=2,
                    width=120,
                )
                return ("\n" if len(value) > 1 else "") + indent(
                    str(Text(formatted)), " " * 4
                )
            elif isinstance(value, type):
                return f"<class {value.__name__}>"
            return str(value)

        for name, value in frame.f_locals.items():
            yield str(
                Text.assemble(
                    ("  ", ""),
                    (f"{name}", "green"),
                    (" = ", ""),
                    (pretty_val(value), ""),
                )
            )


def print_stack(stack):
    return "\n".join(_print_stack(stack))


# Get deepest values in nested dict:
def flatten_dict(d: dict):
    for k, v in d.items():
        if isinstance(v, dict):
            yield from flatten_dict(v)
        else:
            yield (k, v)


def split_recursive_stack(
    stack: Iterable[inspect.FrameInfo],
) -> tuple[list[inspect.FrameInfo], int, list[inspect.FrameInfo]]:
    """
    Handles RecursionError by splitting the stack into three parts:
    - recursion: the repeating part of the stack indicating the recursion.
    - stack_towards_recursion: the part of the stack after the recursion
        has been detected.

    :param stack: The stack obtained from inspect.stack()
    :return: tuple (recursion, recursion_depth, stack_towards_recursion)
    """

    def find_loop_len(sequence):
        for loop_len in range(1, len(sequence) // 2 + 1):
            if len(sequence) % loop_len:
                continue
            is_loop = True
            for i in range(0, len(sequence), loop_len):
                if sequence[i : i + loop_len] != sequence[:loop_len]:
                    is_loop = False
                    break
            if is_loop:
                return loop_len

        return 0

    def find_last_longest_most_frequent_looping_sequence_in_beginning(stack):
        stack = list(stack)

        loops = []

        # iterate over all possible beginnings
        for i in range(len(stack)):
            # iterate over all possible endings
            # try to maximize length of looping sequence
            for j in reversed(range(i + 1, len(stack) + 1)):
                # determine length of loop within this range
                loop_len = find_loop_len(stack[i:j])
                if loop_len:
                    # check if skipped beginning is partial loop
                    if stack[:i] != stack[j - i : j]:
                        continue
                    loops.append((i, j, loop_len))
                    continue

        # print(loops)
        max_loop = max(loops, key=lambda x: (x[1] - x[0], x[1]), default=None)
        return max_loop

    stack = list(stack)

    # Get the full stack representation as a list of strings
    full_stack = [f"{frame.filename}:{frame.positions}" for frame in stack]

    max_loop = find_last_longest_most_frequent_looping_sequence_in_beginning(full_stack)
    assert max_loop
    i, j, depth = max_loop

    return stack[i : i + depth], depth, stack[j:]


CACHED_RECUSION_ERRORS = set()


def try_avoid_endless_recursion(f: Callable[..., str]):
    import sys

    def _f_no_rec(*args, **kwargs):
        limit = sys.getrecursionlimit()
        target = 100
        sys.setrecursionlimit(target)
        try:
            return f(*args, **kwargs)
        except RecursionError:
            sys.setrecursionlimit(target + 1000)

            rec, depth, non_rec = split_recursive_stack(inspect.stack()[1:])
            recursion_error_str = indent(
                "\n".join(
                    [
                        f"{frame.filename}:{frame.lineno} {frame.code_context}"
                        for frame in rec
                    ]
                    + [f"... repeats {depth} times ..."]
                    + [
                        f"{frame.filename}:{frame.lineno} {frame.code_context}"
                        for frame in non_rec
                    ]
                ),
                "   ",
            )

            if recursion_error_str in CACHED_RECUSION_ERRORS:
                logger.error(
                    f"Recursion error: {f.__name__} {f.__code__.co_filename}:"
                    + f"{f.__code__.co_firstlineno}: DUPLICATE"
                )
            else:
                CACHED_RECUSION_ERRORS.add(recursion_error_str)
                logger.error(
                    f"Recursion error: {f.__name__} {f.__code__.co_filename}:"
                    + f"{f.__code__.co_firstlineno}"
                )
                logger.error(recursion_error_str)

            return "<RECURSION ERROR WHILE CONVERTING TO STR>"
        finally:
            sys.setrecursionlimit(limit)

    return _f_no_rec


def zip_non_locked[T, U](left: Iterable[T], right: Iterable[U]):
    # Theoretically supports any amount of iters,
    #  but for type hinting limit to two for now

    class _Iter[TS, US](Iterator[tuple[TS, US]]):
        class _NONDEFAULT: ...

        def __init__(self, args: list[Iterable]):
            self.iters = [iter(arg) for arg in args]
            self.stopped = False
            self.stepped = False
            self.values = [None for _ in self.iters]

        def next(self, i: int, default: Any = _NONDEFAULT):
            try:
                self.advance(i)
                return self.values[i]
            except StopIteration as e:
                self.stopped = True
                if default is not self._NONDEFAULT:
                    return default
                raise e

        def advance(self, i: int):
            self.values[i] = next(self.iters[i])
            self.stepped = True

        def advance_all(self):
            self.stepped = True
            try:
                self.values = [next(iter) for iter in self.iters]
            except StopIteration:
                self.stopped = True

        def __next__(self):
            if not self.stepped:
                self.advance_all()
            if self.stopped:
                raise StopIteration()
            self.stepped = False

            return tuple(self.values)

    return _Iter[T, U]([left, right])


def try_or[T](
    func: Callable[..., T],
    default: T | None = None,
    default_f: Callable[[Exception], T] | None = None,
    catch: type[Exception] | tuple[type[Exception], ...] = Exception,
) -> T:
    try:
        return func()
    except catch as e:
        if default_f is not None:
            default = default_f(e)
        return default


class SharedReference[T]:
    @dataclass
    class Resolution[U, S]:
        representative: S
        object: U
        old: U

    def __init__(self, object: T):
        self.object: T = object
        self.links: set[Self] = set([self])

    def link(self, other: Self):
        assert type(self) is type(other), f"{type(self)=} {type(other)=}"
        if self == other:
            return

        lhs, rhs = self, other
        old = rhs.object

        r_links = rhs.links
        for rhs_ in r_links:
            rhs_.object = lhs.object
            rhs_.links = lhs.links

        lhs.links.update(r_links)

        return self.Resolution(lhs, lhs.object, old)

    def set(self, obj: T):
        self.object = obj
        for link in self.links:
            link.object = obj

    def __call__(self) -> T:
        return self.object

    def __eq__(self, other: "SharedReference[T]"):
        return self.object is other.object and self.links is other.links

    def __hash__(self) -> int:
        return hash(id(self))

    def __repr__(self) -> str:
        return f"{type(self).__name__}({self.object})"


def bfs_visit[T](
    neighbours: Callable[[list[T]], list[T]], roots: Iterable[T]
) -> set[T]:
    """
    Generic BFS (not depending on Graph)
    Returns all visited nodes.
    """
    open_path_queue: list[list[T]] = [[root] for root in roots]
    visited: set[T] = set(roots)

    while open_path_queue:
        open_path = open_path_queue.pop(0)

        for neighbour in neighbours(open_path):
            if neighbour not in visited:
                new_path = open_path + [neighbour]
                visited.add(neighbour)
                open_path_queue.append(new_path)

    return visited


class TwistArgs:
    def __init__(self, op: Callable) -> None:
        self.op = op

    def __call__(self, *args, **kwargs):
        return self.op(*reversed(args), **kwargs)

    def __repr__(self) -> str:
        return f"{type(self).__name__}({self.op})"


class CallOnce[F: Callable]:
    def __init__(self, f: F) -> None:
        self.f = f
        self.called = False

    # TODO types
    def __call__(self, *args, **kwargs) -> Any:
        if self.called:
            return
        self.called = True
        return self.f(*args, **kwargs)


def at_exit(func: Callable, on_exception: bool = True):
    import atexit
    import sys

    f = CallOnce(func)

    atexit.register(f)
    hook = sys.excepthook
    if on_exception:
        sys.excepthook = lambda *args: (f(), hook(*args))

    # get main thread
    import threading

    mainthread = threading.main_thread()

    def wait_main():
        mainthread.join()
        f()

    threading.Thread(target=wait_main).start()

    return f


def lazy_construct(cls):
    """
    Careful: break deepcopy
    """
    old_init = cls.__init__

    def new_init(self, *args, **kwargs):
        self._init = False
        self._old_init = lambda: old_init(self, *args, **kwargs)

    def __getattr__(self, name: str, /):
        assert "_init" in self.__dict__
        if self._init:
            raise AttributeError(name)
        self._old_init()
        self._init = True
        return self.__getattribute__(name)

    cls.__init__ = new_init
    cls.__getattr__ = __getattr__
    return cls


# TODO figure out nicer way (with metaclass or decorator)
class LazyMixin:
    @property
    def is_init(self):
        return self.__dict__.get("_init", False)

    def force_init(self):
        if self.is_init:
            return
        self._old_init()
        self._init = True


class Lazy(LazyMixin):
    def __init_subclass__(cls) -> None:
        print("SUBCLASS", cls)
        super().__init_subclass__()
        lazy_construct(cls)


def once[T, **P](f: Callable[P, T]) -> Callable[P, T]:
    # TODO add flag for this optimization
    # might not be desirable if different instances with same hash
    # return same values here
    # check if f is a method with only self
    if list(inspect.signature(f).parameters) == ["self"]:
        name = f.__name__
        attr_name = f"_{name}_once"

        def wrapper_single(self) -> Any:
            if not hasattr(self, attr_name):
                setattr(self, attr_name, f(self))
            return getattr(self, attr_name)

        return wrapper_single

    # TODO optimization: if takes self + args, use self as cache

    def wrapper(*args: P.args, **kwargs: P.kwargs) -> Any:
        lookup = (args, tuple(kwargs.items()))
        if lookup in wrapper.cache:
            return wrapper.cache[lookup]

        result = f(*args, **kwargs)
        wrapper.cache[lookup] = result
        return result

    wrapper.cache = {}
    wrapper._is_once_wrapper = True
    return wrapper


def assert_once[T, O, **P](
    f: Callable[Concatenate[O, P], T],
) -> Callable[Concatenate[O, P], T]:
    def wrapper(obj: O, *args: P.args, **kwargs: P.kwargs) -> T:
        if not hasattr(obj, "_assert_once_called"):
            setattr(obj, "_assert_once_called", set())

        wrapper_set = getattr(obj, "_assert_once_called")

        if wrapper not in wrapper_set:
            wrapper_set.add(wrapper)
            return f(obj, *args, **kwargs)
        else:
            raise AssertionError(f"{f.__name__} called on {obj} more than once")

    return wrapper


def assert_once_global[T, **P](f: Callable[P, T]) -> Callable[P, T]:
    def wrapper(*args: P.args, **kwargs: P.kwargs) -> T:
        if not wrapper.called:
            wrapper.called = True
            return f(*args, **kwargs)
        else:
            raise AssertionError("Function called more than once")

    wrapper.called = False
    return wrapper


class _ConfigFlagBase[T]:
    def __init__(self, name: str, default: T, descr: str = ""):
        self._name = name
        self.default = default
        self.descr = descr
        self._type: type[T] = type(default)
        self.get()

    @property
    def name(self) -> str:
        return f"FBRK_{self._name}"

    @property
    def raw_value(self) -> str | None:
        return os.getenv(self.name, None)

    @once
    def get(self) -> T:
        raw_val = self.raw_value

        if raw_val is None:
            res = self.default
        else:
            res = self._convert(raw_val)

        if res != self.default:
            logger.warning(f"Config flag |{self.name}={res}|")

        return res

    def __hash__(self) -> int:
        return hash(self.name)

    @abstractmethod
    def _convert(self, raw_val: str) -> T: ...

    def __eq__(self, other) -> bool:
        # catch cache lookup
        if isinstance(other, _ConfigFlagBase):
            return id(other) == id(self)

        return self.get() == other


class ConfigFlag(_ConfigFlagBase[bool]):
    def __init__(self, name: str, default: bool = False, descr: str = "") -> None:
        super().__init__(name, default, descr)

    def _convert(self, raw_val: str) -> bool:
        matches = [
            (True, ["1", "true", "yes", "y"]),
            (False, ["0", "false", "no", "n"]),
        ]
        val = raw_val.lower()

        return find(matches, lambda x: val in x[1])[0]

    def __bool__(self):
        return self.get()


class ConfigFlagEnum[E: StrEnum](_ConfigFlagBase[E]):
    def __init__(self, enum: type[E], name: str, default: E, descr: str = "") -> None:
        self.enum = enum
        super().__init__(name, default, descr)

    def _convert(self, raw_val: str) -> E:
        return self.enum[raw_val.upper()]


class ConfigFlagString(_ConfigFlagBase[str]):
    def __init__(self, name: str, default: str = "", descr: str = "") -> None:
        super().__init__(name, default, descr)

    def _convert(self, raw_val: str) -> str:
        return raw_val


class ConfigFlagInt(_ConfigFlagBase[int]):
    def __init__(self, name: str, default: int = 0, descr: str = "") -> None:
        super().__init__(name, default, descr)

    def _convert(self, raw_val: str) -> int:
        return int(raw_val)

    def __int__(self) -> int:
        return self.get()


def zip_dicts_by_key(*dicts):
    keys = {k for d in dicts for k in d}
    return {k: tuple(d.get(k) for d in dicts) for k in keys}


def paginated_query[T: Model](page_size: int, q: QuerySet[T]) -> Iterator[T]:
    page = 0

    async def get_page(page: int):
        offset = page * page_size
        return await q.offset(offset).limit(page_size)

    while True:
        results = asyncio.run(get_page(page))

        if not results:
            break  # No more records to fetch, exit the loop

        for r in results:
            yield r

        page += 1


def factory[T, **P](con: Callable[P, T]) -> Callable[P, Callable[[], T]]:
    def _(*args: P.args, **kwargs: P.kwargs) -> Callable[[], T]:
        def __() -> T:
            return con(*args, **kwargs)

        return __

    return _


class PostInitCaller(type):
    def __call__(cls, *args, **kwargs):
        obj = type.__call__(cls, *args, **kwargs)
        obj.__post_init__(*args, **kwargs)
        return obj


def post_init_decorator(cls):
    """
    Class decorator that calls __post_init__ after the last (of derived classes)
    __init__ has been called.
    Attention: Needs to be called on cls in __init_subclass__ of decorated class.
    """
    post_init_base = getattr(cls, "__post_init_decorator", None)
    # already decorated
    if post_init_base is cls:
        return

    original_init = cls.__init__

    # inherited constructor
    if post_init_base and post_init_base.__init__ == cls.__init__:
        original_init = post_init_base.__original_init__

    def new_init(self, *args, **kwargs):
        original_init(self, *args, **kwargs)
        if hasattr(self, "__post_init__") and type(self) is cls:
            self.__post_init__(*args, **kwargs)

    cls.__init__ = new_init
    cls.__original_init__ = original_init
    cls.__post_init_decorator = cls
    return cls


class Tree[T](dict[T, "Tree[T]"]):
    def iter_by_depth(self) -> Iterable[Sequence[T]]:
        yield list(self.keys())

        for level in zip_exhaust(*[v.iter_by_depth() for v in self.values()]):
            # merge lists of parallel subtrees
            yield [n for subtree in level for n in subtree]

    def pretty(self) -> str:
        # TODO this is def broken for actual trees

        out = ""
        next_levels = [self]
        while next_levels:
            if any(next_levels):
                out += indent("\n|\nv\n", " " * 12)
            for next_level in next_levels:
                for p, _ in next_level.items():
                    out += f"{p!r}"
            next_levels = [
                children
                for next_level in next_levels
                for _, children in next_level.items()
            ]

        return out


# zip iterators, but if one iterators stops producing, the rest continue
def zip_exhaust(*args):
    while True:
        out = [next(a, None) for a in args]
        out = [a for a in out if a]
        if not out:
            return

        yield out


def join_if_non_empty(sep: str, *args):
    return sep.join(s for arg in args if (s := str(arg)))


def dataclass_as_kwargs(obj: Any) -> dict[str, Any]:
    return {f.name: getattr(obj, f.name) for f in fields(obj)}


class RecursionGuard:
    def __init__(self, limit: int = 10000):
        self.limit = limit

    # TODO remove this workaround when we have lazy mifs
    def __enter__(self):
        self.recursion_depth = sys.getrecursionlimit()
        sys.setrecursionlimit(self.limit)

    def __exit__(self, exc_type, exc_value, traceback):
        sys.setrecursionlimit(self.recursion_depth)


def in_debug_session() -> bool:
    """
    Check if a debugger is connected.
    """
    try:
        import debugpy

        return debugpy.is_client_connected()

    except (ImportError, ModuleNotFoundError):
        pass

    return False


class FuncSet[T, H: Hashable](collections.abc.MutableSet[T]):
    """
    A set by pre-processing the objects with the hasher function.
    """

    def __init__(self, data: Iterable[T] = tuple(), hasher: Callable[[T], H] = id):
        self._hasher = hasher
        self._deref: defaultdict[H, list[T]] = defaultdict(list)

        for item in data:
            self._deref[self._hasher(item)].append(item)

    def add(self, item: T):
        if item not in self._deref[self._hasher(item)]:
            self._deref[self._hasher(item)].append(item)

    def discard(self, item: T):
        hashed = self._hasher(item)
        if hashed in self._deref and item in self._deref[hashed]:
            self._deref[hashed].remove(item)
            if not self._deref[hashed]:
                del self._deref[hashed]

    def __contains__(self, item: T):
        return item in self._deref[self._hasher(item)]

    def __iter__(self) -> Iterator[T]:
        yield from chain.from_iterable(self._deref.values())

    def __len__(self) -> int:
        return sum(len(v) for v in self._deref.values())

    def __repr__(self) -> str:
        return (
            f"{self.__class__.__name__}"
            f"({repr(list(self))}, hasher={repr(self._hasher)})"
        )


# TODO: @python3.13 ..., H: Hashable = int]
class FuncDict[T, U, H: Hashable](collections.abc.MutableMapping[T, U]):
    """
    A dict by pre-processing the objects with the hasher function.
    """

    def __init__(
        self,
        data: Iterable[tuple[T, U]] = tuple(),
        hasher: Callable[[T], H] = id,
    ):
        self._hasher = hasher
        self._keys: defaultdict[H, list[T]] = defaultdict(list)
        self._values: defaultdict[H, list[U]] = defaultdict(list)

        for key, value in data:
            hashed_key = self._hasher(key)
            self._keys[hashed_key].append(key)
            self._values[hashed_key].append(value)

    def __contains__(self, item: T):
        return item in self._keys[self._hasher(item)]

    def keys(self) -> Iterator[T]:
        yield from chain.from_iterable(self._keys.values())

    def values(self) -> Iterator[U]:
        yield from chain.from_iterable(self._values.values())

    def __iter__(self) -> Iterator[T]:
        yield from self.keys()

    def __len__(self) -> int:
        return sum(len(v) for v in self._values.values())

    def __getitem__(self, key: T) -> U:
        hashed = self._hasher(key)
        for test_key, value in zip(self._keys[hashed], self._values[hashed]):
            if test_key == key:
                return value
        raise KeyError(key)

    def __setitem__(self, key: T, value: U):
        hashed_key = self._hasher(key)
        try:
            idx = self._keys[hashed_key].index(key)
        except ValueError:
            self._keys[hashed_key].append(key)
            self._values[hashed_key].append(value)
        else:
            self._values[hashed_key][idx] = value
            self._keys[hashed_key][idx] = key

    def __delitem__(self, key: T):
        hashed_key = self._hasher(key)
        try:
            idx = self._keys[hashed_key].index(key)
        except ValueError:
            raise KeyError(key)
        else:
            del self._values[hashed_key][idx]
            del self._keys[hashed_key][idx]

    def items(self) -> Iterable[tuple[T, U]]:
        """Iter key-value pairs as items, just like a dict."""
        yield from zip(self.keys(), self.values())

    def __repr__(self) -> str:
        return (
            f"{self.__class__.__name__}"
            f"({repr(list(self.items()))}, hasher={repr(self._hasher)})"
        )

    def backwards_lookup(self, item: U) -> T:
        """Find the first value that maps to item, and return its key."""
        for key, value in self.items():
            if value == item:
                return key
        raise KeyError(item)

    def setdefault(self, key: T, default: U) -> U:
        """Set default if key is not in the dict, and return the value."""
        try:
            return self[key]
        except KeyError:
            self[key] = default
        return default

    def backwards(self) -> "FuncDict[U, T, H]":
        return FuncDict(((v, k) for k, v in self.items()), hasher=self._hasher)


def dict_map_values(d: dict, function: Callable[[Any], Any]) -> dict:
    """recursively map all values in a dict"""

    result = {}
    for key, value in d.items():
        if isinstance(value, dict):
            result[key] = dict_map_values(value, function)
        elif isinstance(value, list):
            result[key] = [dict_map_values(v, function) for v in value]
        else:
            result[key] = function(value)
    return result


def merge_dicts(*dicts: dict) -> dict:
    """merge a list of dicts into a single dict,
    if same key is present and value is list, lists are merged
    if same key is dict, dicts are merged recursively
    """
    result = {}
    for d in dicts:
        for k, v in d.items():
            if k in result:
                if isinstance(v, list):
                    assert isinstance(
                        result[k], list
                    ), f"Trying to merge list into key '{k}' of type {type(result[k])}"
                    result[k] += v
                elif isinstance(v, dict):
                    assert isinstance(result[k], dict)
                    result[k] = merge_dicts(result[k], v)
                else:
                    result[k] = v
            else:
                result[k] = v
    return result


def abstract[T: type](cls: T) -> T:
    """
    Mark a class as abstract.
    """

    old_new = cls.__new__

    def _new(cls_, *args, **kwargs):
        if cls_ is cls:
            raise TypeError(f"{cls.__name__} is abstract and cannot be instantiated")
        return old_new(cls_, *args, **kwargs)

    cls.__new__ = _new
    return cls


def typename(x: object | type) -> str:
    if not isinstance(x, type):
        x = type(x)
    return x.__name__


def dict_value_visitor(d: dict, visitor: Callable[[Any, Any], Any]):
    for k, v in list(d.items()):
        if isinstance(v, dict):
            dict_value_visitor(v, visitor)
        else:
            d[k] = visitor(k, v)


class DefaultFactoryDict[T, U](dict[T, U]):
    def __init__(self, factory: Callable[[T], U], *args, **kwargs):
        self.factory = factory
        super().__init__(*args, **kwargs)

    def __missing__(self, key: T) -> U:
        res = self.factory(key)
        self[key] = res
        return res


class EquivalenceClasses[T: Hashable]:
    def __init__(self, base: Iterable[T] | None = None):
        self.classes: dict[T, set[T]] = DefaultFactoryDict(lambda k: {k})
        for elem in base or []:
            self.classes[elem]

    def add_eq(self, *values: T):
        if len(values) < 2:
            return
        val1 = values[0]
        for val in values[1:]:
            self.classes[val1].update(self.classes[val])
            for v in self.classes[val]:
                self.classes[v] = self.classes[val1]

    def is_eq(self, a: T, b: T) -> bool:
        return self.classes[a] is self.classes[b]

    def get(self) -> list[set[T]]:
        sets = {id(s): s for s in self.classes.values()}
        return list(sets.values())


def common_prefix_to_tree(iterable: list[str]) -> Iterable[str]:
    """
    Turns:

    <760>|RP2040.adc[0]|ADC.reference|ElectricPower.max_current|Parameter
    <760>|RP2040.adc[0]|ADC.reference|ElectricPower.voltage|Parameter
    <760>|RP2040.adc[1]|ADC.reference|ElectricPower.max_current|Parameter
    <760>|RP2040.adc[1]|ADC.reference|ElectricPower.voltage|Parameter

    Into:

    <760>|RP2040.adc[0]|ADC.reference|ElectricPower.max_current|Parameter
    -----------------------------------------------.voltage|Parameter
    -----------------1]|ADC.reference|ElectricPower.max_current|Parameter
    -----------------------------------------------.voltage|Parameter

    Notes:
        Recommended to sort the iterable first.
    """
    yield iterable[0]

    for s1, s2 in pairwise(iterable):
        prefix = commonprefix([s1, s2])
        prefix_length = len(prefix)
        yield "-" * prefix_length + s2[prefix_length:]


def ind[T: str | list[str]](lines: T) -> T:
    prefix = "    "
    if isinstance(lines, str):
        return indent(lines, prefix=prefix)
    if isinstance(lines, list):
        return [f"{prefix}{line}" for line in lines]  # type: ignore


def run_live(
    *args,
    logger: logging.Logger = logger,
    stdout_level: int | None = logging.DEBUG,
    stderr_level: int | None = logging.ERROR,
    **kwargs,
) -> tuple[str, subprocess.Popen]:
    """Runs a process and logs the output live."""

    process = subprocess.Popen(
        *args,
        stdout=subprocess.PIPE,
        stderr=subprocess.PIPE,
        text=True,
        bufsize=1,  # Line buffered
        **kwargs,
    )

    # Set up file descriptors to monitor
    reads = [process.stdout, process.stderr]
    stdout = []
    while reads and process.poll() is None:
        # Wait for output on either stream
        readable, _, _ = select.select(reads, [], [])

        for stream in readable:
            line = stream.readline()
            if not line:  # EOF
                reads.remove(stream)
                continue

            if stream == process.stdout:
                stdout.append(line)
                if stdout_level is not None:
                    logger.log(stdout_level, line.rstrip())
            else:
                if stderr_level is not None:
                    logger.log(stderr_level, line.rstrip())

    # Ensure the process has finished
    process.wait()

    # Get return code and check for errors
    if process.returncode != 0:
        raise subprocess.CalledProcessError(
            process.returncode, args[0], "".join(stdout)
        )

    return "\n".join(stdout), process


@contextmanager
def global_lock(lock_file_path: Path, timeout_s: float | None = None):
    # TODO consider using filelock instead

    lock_file_path.parent.mkdir(parents=True, exist_ok=True)

    start_time = time.time()
    while try_or(
        lambda: bool(lock_file_path.touch(exist_ok=False)),
        default=True,
        catch=FileExistsError,
    ):
        # check if pid still alive
        try:
            pid = int(lock_file_path.read_text())
        except ValueError:
            lock_file_path.unlink(missing_ok=True)
            continue
        assert pid != os.getpid()
        if not psutil.pid_exists(pid):
            lock_file_path.unlink(missing_ok=True)
            continue
        if timeout_s and time.time() - start_time > timeout_s:
            raise TimeoutError()
        time.sleep(0.1)

    # write our pid to the lock file
    lock_file_path.write_text(str(os.getpid()))
    try:
        yield
    finally:
        lock_file_path.unlink(missing_ok=True)


def consume(iter: Iterable, n: int) -> list:
    assert n >= 0
    out = list(itertools.islice(iter, n))
    return out if len(out) == n else []


def closest_base_class(cls: type, base_classes: list[type]) -> type:
    """
    Find the most specific (closest) base class from a list of potential base classes.

    Args:
        cls: The class to find the closest base class for
        base_classes: List of potential base classes to check

    Returns:
        The most specific base class from the list that cls inherits from

    Raises:
        ValueError: If cls doesn't inherit from any of the base classes
    """
    # Get all base classes in method resolution order (most specific first)
    mro = cls.__mro__

    # Find the first (most specific) base class that appears in the provided list
    sort = sorted(base_classes, key=lambda x: mro.index(x))
    return sort[0]


def operator_type_check[**P, T](method: Callable[P, T]) -> Callable[P, T]:
    @wraps(method)
    def wrapper(*args: P.args, **kwargs: P.kwargs) -> T:
        hints = get_type_hints(
            method, include_extras=True
        )  # This resolves string annotations
        sig = inspect.signature(method)
        param_hints = {name: hint for name, hint in hints.items() if name != "return"}

        bound_args = sig.bind(*args, **kwargs)
        bound_args.apply_defaults()

        for name, value in bound_args.arguments.items():
            if name not in param_hints:
                continue
            expected_type = param_hints[name]
            # Handle Union, Optional, etc.
            if hasattr(expected_type, "__origin__"):
                expected_type = expected_type.__origin__
            if not isinstance(value, expected_type):
                return NotImplemented

        return method(*args, **kwargs)

    return wrapper


@overload
def partition[Y, T](
    pred: Callable[[T], TypeGuard[Y]], iterable: Iterable[T]
) -> tuple[Iterable[T], Iterable[Y]]: ...


@overload
def partition[T](
    pred: Callable[[T], bool], iterable: Iterable[T]
) -> tuple[Iterable[T], Iterable[T]]: ...


def partition(pred, iterable):  # type: ignore
    from more_itertools import partition as p

    return p(pred, iterable)


def times_out(seconds: float):
    # if running in debugger, don't timeout
    if hasattr(sys, "gettrace") and sys.gettrace():
        return lambda func: func

    def decorator[**P, T](func: Callable[P, T]) -> Callable[P, T]:
        @wraps(func)
        def wrapper(*args: P.args, **kwargs: P.kwargs) -> T:
            import signal

            def timeout_handler(signum, frame):
                raise TimeoutError(
                    f"Function {func.__name__} exceeded time limit of {seconds}s"
                )

            # Set up the signal handler
            old_handler = signal.signal(signal.SIGALRM, timeout_handler)
            # Set alarm to trigger after specified seconds
            signal.setitimer(signal.ITIMER_REAL, seconds)

            try:
                return func(*args, **kwargs)
            finally:
                # Cancel the alarm and restore the old signal handler
                signal.setitimer(signal.ITIMER_REAL, 0)
                signal.signal(signal.SIGALRM, old_handler)

        return wrapper

    return decorator


def hash_string(string: str) -> str:
    """Spits out a uuid in hex from a string"""
    return str(
        uuid.UUID(
            bytes=hashlib.blake2b(string.encode("utf-8"), digest_size=16).digest()
        )
    )


def get_module_from_path(
    file_path: os.PathLike, attr: str | None = None
) -> ModuleType | None:
    """
    Return a module based on a file path if already imported, or return None.
    """
    sanitized_file_path = Path(file_path).expanduser().resolve().absolute()

    def _needle(m: ModuleType) -> bool:
        try:
            file = Path(getattr(m, "__file__"))
        except Exception:
            return False
        return sanitized_file_path.samefile(file)

    try:
        module = find(sys.modules.values(), _needle)
    except KeyErrorNotFound:
        return None

    if attr is None:
        return module

    return getattr(module, attr, None)


def import_from_path(
    file_path: os.PathLike, attr: str | None = None
) -> ModuleType | Type:
    """
    Import a module from a file path.

    If the module is already imported, return the existing module.
    Otherwise, import the module and return the new module.

    Raises FileNotFoundError if the file does not exist.
    Raises AttributeError if the attr is not found in the module.
    """
    # custom unique name to avoid collisions
    # we use this hasher to generate something terse and unique
    module_name = hash_string(str(Path(file_path).expanduser().resolve().absolute()))

    if module_name in sys.modules:
        module = sys.modules[module_name]
    else:
        # setting to a sequence (and not None) indicates that the module is a package,
        # which lets us use relative imports for submodules
        submodule_search_locations = []

        spec = importlib.util.spec_from_file_location(
            module_name,
            file_path,
            submodule_search_locations=submodule_search_locations,
        )
        if spec is None:
            raise ImportError(path=file_path)

        module = importlib.util.module_from_spec(spec)
        sys.modules[module_name] = module

        assert spec.loader is not None

        spec.loader.exec_module(module)

    if attr is None:
        return module
    else:
        return getattr(module, attr)


def has_attr_or_property(obj: object, attr: str) -> bool:
    """Check if an object has an attribute or property by the name `attr`."""
    return hasattr(obj, attr) or (
        hasattr(type(obj), attr) and isinstance(getattr(type(obj), attr), property)
    )


def write_only_property(func: Callable):
    def raise_write_only(*args, **kwargs):
        raise AttributeError(f"{func.__name__} is write-only")

    return property(
        fget=raise_write_only,
        fset=func,
    )


<<<<<<< HEAD
def try_set_attr(obj: object, attr: str, value: Any) -> bool:
    """Set an attribute or property if possible, and return whether it was successful."""  # noqa: E501  # pre-existing

    def _should() -> bool:
        # If we have a property, it's going to tell us all we need to know
        if hasattr(type(obj), attr) and isinstance(getattr(type(obj), attr), property):
            # If the property is settable, use it to set the value
            if getattr(type(obj), attr).fset is not None:
                return True
            # If not, it's not settable, end here
            return False

        # If there's an instance only attribute, we can set it
        if hasattr(obj, attr) and not hasattr(type(obj), attr):
            return True

        # If there's an instance attribute, that's unique compared to the class attribute, # noqa: E501  # pre-existing
        # we can set it. We don't need to check for a property here because we already
        # checked for that above.
        if (
            hasattr(obj, attr)
            and hasattr(type(obj), attr)
            and getattr(obj, attr) is not getattr(type(obj), attr)
        ):
=======
def has_instance_settable_attr(obj: object, attr: str) -> bool:
    """
    Check if an object has an instance attribute that is settable.
    """
    # If we have a property, it's going to tell us all we need to know
    if hasattr(type(obj), attr) and isinstance(getattr(type(obj), attr), property):
        # If the property is settable, use it to set the value
        if getattr(type(obj), attr).fset is not None:
>>>>>>> becc77c0
            return True
        # If not, it's not settable, end here
        return False

    # If there's an instance only attribute, we can set it
    if hasattr(obj, attr) and not hasattr(type(obj), attr):
        return True

    # If there's an instance attribute, that's unique compared to the class
    # attribute, we can set it. We don't need to check for a property here
    # because we already checked for that above.
    if (
        hasattr(obj, attr)
        and hasattr(type(obj), attr)
        and getattr(obj, attr) is not getattr(type(obj), attr)
    ):
        return True

    return False


AUTO_RECOMPILE = ConfigFlag(
    "AUTO_RECOMPILE",
    default=False,
    descr="Automatically recompile source files if they have changed",
)


# Check if installed as editable
def is_editable_install():
    distro = Distribution.from_name("atopile")
    return (
        json.loads(distro.read_text("direct_url.json") or "")
        .get("dir_info", {})
        .get("editable", False)
    )<|MERGE_RESOLUTION|>--- conflicted
+++ resolved
@@ -1604,32 +1604,6 @@
     )
 
 
-<<<<<<< HEAD
-def try_set_attr(obj: object, attr: str, value: Any) -> bool:
-    """Set an attribute or property if possible, and return whether it was successful."""  # noqa: E501  # pre-existing
-
-    def _should() -> bool:
-        # If we have a property, it's going to tell us all we need to know
-        if hasattr(type(obj), attr) and isinstance(getattr(type(obj), attr), property):
-            # If the property is settable, use it to set the value
-            if getattr(type(obj), attr).fset is not None:
-                return True
-            # If not, it's not settable, end here
-            return False
-
-        # If there's an instance only attribute, we can set it
-        if hasattr(obj, attr) and not hasattr(type(obj), attr):
-            return True
-
-        # If there's an instance attribute, that's unique compared to the class attribute, # noqa: E501  # pre-existing
-        # we can set it. We don't need to check for a property here because we already
-        # checked for that above.
-        if (
-            hasattr(obj, attr)
-            and hasattr(type(obj), attr)
-            and getattr(obj, attr) is not getattr(type(obj), attr)
-        ):
-=======
 def has_instance_settable_attr(obj: object, attr: str) -> bool:
     """
     Check if an object has an instance attribute that is settable.
@@ -1638,7 +1612,6 @@
     if hasattr(type(obj), attr) and isinstance(getattr(type(obj), attr), property):
         # If the property is settable, use it to set the value
         if getattr(type(obj), attr).fset is not None:
->>>>>>> becc77c0
             return True
         # If not, it's not settable, end here
         return False
