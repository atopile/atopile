from __future__ import annotations

import logging
from copy import deepcopy
from dataclasses import Field, dataclass, fields, is_dataclass
from enum import Enum, IntEnum, StrEnum
from os import PathLike
from pathlib import Path
from types import UnionType
from typing import (
    TYPE_CHECKING,
    Any,
    Callable,
    Iterator,
    Self,
    Union,
    get_args,
    get_origin,
)

import sexpdata
from dataclasses_json import CatchAll
from dataclasses_json.utils import CatchAllVar
from sexpdata import Symbol

from faebryk.libs.exceptions import UserResourceException, downgrade
from faebryk.libs.sexp.util import prettify_sexp_string
from faebryk.libs.util import (
    ConfigFlag,
    cast_assert,
    duplicates,
    groupby,
    indented_container,
    md_list,
    pretty_type,
    zip_non_locked,
)

if TYPE_CHECKING:
    from _typeshed import DataclassInstance

SEXP_LOG = ConfigFlag(
    "SEXP_LOG", default=False, descr="Enable sexp decode logging (very verbose)"
)


logger = logging.getLogger(__name__)

# TODO: Should be its own repo

"""
This is a generic sexp-dataclass converter (similar to dataclass_json).
It is used to convert between dataclasses and sexp (s-expressions).
It only supports a specific subset of sexp that is used by KiCAD with following rules:
- Only atom order is important
- Multi-key dict is supported
"""


@dataclass
class sexp_field(dict[str, Any]):
    """
    Metadata for a field to be used in the sexp conversion

    :param bool positional: If True, the fields position will be used instead
    of its name
    :param bool multidict: If True, the field will be converted to a list of
    key-value pairs. Not compatible in combination with positional.
    :param Callable key: Function to extract key from value in multidict
    :param Any assert_value: Assert that the value is equal to this value
    :param int order: Order of the field in the sexp, lower is first,
    can be less than 0. Only used if not positional.
    :param Callable[[Any], Any] | None preprocessor: Run before conversion
    """

    positional: bool = False
    multidict: bool = False
    key: Callable[[Any], Any] | None = None
    assert_value: Any | None = None
    order: int = 0
    preprocessor: Callable[[Any], Any] | None = None

    def __post_init__(self):
        super().__init__({"metadata": {"sexp": self}})

        assert not (self.positional and self.multidict)
        assert (self.key is None) or self.multidict, "Key only supported for multidict"

    @classmethod
    def from_field(cls, f: Field):
        out = f.metadata.get("sexp", cls())
        assert isinstance(out, cls)
        return out


class SymEnum(StrEnum): ...


class DecodeError(UserResourceException):
    """Error during decoding"""


class ParseError(UserResourceException):
    """Error during parsing"""


def _prettify_stack(stack: list[tuple[str, type]] | None) -> str:
    if stack is None:
        return "<top-level>"
    return ".".join(s[0] for s in stack)


def _convert(
    val,
    t,
    stack: list[tuple[str, type]] | None = None,
    name: str | None = None,
    sp: sexp_field | None = None,
    ignore_assertions: bool = False,
):
    if name is None:
        name = "<" + t.__name__ + ">"
    if stack is None:
        stack = []
    substack = stack + [(name, t)]

    try:
        # Run preprocessor, if it exists
        if sp and sp.preprocessor:
            val = sp.preprocessor(val)

        # Recurse (GenericAlias e.g list[])
        if (origin := get_origin(t)) is not None:
            args = get_args(t)
            if origin is list:
                return [
                    _convert(
                        _val, args[0], substack, ignore_assertions=ignore_assertions
                    )
                    for _val in val
                ]
            if origin is tuple:
                return tuple(
                    _convert(_val, _t, substack, ignore_assertions=ignore_assertions)
                    for _val, _t in zip(val, args)
                )
            if (
                origin in (Union, UnionType)
                and len(args) == 2
                and args[1] is type(None)
            ):
                # Optional[T] == Union[T, None]
                return (
                    _convert(
                        val, args[0], substack, ignore_assertions=ignore_assertions
                    )
                    if val is not None
                    else None
                )

            raise NotImplementedError(f"{origin} not supported")

        #
        if is_dataclass(t):
            return _decode(val, t, substack, ignore_assertions=ignore_assertions)

        # Primitive

        # Unpack list if single atom
        if isinstance(val, list) and len(val) == 1 and not isinstance(val[0], list):
            val = val[0]

        if issubclass(t, bool):
            # See parseMaybeAbsentBool in kicad
            # Default: (hide) hide None
            # True: (hide yes)
            # False: (hide no)

            # hide, None -> automatically filtered

            # (hide yes) (hide no)
            if val in [Symbol("yes"), Symbol("no")]:
                return val == Symbol("yes")

            # (hide)
            if val == []:
                return None

            raise ValueError(f"Invalid value for bool: {val}")

        if isinstance(val, Symbol):
            return t(str(val))

        return t(val)
    except Exception:
        logger.debug(
            f"Failed to decode `{_prettify_stack(substack)}` "
            f"({pretty_type(t)}) with \n{indented_container(val)}"
        )
        raise


netlist_obj = str | Symbol | int | float | bool | list
netlist_type = list[netlist_obj]


def _decode[T: DataclassInstance](
    sexp: netlist_type,
    t: type[T],
    stack: list[tuple[str, type]] | None = None,
    ignore_assertions: bool = False,
) -> T:
    if SEXP_LOG:
        logger.debug(f"parse into: {t.__name__} {'-' * 40}")
        logger.debug(f"sexp: {sexp}")

    # check if t is dataclass type
    if not hasattr(t, "__dataclass_fields__"):
        # is_dataclass(t) trips mypy
        raise TypeError(f"{t} is not a dataclass type")

    value_dict = {}
    unprocessed = {}

    # Fields
    fs = fields(t)
    key_fields = {f.name: f for f in fs if not sexp_field.from_field(f).positional}
    positional_fields = {
        i: f for i, f in enumerate(fs) if sexp_field.from_field(f).positional
    }
    catch_all_fields = [
        f for f in fields(t) if f.type is CatchAllVar or f.type is CatchAll
    ]
    if len(catch_all_fields) == 0:
        pass
    elif len(catch_all_fields) == 1:
        value_dict[catch_all_fields[0].name] = unprocessed
    elif len(catch_all_fields) > 1:
        raise ValueError(f"Multiple catch-all fields not allowed: {catch_all_fields}")

    # Values
    ungrouped_key_values = []
    # I'd prefer to do this through a filter/comprehension, but I don't see a good way
    for i, val in enumerate(sexp):
        if isinstance(val, list):
            if len(val):
                if isinstance(key := val[0], Symbol):
                    if (str(key) in key_fields) or str(key) + "s" in key_fields:
                        ungrouped_key_values.append(val)
                        continue

        unprocessed[i] = val

    key_values = groupby(
        ungrouped_key_values,
        lambda val: (
            str(val[0]) + "s"
            if str(val[0]) + "s" in key_fields and str(val[0]) not in key_fields
            else str(val[0])
        ),
    )
    pos_values = {
        i: val
        for i, val in enumerate(sexp)
        if isinstance(val, (str, int, float, Symbol, bool))
        or (isinstance(val, list) and (not len(val) or not isinstance(val[0], Symbol)))
        # and i in positional_fields
        # and positional_fields[i].name not in value_dict
    }

    if SEXP_LOG:
        logger.debug(f"processing: {_prettify_stack(stack)}")
        logger.debug(f"key_fields: {list(key_fields.keys())}")
        logger.debug(
            f"positional_fields: {list(f.name for f in positional_fields.values())}"
        )
        logger.debug(f"key_values: {list(key_values.keys())}")
        logger.debug(f"pos_values: {pos_values}")
        logger.debug(f"maybe unprocessed values (or positional): {unprocessed}")

    # Parse --------------------------------------------------------------

    # Key-Value
    for s_name, f in key_fields.items():
        name = f.name
        sp = sexp_field.from_field(f)
        if s_name not in key_values:
            if sp.multidict and not (f.default_factory or f.default):
                base_type = get_origin(f.type) or f.type
                value_dict[name] = base_type()
            # will be automatically filled by factory
            continue

        values = key_values[s_name]
        if sp.multidict:
            origin = get_origin(f.type)
            args = get_args(f.type)
            if origin is list:
                val_t = args[0]
                value_dict[name] = [
                    _convert(
                        _val[1:],
                        val_t,
                        stack,
                        name,
                        sp,
                        ignore_assertions=ignore_assertions,
                    )
                    for _val in values
                ]
            elif origin is dict:
                if not sp.key:
                    raise ValueError(f"Key function required for multidict: {f.name}")
                key_t = args[0]
                val_t = args[1]
                converted_values = [
                    _convert(
                        _val[1:],
                        val_t,
                        stack,
                        name,
                        sp,
                        ignore_assertions=ignore_assertions,
                    )
                    for _val in values
                ]
                values_with_key = [(sp.key(_val), _val) for _val in converted_values]

                if not all(isinstance(k, key_t) for k, _ in values_with_key):
                    raise KeyError(
                        f"Key function returned invalid type in field {f.name}:"
                        f" {key_t=} types={[v[0] for v in values_with_key]}"
                    )
                if d := duplicates(values_with_key, key=lambda v: v[0]):
                    raise ValueError(
                        f"Duplicate keys at `{_prettify_stack(stack)}`: {d}"
                    )
                value_dict[name] = dict(values_with_key)
            else:
                raise NotImplementedError(
                    f"Multidict not supported for {origin} in field {f}"
                )
        else:
            if len(values) != 1:
                raise ValueError(f"Duplicate key at `{_prettify_stack(stack)}`: {name}")

            out = _convert(
                values[0][1:],
                f.type,
                stack,
                name,
                sp,
                ignore_assertions=ignore_assertions,
            )
            # if val is None, use default
            if out is not None:
                value_dict[name] = out

    # Positional
    for f, (sexp_i, v) in (
        it := zip_non_locked(positional_fields.values(), pos_values.items())
    ):
        sp = sexp_field.from_field(f)
        # special case for missing positional empty StrEnum fields
        if (
            isinstance(f.type, type)
            and issubclass(f.type, StrEnum)
            and "" in f.type
            and not isinstance(v, Symbol)
        ):
            out = _convert(
                Symbol(""),
                f.type,
                stack,
                f.name,
                sp,
                ignore_assertions=ignore_assertions,
            )
            # only advance field iterator
            # if no more positional fields, there shouldn't be any more values
            if it.next(0) is None:
                raise ValueError(f"Unexpected symbol {v}")
        else:
            # positional list = var args
            origin = get_origin(f.type)
            if origin is list:
                vs = [v]
                # consume all values
                while (next_val := it.next(1, None)) is not None:
                    vs.append(next_val[1])

                out = _convert(
                    vs, f.type, stack, f.name, sp, ignore_assertions=ignore_assertions
                )
            else:
                out = _convert(
                    v, f.type, stack, f.name, sp, ignore_assertions=ignore_assertions
                )

        unprocessed.pop(sexp_i, None)
        value_dict[f.name] = out

    # Check assertions ----------------------------------------------------
    for f in fs:
        sp = sexp_field.from_field(f)
        if sp.assert_value is not None:
            with downgrade(
                AssertionError,
                to_level=logging.DEBUG,
                raise_anyway=not ignore_assertions,
            ):
                assert value_dict[f.name] == sp.assert_value, (
                    f"Fileformat assertion! {f.name} has to be"
                    f" {sp.assert_value} but is {value_dict[f.name]}"
                )

    # Unprocessed values should be None if there aren't any,
    # so they don't get reproduced etc...
    if catch_all_fields and not unprocessed:
        value_dict[catch_all_fields[0].name] = None

    if SEXP_LOG:
        logger.debug(f"value_dict: {value_dict}")

    try:
        out = t(**value_dict)
    except TypeError as e:
        raise TypeError(
            f"Failed to create {pretty_type(t)}:\n{str(e)} with \n{md_list(value_dict)}"
        ) from e

    # set parent pointers for all dataclasses in the tree
    for v in value_dict.values():
        if isinstance(v, list):
            vs = v
        else:
            vs = [v]
        for v_ in vs:
            if is_dataclass(v_):
                setattr(v_, "_parent", out)

    return out


def _convert2(val: Any) -> netlist_obj | None:
    if val is None:
        return None
    if is_dataclass(val):
        return _encode(val)
    if isinstance(val, list):
        return [_convert2(v) for v in val]
    if isinstance(val, tuple):
        return [_convert2(v) for v in val]
    if isinstance(val, dict):
        return [_convert2(v) for v in val.values()]
    if isinstance(val, SymEnum):
        return Symbol(val)
    if isinstance(val, StrEnum):
        return str(val)
    if isinstance(val, IntEnum):
        return int(val)
    if isinstance(val, Enum):
        return Symbol(val)
    if isinstance(val, bool):
        return Symbol("yes" if val else "no")
    if isinstance(val, float):
        if val.is_integer():
            return int(val)
        return val
    if isinstance(val, (str, int)):
        return val

    return str(val)


def _encode(t) -> netlist_type:
    if not is_dataclass(t):
        raise TypeError(f"{t} is not a dataclass type")

    sexp: netlist_type = []

    def _append(_val):
        if val is None:
            return
        sexp.append(_val)

    catch_all_fields = [
        f for f in fields(t) if f.type is CatchAllVar or f.type is CatchAll
    ]
    if len(catch_all_fields) == 0:
        catch_all_field = None
    elif len(catch_all_fields) == 1:
        catch_all_field = catch_all_fields[0]
    else:
        raise ValueError(f"Multiple catch-all fields not allowed: {catch_all_fields}")

    fs = [(f, sexp_field.from_field(f)) for f in fields(t) if f != catch_all_field]

    for f, sp in sorted(fs, key=lambda x: (not x[1].positional, x[1].order)):
        name = f.name
        val = getattr(t, name)

        if sp.positional:
            if isinstance(val, list):
                for v in val:
                    _append(_convert2(v))
                continue
            _append(_convert2(val))
            continue

        def _append_kv(name, v):
            converted = _convert2(v)
            if converted is None:
                return
            if isinstance(converted, list):
                _append([Symbol(name), *converted])
                return
            _append([Symbol(name), converted])

        if sp.multidict:
            if isinstance(val, list):
                assert get_origin(f.type) is list
                _val = val
            elif isinstance(val, dict):
                assert get_origin(f.type) is dict
                _val = val
                _val = val.values()
            else:
                raise TypeError()
            for v in _val:
                _append_kv(f.name.removesuffix("s"), v)
        else:
            _append_kv(f.name, val)

    if catch_all_field is not None:
        catch_all: dict[int, Any] = getattr(t, catch_all_field.name, {}) or {}
        for i, v in sorted(catch_all.items(), key=lambda x: x[0]):
            sexp.insert(i, v)

    if SEXP_LOG:
        logger.debug(f"Dumping {type(t).__name__} {'-' * 40}")
        logger.debug(f"Obj: {t}")
        logger.debug(f"Sexp: {sexp}")

    return sexp


def loads[T: DataclassInstance](
    s: str | Path | list, t: type[T], ignore_assertions: bool = False
) -> T:
    text = s
    sexp = s
    if isinstance(s, Path):
        text = s.read_text(encoding="utf-8")
    if isinstance(text, str):
        try:
            sexp = sexpdata.loads(text)
        except Exception as e:
            raise ParseError(f"Failed to parse sexp: {text}") from e

    try:
        return _decode([sexp], t, ignore_assertions=ignore_assertions)
    except Exception as e:
        if isinstance(s, Path):
            raise DecodeError(f"Failed to decode file {s}\n\n{e}") from e
        else:
            raise DecodeError(f"Failed to decode sexp\n\n{e}") from e


def dumps(obj, path: PathLike | None = None) -> str:
    path = Path(path) if path else None
    sexp = _encode(obj)[0]
    text = sexpdata.dumps(sexp)
    text = prettify_sexp_string(text)
    if path:
        path.parent.mkdir(parents=True, exist_ok=True)
        path.write_text(text, encoding="utf-8")
    return text


def dump_single(obj) -> str:
    @dataclass
    class _(SEXP_File):
        node: type[obj]

    filenode = _(node=obj)

    return filenode.dumps()


class SEXP_File:
    @classmethod
    def loads(cls, path_or_string_or_data: Path | str | list) -> "Self":
        return loads(path_or_string_or_data, cls)

    def dumps(self, path: PathLike | None = None):
        return dumps(self, path)


def get_parent[T](obj, t: type[T]) -> T:
    assert hasattr(obj, "_parent")
    return cast_assert(t, obj._parent)


# TODO move
class JSON_File:
    @classmethod
    def loads[T](cls: type[T], path: Path | str) -> T:
        text = path
        if isinstance(path, Path):
            text = path.read_text(encoding="utf-8")
        return cls.from_json(text)

    def dumps(self, path: PathLike | None = None):
        path = Path(path) if path else None
        text = self.to_json(indent=4)
        if path:
            path.write_text(text, encoding="utf-8")
        return text


@dataclass
class _visit_dataclass_context:
    value: Any
    path: list
    name_path: list[str]
    setter: Callable[[Any], None] | None


def visit_dataclass(
    obj,
) -> Iterator[_visit_dataclass_context]:
    return _iterate_tree(obj, [], [], setter=None)


def _iterate_tree(
    obj,
    path: list,
    name_path: list[str],
    setter: Callable[[Any], None] | None = None,
) -> Iterator[_visit_dataclass_context]:
    out_path = path + [obj]

    yield _visit_dataclass_context(
        value=obj,
        path=path,
        name_path=name_path,
        setter=setter,
    )

    def _set(k, v, it):
        it[k] = v

    if is_dataclass(obj):
        for f in fields(obj):
            yield from _iterate_tree(
                getattr(obj, f.name),
                path=out_path,
                name_path=name_path + [f".{f.name}"],
                setter=lambda v: setattr(obj, f.name, v),
            )
    elif isinstance(obj, list):
        for i, v in enumerate(obj):
            yield from _iterate_tree(
                v,
                out_path,
                name_path + [f"[{i}]"],
                setter=lambda v: _set(i, v, obj),
            )
    elif isinstance(obj, dict):
        for k, v in obj.items():
<<<<<<< HEAD
            yield from _iterate_tree(v, out_path, name_path + [f"[{repr(k)}]"])


def _filter_fields(obj: Any, field_names: list[str]) -> Any:
    """
    Recursively filter fields of a dataclass instance. Operates in-place.
    """
    match obj:
        case list():
            return [_filter_fields(item, field_names) for item in obj]
        case tuple():
            return tuple(_filter_fields(item, field_names) for item in obj)
        case dict():
            return {k: _filter_fields(v, field_names) for k, v in obj.items()}
        case _ if is_dataclass(obj):
            for f in fields(obj):
                if f.name in field_names:
                    setattr(obj, f.name, None)
                else:
                    setattr(
                        obj, f.name, _filter_fields(getattr(obj, f.name), field_names)
                    )
            return obj
        case _:
            return obj


def filter_fields[T: DataclassInstance](obj: T, field_names: list[str]) -> T:
    """
    Returns a copy of a dataclass object (or collection of dataclass instances),
    with all properties listed in field_names recursively removed.
    """
    out = deepcopy(obj)
    _filter_fields(out, field_names)
    return out


def filter_uuids[T: DataclassInstance](obj: T) -> T:
    return filter_fields(obj, field_names=["uuid"])
=======
            yield from _iterate_tree(
                v,
                out_path,
                name_path + [f"[{repr(k)}]"],
                setter=lambda v: _set(k, v, obj),
            )
>>>>>>> 378f2591
<|MERGE_RESOLUTION|>--- conflicted
+++ resolved
@@ -669,8 +669,12 @@
             )
     elif isinstance(obj, dict):
         for k, v in obj.items():
-<<<<<<< HEAD
-            yield from _iterate_tree(v, out_path, name_path + [f"[{repr(k)}]"])
+            yield from _iterate_tree(
+                v,
+                out_path,
+                name_path + [f"[{repr(k)}]"],
+                setter=lambda v: _set(k, v, obj),
+            )
 
 
 def _filter_fields(obj: Any, field_names: list[str]) -> Any:
@@ -708,12 +712,4 @@
 
 
 def filter_uuids[T: DataclassInstance](obj: T) -> T:
-    return filter_fields(obj, field_names=["uuid"])
-=======
-            yield from _iterate_tree(
-                v,
-                out_path,
-                name_path + [f"[{repr(k)}]"],
-                setter=lambda v: _set(k, v, obj),
-            )
->>>>>>> 378f2591
+    return filter_fields(obj, field_names=["uuid"])