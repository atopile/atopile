# This file is part of the faebryk project
# SPDX-License-Identifier: MIT

import logging

import faebryk.library._F as F
from faebryk.core.graph import Graph, GraphFunctions
from faebryk.core.module import Module
from faebryk.core.node import Node
from faebryk.libs.app.erc import simple_erc
from faebryk.libs.exceptions import UserDesignCheckException, accumulate

logger = logging.getLogger(__name__)


<<<<<<< HEAD
class RequiresExternalUsageNotFulfilled(Exception):
=======
class CheckException(Exception): ...


def run_checks(app: Module, G: Graph):
    # TODO should make a Trait Trait: `implements_design_check`
    check_requires_external_usage(app, G)
    simple_erc(G)


class RequiresExternalUsageNotFulfilled(CheckException):
>>>>>>> 7f9e940b
    def __init__(self, nodes: list[Node]):
        self.nodes = nodes
        super().__init__(
            f"Nodes requiring external usage but not used externally: "
            f"{', '.join(mif.get_full_name() for mif in nodes)}"
        )


def check_requires_external_usage(app: Module, G: Graph):
    unfulfilled = []
    for node, trait in GraphFunctions(G).nodes_with_trait(F.requires_external_usage):
        if not trait.fulfilled:
            # Don't check the app module itself
            if app is node:
                continue
            unfulfilled.append(node)
    if unfulfilled:
        raise RequiresExternalUsageNotFulfilled(unfulfilled)


def check_design(G: Graph):
    # TODO: split checks by stage
    with accumulate(UserDesignCheckException) as accumulator:
        for _, trait in GraphFunctions(G).nodes_with_trait(F.implements_design_check):
            with accumulator.collect():
                try:
                    trait.check()
                except F.implements_design_check.CheckException as e:
                    raise UserDesignCheckException.from_nodes(str(e), e.nodes) from e


def run_pre_build_checks(app: Module, G: Graph):
    check_requires_external_usage(G)
    check_design(G)
    simple_erc(G)


def run_post_build_checks(app: Module, G: Graph):
    check_design(G)<|MERGE_RESOLUTION|>--- conflicted
+++ resolved
@@ -13,20 +13,7 @@
 logger = logging.getLogger(__name__)
 
 
-<<<<<<< HEAD
-class RequiresExternalUsageNotFulfilled(Exception):
-=======
-class CheckException(Exception): ...
-
-
-def run_checks(app: Module, G: Graph):
-    # TODO should make a Trait Trait: `implements_design_check`
-    check_requires_external_usage(app, G)
-    simple_erc(G)
-
-
-class RequiresExternalUsageNotFulfilled(CheckException):
->>>>>>> 7f9e940b
+class RequiresExternalUsageNotFulfilled(UserDesignCheckException):
     def __init__(self, nodes: list[Node]):
         self.nodes = nodes
         super().__init__(
@@ -59,7 +46,7 @@
 
 
 def run_pre_build_checks(app: Module, G: Graph):
-    check_requires_external_usage(G)
+    check_requires_external_usage(app, G)
     check_design(G)
     simple_erc(G)
 
