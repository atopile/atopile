# This file is part of the faebryk project
# SPDX-License-Identifier: MIT

import logging
from typing import Iterable, cast

from more_itertools import partition

<<<<<<< HEAD
import faebryk.library._F as F
from faebryk.core.cpp import Graph
from faebryk.core.graph import GraphFunctions
from faebryk.core.module import Module
from faebryk.core.moduleinterface import ModuleInterface
from faebryk.core.parameter import Parameter
from faebryk.libs.test.times import Times
from faebryk.libs.util import find, groupby

logger = logging.getLogger(__name__)


def replace_tbd_with_any(module: Module, recursive: bool, loglvl: int | None = None):
    """
    Replace all F.TBD instances with F.ANY instances in the given module.

    :param module: The module to replace F.TBD instances in.
    :param recursive: If True, replace F.TBD instances in submodules as well.
    """
    lvl = logger.getEffectiveLevel()
    if loglvl is not None:
        logger.setLevel(loglvl)

    module = module.get_most_special()

    for param in module.get_children(direct_only=True, types=Parameter):
        if isinstance(param.get_most_narrow(), F.TBD):
            logger.debug(f"Replacing in {module}: {param} with F.ANY")
            param.merge(F.ANY())

    logger.setLevel(lvl)

    if recursive:
        for m in module.get_children_modules(types=Module):
            replace_tbd_with_any(m, recursive=False, loglvl=loglvl)


def resolve_dynamic_parameters(graph: Graph):
    other_dynamic_params, connection_dynamic_params = partition(
        lambda param_trait: isinstance(param_trait[1], F.is_dynamic_by_connections),
        [
            (param, trait)
            for param, trait in GraphFunctions(graph).nodes_with_trait(
                Parameter.is_dynamic
            )
        ],
    )

    # non-connection
    for _, trait in other_dynamic_params:
        trait.execute()

    # connection
    _resolve_dynamic_parameters_connection(
        cast(
            list[tuple[Parameter, F.is_dynamic_by_connections]],
            connection_dynamic_params,
        )
    )


def _resolve_dynamic_parameters_connection(
    params: Iterable[tuple[Parameter, F.is_dynamic_by_connections]],
):
    times = Times()

    busses: list[set[ModuleInterface]] = []

    params_grouped_by_mif = groupby(params, lambda p: p[1].mif_parent())

    # find for all busses a mif that represents it, and puts its dynamic params here
    # we use the that connected mifs are the same type and thus have the same params
    # TODO: limitation: specialization (need to subgroup by type) (see exception)
    param_bus_representatives: set[tuple[Parameter, F.is_dynamic_by_connections]] = (
        set()
    )

    while params_grouped_by_mif:
        bus_representative_mif, bus_representative_params = (
            params_grouped_by_mif.popitem()
        )
        # expensive call
        paths = bus_representative_mif.get_connected(include_self=True)
        connections = set(paths.keys())

        busses.append(connections)
        if len(set(map(type, connections))) > 1:
            raise NotImplementedError(
                "No support for specialized bus with dynamic params"
            )

        for m in connections:
            if m in params_grouped_by_mif:
                del params_grouped_by_mif[m]
        param_bus_representatives |= set(bus_representative_params)

    times.add("get parameter connections")

    # exec resolution
    for _, trait in param_bus_representatives:
        bus_representative_mif = trait.mif_parent()
        param_bus = find(busses, lambda bus: bus_representative_mif in bus)
        trait.exec_for_mifs(param_bus)

    times.add("merge parameters")
    if logger.isEnabledFor(logging.DEBUG):
        logger.debug(times)
=======
logger = logging.getLogger(__name__)
>>>>>>> e7db104f
<|MERGE_RESOLUTION|>--- conflicted
+++ resolved
@@ -6,11 +6,9 @@
 
 from more_itertools import partition
 
-<<<<<<< HEAD
 import faebryk.library._F as F
 from faebryk.core.cpp import Graph
 from faebryk.core.graph import GraphFunctions
-from faebryk.core.module import Module
 from faebryk.core.moduleinterface import ModuleInterface
 from faebryk.core.parameter import Parameter
 from faebryk.libs.test.times import Times
@@ -19,45 +17,18 @@
 logger = logging.getLogger(__name__)
 
 
-def replace_tbd_with_any(module: Module, recursive: bool, loglvl: int | None = None):
-    """
-    Replace all F.TBD instances with F.ANY instances in the given module.
-
-    :param module: The module to replace F.TBD instances in.
-    :param recursive: If True, replace F.TBD instances in submodules as well.
-    """
-    lvl = logger.getEffectiveLevel()
-    if loglvl is not None:
-        logger.setLevel(loglvl)
-
-    module = module.get_most_special()
-
-    for param in module.get_children(direct_only=True, types=Parameter):
-        if isinstance(param.get_most_narrow(), F.TBD):
-            logger.debug(f"Replacing in {module}: {param} with F.ANY")
-            param.merge(F.ANY())
-
-    logger.setLevel(lvl)
-
-    if recursive:
-        for m in module.get_children_modules(types=Module):
-            replace_tbd_with_any(m, recursive=False, loglvl=loglvl)
-
-
 def resolve_dynamic_parameters(graph: Graph):
     other_dynamic_params, connection_dynamic_params = partition(
         lambda param_trait: isinstance(param_trait[1], F.is_dynamic_by_connections),
         [
             (param, trait)
-            for param, trait in GraphFunctions(graph).nodes_with_trait(
-                Parameter.is_dynamic
-            )
+            for param, trait in GraphFunctions(graph).nodes_with_trait(F.is_dynamic)
         ],
     )
 
     # non-connection
     for _, trait in other_dynamic_params:
-        trait.execute()
+        trait.exec()
 
     # connection
     _resolve_dynamic_parameters_connection(
@@ -113,7 +84,4 @@
 
     times.add("merge parameters")
     if logger.isEnabledFor(logging.DEBUG):
-        logger.debug(times)
-=======
-logger = logging.getLogger(__name__)
->>>>>>> e7db104f
+        logger.debug(times)