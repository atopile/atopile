--- conflicted
+++ resolved
@@ -10,12 +10,8 @@
 from faebryk.core.module import Module
 from faebryk.core.moduleinterface import ModuleInterface
 from faebryk.libs.picker.picker import has_part_picked
-<<<<<<< HEAD
+from faebryk.libs.units import P
 from faebryk.libs.util import groupby
-=======
-from faebryk.libs.units import P
-from faebryk.libs.util import groupby, print_stack
->>>>>>> e7db104f
 
 logger = logging.getLogger(__name__)
 
@@ -43,17 +39,13 @@
         super().__init__([faulting_EP], msg, *args)
 
 
-<<<<<<< HEAD
 class ERCPowerSourcesShortedError(ERCFault):
     """
     Multiple power sources shorted together
     """
 
 
-def simple_erc(G: Graph):
-=======
 def simple_erc(G: Graph, voltage_limit=1e5 * P.V):
->>>>>>> e7db104f
     """Simple ERC check.
 
     This function will check for the following ERC violations:
