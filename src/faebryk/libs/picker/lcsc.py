# This file is part of the faebryk project
# SPDX-License-Identifier: MIT

import json
import logging
from pathlib import Path

from easyeda2kicad.easyeda.easyeda_api import EasyedaApi
from easyeda2kicad.easyeda.easyeda_importer import (
    Easyeda3dModelImporter,
    EasyedaFootprintImporter,
    EasyedaSymbolImporter,
)
from easyeda2kicad.easyeda.parameters_easyeda import EeSymbol
from easyeda2kicad.kicad.export_kicad_3d_model import Exporter3dModelKicad
from easyeda2kicad.kicad.export_kicad_footprint import ExporterFootprintKicad
from easyeda2kicad.kicad.export_kicad_symbol import ExporterSymbolKicad, KicadVersion

import faebryk.library._F as F
from faebryk.core.module import Module
from faebryk.libs.picker.picker import (
    Part,
    PickerOption,
    Supplier,
)
from faebryk.libs.util import ConfigFlag

logger = logging.getLogger(__name__)

CRAWL_DATASHEET = ConfigFlag(
    "LCSC_DATASHEET", default=False, descr="Crawl for datasheet on LCSC"
)

# TODO dont hardcode relative paths
BUILD_FOLDER = Path("./build")
LIB_FOLDER = Path("./src/kicad/libs")
MODEL_PATH: str | None = "${KIPRJMOD}/../libs/"

EXPORT_NON_EXISTING_MODELS = False

"""
easyeda2kicad has not figured out 100% yet how to do model translations.
It's unfortunately also not really easy.
A lot of SMD components (especially passives, ICs, etc) seem to be doing just fine with
an x,y translation of 0. However that makes some other SMD components behave even worse.
Since in a typical design most components are passives etc, this workaround can save
a lot of time and manual work.
"""
WORKAROUND_SMD_3D_MODEL_FIX = True

"""
Some THT models seem to be fixed when assuming their translation is mm instead of inch.
Does not really make a lot of sense.
"""
WORKAROUND_THT_INCH_MM_SWAP_FIX = False


def _fix_3d_model_offsets(ki_footprint):
    if ki_footprint.output.model_3d is None:
        return

    if WORKAROUND_SMD_3D_MODEL_FIX:
        if ki_footprint.input.info.fp_type == "smd":
            ki_footprint.output.model_3d.translation.x = 0
            ki_footprint.output.model_3d.translation.y = 0
    if WORKAROUND_THT_INCH_MM_SWAP_FIX:
        if ki_footprint.input.info.fp_type != "smd":
            ki_footprint.output.model_3d.translation.x *= 2.54
            ki_footprint.output.model_3d.translation.y *= 2.54


def cache_base_path():
    return BUILD_FOLDER / Path("cache/easyeda")


class LCSCException(Exception):
    def __init__(self, partno: str, *args: object) -> None:
        self.partno = partno
        super().__init__(*args)

    def __str__(self) -> str:
        return f"{type(self).__name__}: {self.partno} - {self.args}"


class LCSC_NoDataException(LCSCException): ...


class LCSC_PinmapException(LCSCException): ...


def get_raw(lcsc_id: str):
    api = EasyedaApi()

    cache_base = cache_base_path()
    cache_base.mkdir(parents=True, exist_ok=True)

    comp_path = cache_base.joinpath(lcsc_id)
    if not comp_path.exists():
        logger.debug(f"Did not find component {lcsc_id} in cache, downloading...")
        cad_data = api.get_cad_data_of_component(lcsc_id=lcsc_id)
        serialized = json.dumps(cad_data)
        comp_path.write_text(serialized)

    data = json.loads(comp_path.read_text())

    # API returned no data
    if not data:
        raise LCSC_NoDataException(
            lcsc_id, f"Failed to fetch data from EasyEDA API for part {lcsc_id}"
        )

    return data


def download_easyeda_info(lcsc_id: str, get_model: bool = True):
    # easyeda api access & caching --------------------------------------------
    data = get_raw(lcsc_id)

    easyeda_footprint = EasyedaFootprintImporter(
        easyeda_cp_cad_data=data
    ).get_footprint()

    easyeda_symbol = EasyedaSymbolImporter(easyeda_cp_cad_data=data).get_symbol()

    # paths -------------------------------------------------------------------
    name = easyeda_footprint.info.name
    out_base_path = LIB_FOLDER
    fp_base_path = out_base_path / "footprints" / "lcsc.pretty"
    sym_base_path = out_base_path / "lcsc.kicad_sym"
    fp_base_path.mkdir(exist_ok=True, parents=True)
    footprint_filename = f"{name}.kicad_mod"
    footprint_filepath = fp_base_path.joinpath(footprint_filename)

    # The base_path has to be split from the full path, because the exporter
    # will append .3dshapes to it
    model_base_path = out_base_path / "3dmodels" / "lcsc"
    model_base_path_full = model_base_path.with_suffix(".3dshapes")
    model_base_path_full.mkdir(exist_ok=True, parents=True)

    # export to kicad ---------------------------------------------------------
    ki_footprint = ExporterFootprintKicad(easyeda_footprint)
    ki_symbol = ExporterSymbolKicad(easyeda_symbol, KicadVersion.v6)

    _fix_3d_model_offsets(ki_footprint)

    easyeda_model = Easyeda3dModelImporter(
        easyeda_cp_cad_data=data, download_raw_3d_model=False
    ).output

    ki_model = None
    if easyeda_model:
        ki_model = Exporter3dModelKicad(easyeda_model)

    if easyeda_model is not None:
        model_path = model_base_path_full / f"{easyeda_model.name}.wrl"
        if get_model and not model_path.exists():
            logger.debug(f"Downloading & Exporting 3dmodel {model_path}")
            easyeda_model = Easyeda3dModelImporter(
                easyeda_cp_cad_data=data, download_raw_3d_model=True
            ).output
            assert easyeda_model is not None
            ki_model = Exporter3dModelKicad(easyeda_model)
            ki_model.export(str(model_base_path))

        if not model_path.exists() and not EXPORT_NON_EXISTING_MODELS:
            ki_footprint.output.model_3d = None
<<<<<<< HEAD
    else:
        logger.warning(f"No 3D model for '{name}'")
=======
    elif get_model:
        logger.warning(f"No 3D model for {name}")
>>>>>>> 156874b6

    if not footprint_filepath.exists():
        logger.debug(f"Exporting footprint {footprint_filepath}")
        kicad_model_path = (
            f"{MODEL_PATH}/3dmodels/lcsc.3dshapes"
            if MODEL_PATH
            else str(model_base_path_full.resolve())
        )
        ki_footprint.export(
            footprint_full_path=str(footprint_filepath),
            model_3d_path=kicad_model_path,
        )

    if not sym_base_path.exists():
        logger.debug(f"Exporting symbol {sym_base_path}")
        ki_symbol.export(str(sym_base_path))

    return ki_footprint, ki_model, easyeda_footprint, easyeda_model, easyeda_symbol


def get_datasheet_url(part: EeSymbol):
    # TODO use easyeda2kicad api as soon as works again
    # return part.info.datasheet

    if not CRAWL_DATASHEET:
        return None

    import re

    import requests

    url = part.info.datasheet
    if not url:
        return None
    # make requests act like curl
    lcsc_site = requests.get(url, headers={"User-Agent": "curl/7.81.0"})
    lcsc_id = part.info.lcsc_id
    # find _{partno}.pdf in html
    match = re.search(f'href="(https://[^"]+_{lcsc_id}.pdf)"', lcsc_site.text)
    if match:
        pdfurl = match.group(1)
        logger.debug(f"Found datasheet for {lcsc_id} at {pdfurl}")
        return pdfurl
    else:
        return None


def check_attachable(component: Module):
    if not component.has_trait(F.has_footprint):
        if not component.has_trait(F.can_attach_to_footprint):
            if not component.has_trait(F.has_pin_association_heuristic):
                raise LCSC_PinmapException(
                    "",
                    f"Need either F.can_attach_to_footprint or "
                    "F.has_pin_association_heuristic"
                    f" for {component}",
                )


def attach(
    component: Module, partno: str, get_model: bool = True, check_only: bool = False
):
    ki_footprint, ki_model, easyeda_footprint, easyeda_model, easyeda_symbol = (
        download_easyeda_info(partno, get_model=get_model)
    )

    # symbol
    # TODO maybe check it?
    if not component.has_trait(F.has_footprint):
        if not component.has_trait(F.can_attach_to_footprint):
            # TODO make this a trait
            pins = [
                (pin.settings.spice_pin_number, pin.name.text)
                for unit in easyeda_symbol.units
                for pin in unit.pins
            ]
            try:
                pinmap = component.get_trait(F.has_pin_association_heuristic).get_pins(
                    pins
                )
            except F.has_pin_association_heuristic.PinMatchException as e:
                raise LCSC_PinmapException(partno, f"Failed to get pinmap: {e}") from e
            if check_only:
                return
            component.add(F.can_attach_to_footprint_via_pinmap(pinmap))

            sym = F.Symbol.with_component(component, pinmap)
            sym.add(F.Symbol.has_kicad_symbol(f"lcsc:{easyeda_footprint.info.name}"))

        if check_only:
            return

        # footprint
        fp = F.KicadFootprint(
            f"lcsc:{easyeda_footprint.info.name}",
            [p.number for p in easyeda_footprint.pads],
        )
        component.get_trait(F.can_attach_to_footprint).attach(fp)

    if check_only:
        return

    component.add(F.has_descriptive_properties_defined({"LCSC": partno}))

    datasheet = get_datasheet_url(easyeda_symbol)
    if datasheet:
        component.add(F.has_datasheet_defined(datasheet))

    # model done by kicad (in fp)


class LCSC(Supplier):
    def attach(self, module: Module, part: PickerOption):
        assert isinstance(part.part, LCSC_Part)
        attach(component=module, partno=part.part.partno)
        if part.info is not None:
            module.add(F.has_descriptive_properties_defined(part.info))


class LCSC_Part(Part):
    def __init__(self, partno: str) -> None:
        super().__init__(partno=partno, supplier=LCSC())<|MERGE_RESOLUTION|>--- conflicted
+++ resolved
@@ -164,13 +164,8 @@
 
         if not model_path.exists() and not EXPORT_NON_EXISTING_MODELS:
             ki_footprint.output.model_3d = None
-<<<<<<< HEAD
-    else:
+    elif get_model:
         logger.warning(f"No 3D model for '{name}'")
-=======
-    elif get_model:
-        logger.warning(f"No 3D model for {name}")
->>>>>>> 156874b6
 
     if not footprint_filepath.exists():
         logger.debug(f"Exporting footprint {footprint_filepath}")
