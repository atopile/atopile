# This file is part of the faebryk project
# SPDX-License-Identifier: MIT

import json
import logging
from pathlib import Path

import sexpdata
from easyeda2kicad.easyeda.easyeda_api import EasyedaApi
from easyeda2kicad.easyeda.easyeda_importer import (
    Easyeda3dModelImporter,
    EasyedaFootprintImporter,
    EasyedaSymbolImporter,
)
from easyeda2kicad.easyeda.parameters_easyeda import EeSymbol
from easyeda2kicad.kicad.export_kicad_3d_model import Exporter3dModelKicad
from easyeda2kicad.kicad.export_kicad_footprint import ExporterFootprintKicad
from easyeda2kicad.kicad.export_kicad_symbol import ExporterSymbolKicad, KicadVersion

import faebryk.library._F as F
from faebryk.core.module import Module
from faebryk.libs.kicad.fileformats_sch import (
    C_kicad_sym_file,
    C_lib_symbol,
)
from faebryk.libs.picker.picker import (
    Part,
    PickerOption,
    Supplier,
)
<<<<<<< HEAD
from faebryk.libs.sexp import dataclass_sexp
=======
from faebryk.libs.util import ConfigFlag
>>>>>>> 6827e7df

logger = logging.getLogger(__name__)

CRAWL_DATASHEET = ConfigFlag(
    "LCSC_DATASHEET", default=False, descr="Crawl for datasheet on LCSC"
)

# TODO dont hardcode relative paths
BUILD_FOLDER = Path("./build")
LIB_FOLDER = Path("./src/kicad/libs")
MODEL_PATH: str | None = "${KIPRJMOD}/../libs/"

EXPORT_NON_EXISTING_MODELS = False

"""
easyeda2kicad has not figured out 100% yet how to do model translations.
It's unfortunately also not really easy.
A lot of SMD components (especially passives, ICs, etc) seem to be doing just fine with
an x,y translation of 0. However that makes some other SMD components behave even worse.
Since in a typical design most components are passives etc, this workaround can save
a lot of time and manual work.
"""
WORKAROUND_SMD_3D_MODEL_FIX = True

"""
Some THT models seem to be fixed when assuming their translation is mm instead of inch.
Does not really make a lot of sense.
"""
WORKAROUND_THT_INCH_MM_SWAP_FIX = False


def _fix_3d_model_offsets(ki_footprint):
    if WORKAROUND_SMD_3D_MODEL_FIX:
        if ki_footprint.input.info.fp_type == "smd":
            ki_footprint.output.model_3d.translation.x = 0
            ki_footprint.output.model_3d.translation.y = 0
    if WORKAROUND_THT_INCH_MM_SWAP_FIX:
        if ki_footprint.input.info.fp_type != "smd":
            ki_footprint.output.model_3d.translation.x *= 2.54
            ki_footprint.output.model_3d.translation.y *= 2.54


def cache_base_path():
    return BUILD_FOLDER / Path("cache/easyeda")


class LCSCException(Exception):
    def __init__(self, partno: str, *args: object) -> None:
        self.partno = partno
        super().__init__(*args)


class LCSC_NoDataException(LCSCException): ...


class LCSC_PinmapException(LCSCException): ...


def get_raw(partno: str):
    api = EasyedaApi()

    cache_base = cache_base_path()
    cache_base.mkdir(parents=True, exist_ok=True)

    comp_path = cache_base.joinpath(partno)
    if not comp_path.exists():
        logger.debug(f"Did not find component {partno} in cache, downloading...")
        cad_data = api.get_cad_data_of_component(lcsc_id=partno)
        serialized = json.dumps(cad_data)
        comp_path.write_text(serialized)

    data = json.loads(comp_path.read_text())

    # API returned no data
    if not data:
        raise LCSC_NoDataException(
            partno, f"Failed to fetch data from EasyEDA API for part {partno}"
        )

    return data


def download_easyeda_info(partno: str, get_model: bool = True):
    # easyeda api access & caching --------------------------------------------
    data = get_raw(partno)

    easyeda_footprint = EasyedaFootprintImporter(
        easyeda_cp_cad_data=data
    ).get_footprint()

    easyeda_symbol = EasyedaSymbolImporter(easyeda_cp_cad_data=data).get_symbol()

    # paths -------------------------------------------------------------------
    name = easyeda_footprint.info.name
    out_base_path = LIB_FOLDER
    fp_base_path = out_base_path / "footprints" / "lcsc.pretty"
    sym_base_path = out_base_path / "lcsc.kicad_sym"
    fp_base_path.mkdir(exist_ok=True, parents=True)
    footprint_filename = f"{name}.kicad_mod"
    footprint_filepath = fp_base_path.joinpath(footprint_filename)

    # The base_path has to be split from the full path, because the exporter
    # will append .3dshapes to it
    model_base_path = out_base_path / "3dmodels" / "lcsc"
    model_base_path_full = model_base_path.with_suffix(".3dshapes")
    model_base_path_full.mkdir(exist_ok=True, parents=True)

    # export to kicad ---------------------------------------------------------
    ki_footprint = ExporterFootprintKicad(easyeda_footprint)
    _fix_3d_model_offsets(ki_footprint)

    easyeda_model = Easyeda3dModelImporter(
        easyeda_cp_cad_data=data, download_raw_3d_model=False
    ).output

    ki_model = None
    if easyeda_model:
        ki_model = Exporter3dModelKicad(easyeda_model)

    if easyeda_model is not None:
        model_path = model_base_path_full / f"{easyeda_model.name}.wrl"
        if get_model and not model_path.exists():
            logger.debug(f"Downloading & Exporting 3dmodel {model_path}")
            easyeda_model = Easyeda3dModelImporter(
                easyeda_cp_cad_data=data, download_raw_3d_model=True
            ).output
            assert easyeda_model is not None
            ki_model = Exporter3dModelKicad(easyeda_model)
            ki_model.export(str(model_base_path))

        if not model_path.exists() and not EXPORT_NON_EXISTING_MODELS:
            ki_footprint.output.model_3d = None
    else:
        logger.warn(f"No 3D model for {name}")

    if not footprint_filepath.exists():
        logger.debug(f"Exporting footprint {footprint_filepath}")
        kicad_model_path = (
            f"{MODEL_PATH}/3dmodels/lcsc.3dshapes"
            if MODEL_PATH
            else str(model_base_path_full.resolve())
        )
        ki_footprint.export(
            footprint_full_path=str(footprint_filepath),
            model_3d_path=kicad_model_path,
        )

    # for some ungodly reason, the symbol and
    # footprint exporters work very differently
    logger.debug(f"Exporting symbol {sym_base_path}")
    if sym_base_path.exists():
        sym_file = C_kicad_sym_file.loads(sym_base_path)
    else:
        sym_file = C_kicad_sym_file.skeleton()

    exporter = ExporterSymbolKicad(symbol=easyeda_symbol, kicad_version=KicadVersion.v6)

    # first, I tried to do this with a skeleton file and the exporter
    # from easyeda2kicad, but it didn't work out, so fuck it, we have the tools
    data = sexpdata.loads(exporter.export("lcsc"))
    # clip of the first token, which is the fact that this is a symbol
    lib_sym = dataclass_sexp.loads(data[1:], C_lib_symbol)
    sym_file.kicad_symbol_lib.symbols[lib_sym.name] = lib_sym

    sym_file.dumps(sym_base_path)

    return ki_footprint, ki_model, easyeda_footprint, easyeda_model, easyeda_symbol


def get_datasheet_url(part: EeSymbol):
    # TODO use easyeda2kicad api as soon as works again
    # return part.info.datasheet

    if not CRAWL_DATASHEET:
        return None

    import re

    import requests

    url = part.info.datasheet
    if not url:
        return None
    # make requests act like curl
    lcsc_site = requests.get(url, headers={"User-Agent": "curl/7.81.0"})
    partno = part.info.lcsc_id
    # find _{partno}.pdf in html
    match = re.search(f'href="(https://[^"]+_{partno}.pdf)"', lcsc_site.text)
    if match:
        pdfurl = match.group(1)
        logger.debug(f"Found datasheet for {partno} at {pdfurl}")
        return pdfurl
    else:
        return None


def attach(component: Module, partno: str, get_model: bool = True):
    ki_footprint, ki_model, easyeda_footprint, easyeda_model, easyeda_symbol = (
        download_easyeda_info(partno, get_model=get_model)
    )

    # footprint
    if not component.has_trait(F.has_footprint):
        if not component.has_trait(F.can_attach_to_footprint):
            if not component.has_trait(F.has_pin_association_heuristic):
                raise LCSCException(
                    partno,
                    f"Need either F.can_attach_to_footprint or "
                    "F.has_pin_association_heuristic"
                    f" for {component} with partno {partno}",
                )

            # TODO make this a trait
            pins = [
                (pin.settings.spice_pin_number, pin.name.text)
                for pin in easyeda_symbol.pins
            ]
            try:
                pinmap = component.get_trait(F.has_pin_association_heuristic).get_pins(
                    pins
                )
            except F.has_pin_association_heuristic.PinMatchException as e:
                raise LCSC_PinmapException(partno, f"Failed to get pinmap: {e}") from e
            component.add(F.can_attach_to_footprint_via_pinmap(pinmap))

        fp = F.KicadFootprint(
            f"lcsc:{easyeda_footprint.info.name}",
            [p.number for p in easyeda_footprint.pads],
        )
        component.get_trait(F.can_attach_to_footprint).attach(fp)

    # symbol
    if not component.has_trait(F.Symbol.has_symbol):
        # FIXME: generalise this for other schematic tools

        # these traits are fucking hard to follow... I mean, geez there's like 15 of
        # them interacting through as many files to figure out which pads are attached
        # to which pin names
        # We're assuming the thing we're handling is guaranteed to have a footprint,
        # based on the above works
        # We're also assuming that has a KiCAD footprint because, as of writing, it's
        # the only output supported
        pads = (
            component.get_trait(F.has_footprint)
            .get_footprint()
            .get_trait(F.has_kicad_footprint)
            .get_pin_names()
        )

        # FIXME: figure out what's up with duplicates
        # Map from pin name -> interface the pad is electrically
        # connected to in our code-based definition
        pinmap = {
            pin_number: pad.interface
            for pad, pin_number in pads.items()
            if pad.interface is not None
        }

        sym = F.Symbol.with_component(component, pinmap)
        sym.add(F.Symbol.has_kicad_symbol(f"lcsc:{easyeda_symbol.info.name}"))
        component.add(F.Symbol.has_symbol(sym))

    component.add(F.has_descriptive_properties_defined({"LCSC": partno}))

    datasheet = get_datasheet_url(easyeda_symbol)
    if datasheet:
        component.add(F.has_datasheet_defined(datasheet))

    # model done by kicad (in fp)


class LCSC(Supplier):
    def attach(self, module: Module, part: PickerOption):
        assert isinstance(part.part, LCSC_Part)
        attach(component=module, partno=part.part.partno)
        if part.info is not None:
            module.add(F.has_descriptive_properties_defined(part.info))


class LCSC_Part(Part):
    def __init__(self, partno: str) -> None:
        super().__init__(partno=partno, supplier=LCSC())<|MERGE_RESOLUTION|>--- conflicted
+++ resolved
@@ -28,11 +28,8 @@
     PickerOption,
     Supplier,
 )
-<<<<<<< HEAD
 from faebryk.libs.sexp import dataclass_sexp
-=======
 from faebryk.libs.util import ConfigFlag
->>>>>>> 6827e7df
 
 logger = logging.getLogger(__name__)
 
