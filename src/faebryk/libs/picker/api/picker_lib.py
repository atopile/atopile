--- conflicted
+++ resolved
@@ -101,7 +101,8 @@
 
     if part.stock < qty:
         logger.warning(
-            f"Part for {repr(module)} with LCSC part number {lcsc_pn} has insufficient stock",  # noqa: E501  # pre-existing
+            f"Part for {repr(module)} with LCSC part number {lcsc_pn}"
+            " has insufficient stock",
         )
     api_filter_by_module_params_and_attach(module, [part], solver)
 
@@ -132,50 +133,7 @@
     except KeyErrorAmbiguous as e:
         parts = e.duplicates
 
-<<<<<<< HEAD
     api_filter_by_module_params_and_attach(module, parts, solver)
-=======
-    for part in parts:
-        try:
-            part.attach(module, [])
-            if part.stock < qty:
-                logger.warning(
-                    f"Part for {repr(module)} with {mfr=} {mfr_pn=} has insufficient stock",  # noqa: E501  # pre-existing
-                )
-
-            return
-        except ValueError as e:
-            logger.warning(f"Failed to attach component: {e}")
-            continue
-
-    raise PickError(
-        f"Could not attach any part with manufacturer part number {mfr_pn}", module
-    )
-
-
-def _filter_by_module_params_and_attach(
-    cmp: Module, component_type: Type[Module], parts: list[Component]
-):
-    """
-    Find a component with matching parameters
-    """
-    mapping: list[MappingParameterDB] = _MAPPINGS_BY_TYPE[component_type]
-
-    if not try_attach(cmp, parts, mapping, qty):
-        try:
-            friendly_params = [
-                f"{p.param_name} within {getattr(cmp, p.param_name, 'unknown')}"
-                for p in mapping
-            ]
-        except Exception:
-            logger.exception("Failed to make a friendly description of the parameters")
-            friendly_params = []
-
-        raise PickError(
-            f"No components found that match {' and '.join(friendly_params)}",
-            cmp,
-        )
->>>>>>> 0b1ae958
 
 
 def find_resistor(cmp: Module, solver: Solver):
