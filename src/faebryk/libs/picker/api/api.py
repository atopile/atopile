--- conflicted
+++ resolved
@@ -333,19 +333,7 @@
 
         return response
 
-<<<<<<< HEAD
-    @functools.lru_cache(maxsize=None)
-=======
-    @staticmethod
-    def ComponentFromResponse(kw: dict) -> "Component":
-        from faebryk.libs.picker.jlcpcb.jlcpcb import Component
-
-        # TODO very ugly fix
-        kw["extra"] = json.dumps(kw["extra"])
-        return Component(**kw)
-
     @once
->>>>>>> 5e229275
     def fetch_part_by_lcsc(self, lcsc: int) -> list["Component"]:
         response = self._get(f"/v0/component/lcsc/{lcsc}")
         return [Component.from_dict(part) for part in response.json()["components"]]  # type: ignore
