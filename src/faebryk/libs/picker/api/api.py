--- conflicted
+++ resolved
@@ -8,11 +8,7 @@
 
 import requests
 
-<<<<<<< HEAD
-=======
 from atopile.config import config
-from faebryk.core.module import Module
->>>>>>> 2488d200
 from faebryk.libs.picker.api.models import (
     BaseParams,
     Component,
