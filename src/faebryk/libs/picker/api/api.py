# This file is part of the faebryk project
# SPDX-License-Identifier: MIT

import json
import logging
import time
from dataclasses import dataclass

import requests

from faebryk.core.module import Module
from faebryk.libs.picker.api.models import (
    BaseParams,
    Component,
    LCSCParams,
    ManufacturerPartParams,
    PackageCandidate,
)
from faebryk.libs.util import ConfigFlagString, once

logger = logging.getLogger(__name__)

DEFAULT_API_URL = "https://components.atopileapi.com"
DEFAULT_API_TIMEOUT_SECONDS = 30
API_URL = ConfigFlagString("PICKER_API_URL", DEFAULT_API_URL, "API URL")
API_KEY = ConfigFlagString("PICKER_API_KEY", "", "API key")


class ApiError(Exception): ...


class ApiNotConfiguredError(ApiError): ...


class ApiHTTPError(ApiError):
    def __init__(self, error: requests.exceptions.HTTPError):
        super().__init__()
        self.response = error.response

    def __str__(self) -> str:
        status_code = self.response.status_code
        try:
            detail = self.response.json()["detail"]
        except Exception:
            detail = self.response.text
        return f"{super().__str__()}: {status_code} {detail}"


def get_package_candidates(module: Module) -> frozenset["PackageCandidate"]:
    import faebryk.library._F as F

    if module.has_trait(F.has_package_requirement):
        return frozenset(
            PackageCandidate(package)
            for package in module.get_trait(
                F.has_package_requirement
            ).get_package_candidates()
<<<<<<< HEAD
        ]
    return []


@dataclass_json
@dataclass(frozen=True)
class PackageCandidate:
    package: str


@dataclass_json
@dataclass(frozen=True)
class BaseParams(Serializable):
    package_candidates: list[PackageCandidate]
    qty: int

    def serialize(self) -> dict:
        return self.to_dict()  # type: ignore


@dataclass(frozen=True)
class Interval:
    min: float | None
    max: float | None


ApiParamT = P_Set | None


def SerializableField():
    return field(
        metadata=dataclass_json_config(encoder=SerializableJSONEncoder().default)
    )


@dataclass(frozen=True)
class ResistorParams(BaseParams):
    resistance: ApiParamT = SerializableField()
    max_power: ApiParamT = SerializableField()
    max_voltage: ApiParamT = SerializableField()


@dataclass(frozen=True)
class CapacitorParams(BaseParams):
    capacitance: ApiParamT = SerializableField()
    max_voltage: ApiParamT = SerializableField()
    temperature_coefficient: ApiParamT = SerializableField()


@dataclass(frozen=True)
class InductorParams(BaseParams):
    inductance: ApiParamT = SerializableField()
    self_resonant_frequency: ApiParamT = SerializableField()
    max_current: ApiParamT = SerializableField()
    dc_resistance: ApiParamT = SerializableField()


@dataclass(frozen=True)
class DiodeParams(BaseParams):
    forward_voltage: ApiParamT = SerializableField()
    current: ApiParamT = SerializableField()
    reverse_working_voltage: ApiParamT = SerializableField()
    reverse_leakage_current: ApiParamT = SerializableField()
    max_current: ApiParamT = SerializableField()


@dataclass(frozen=True)
class TVSParams(DiodeParams):
    reverse_breakdown_voltage: ApiParamT = SerializableField()


@dataclass(frozen=True)
class LEDParams(DiodeParams):
    brightness: ApiParamT = SerializableField()
    max_brightness: ApiParamT = SerializableField()
    color: ApiParamT = SerializableField()


@dataclass(frozen=True)
class LDOParams(BaseParams):
    max_input_voltage: ApiParamT = SerializableField()
    output_voltage: ApiParamT = SerializableField()
    quiescent_current: ApiParamT = SerializableField()
    dropout_voltage: ApiParamT = SerializableField()
    power_supply_ripple_rejection_ratio: ApiParamT = SerializableField()
    output_polarity: ApiParamT = SerializableField()
    output_type: ApiParamT = SerializableField()
    output_current: ApiParamT = SerializableField()


@dataclass(frozen=True)
class MOSFETParams(BaseParams):
    channel_type: ApiParamT = SerializableField()
    saturation_type: ApiParamT = SerializableField()
    gate_source_threshold_voltage: ApiParamT = SerializableField()
    max_drain_source_voltage: ApiParamT = SerializableField()
    max_continuous_drain_current: ApiParamT = SerializableField()
    on_resistance: ApiParamT = SerializableField()


@dataclass(frozen=True)
class LCSCParams:
    lcsc: int


@dataclass(frozen=True)
class ManufacturerPartParams:
    manufacturer_name: str
    mfr: str
    qty: int
=======
        )
    return frozenset()
>>>>>>> d373c8b1


class ApiClient:
    @dataclass
    class Config:
        api_url: str = API_URL.get()
        api_key: str = API_KEY.get()

    config = Config()

    def __init__(self):
        self._client = requests.Session()
        self._client.headers["Authorization"] = f"Bearer {self.config.api_key}"

    def _get(self, url: str, timeout: float = 10) -> requests.Response:
        try:
            response = self._client.get(f"{self.config.api_url}{url}", timeout=timeout)
            response.raise_for_status()
        except requests.exceptions.HTTPError as e:
            raise ApiHTTPError(e) from e

        if logger.isEnabledFor(logging.DEBUG):
            logger.debug(
                f"GET {self.config.api_url}{url}\n->\n{json.dumps(response.json(), indent=2)}"  # noqa: E501  # pre-existing
            )

        return response

    def _post(
        self, url: str, data: dict, timeout: float = DEFAULT_API_TIMEOUT_SECONDS
    ) -> requests.Response:
        now = time.time()
        try:
            response = self._client.post(
                f"{self.config.api_url}{url}", json=data, timeout=timeout
            )
            response.raise_for_status()
        except requests.exceptions.HTTPError as e:
            raise ApiHTTPError(e) from e
        finally:
            logger.info(f"Backend query took {time.time() - now:.3f} seconds")

        if logger.isEnabledFor(logging.DEBUG):
            logger.debug(
                f"POST {self.config.api_url}{url}\n{json.dumps(data, indent=2)}\n->\n"
                f"{json.dumps(response.json(), indent=2)}"
            )

        return response

    @once
    def fetch_part_by_lcsc(self, lcsc: int) -> list["Component"]:
        response = self._get(f"/v0/component/lcsc/{lcsc}")
        return [Component.from_dict(part) for part in response.json()["components"]]  # type: ignore

    @once
    def fetch_part_by_mfr(self, mfr: str, mfr_pn: str) -> list["Component"]:
        response = self._get(f"/v0/component/mfr/{mfr}/{mfr_pn}")
        return [Component.from_dict(part) for part in response.json()["components"]]  # type: ignore

    def query_parts(self, method: str, params: BaseParams) -> list["Component"]:
        response = self._post(f"/v0/query/{method}", params.serialize())
        return [Component.from_dict(part) for part in response.json()["components"]]  # type: ignore

    @once
    def fetch_parts(self, params: BaseParams) -> list["Component"]:
        assert params.endpoint
        return self.query_parts(params.endpoint, params)

    def fetch_parts_multiple(
        self, params: list[BaseParams | LCSCParams | ManufacturerPartParams]
    ) -> list[list["Component"]]:
        response = self._post("/v0/query", {"queries": [p.serialize() for p in params]})
        results = [
            [Component.from_dict(part) for part in result["components"]]  # type: ignore
            for result in response.json()["results"]
        ]

        if len(results) != len(params):
            raise ApiError(f"Expected {len(params)} results, got {len(results)}")

        return results


@once
def get_api_client() -> ApiClient:
    return ApiClient()<|MERGE_RESOLUTION|>--- conflicted
+++ resolved
@@ -55,121 +55,8 @@
             for package in module.get_trait(
                 F.has_package_requirement
             ).get_package_candidates()
-<<<<<<< HEAD
-        ]
-    return []
-
-
-@dataclass_json
-@dataclass(frozen=True)
-class PackageCandidate:
-    package: str
-
-
-@dataclass_json
-@dataclass(frozen=True)
-class BaseParams(Serializable):
-    package_candidates: list[PackageCandidate]
-    qty: int
-
-    def serialize(self) -> dict:
-        return self.to_dict()  # type: ignore
-
-
-@dataclass(frozen=True)
-class Interval:
-    min: float | None
-    max: float | None
-
-
-ApiParamT = P_Set | None
-
-
-def SerializableField():
-    return field(
-        metadata=dataclass_json_config(encoder=SerializableJSONEncoder().default)
-    )
-
-
-@dataclass(frozen=True)
-class ResistorParams(BaseParams):
-    resistance: ApiParamT = SerializableField()
-    max_power: ApiParamT = SerializableField()
-    max_voltage: ApiParamT = SerializableField()
-
-
-@dataclass(frozen=True)
-class CapacitorParams(BaseParams):
-    capacitance: ApiParamT = SerializableField()
-    max_voltage: ApiParamT = SerializableField()
-    temperature_coefficient: ApiParamT = SerializableField()
-
-
-@dataclass(frozen=True)
-class InductorParams(BaseParams):
-    inductance: ApiParamT = SerializableField()
-    self_resonant_frequency: ApiParamT = SerializableField()
-    max_current: ApiParamT = SerializableField()
-    dc_resistance: ApiParamT = SerializableField()
-
-
-@dataclass(frozen=True)
-class DiodeParams(BaseParams):
-    forward_voltage: ApiParamT = SerializableField()
-    current: ApiParamT = SerializableField()
-    reverse_working_voltage: ApiParamT = SerializableField()
-    reverse_leakage_current: ApiParamT = SerializableField()
-    max_current: ApiParamT = SerializableField()
-
-
-@dataclass(frozen=True)
-class TVSParams(DiodeParams):
-    reverse_breakdown_voltage: ApiParamT = SerializableField()
-
-
-@dataclass(frozen=True)
-class LEDParams(DiodeParams):
-    brightness: ApiParamT = SerializableField()
-    max_brightness: ApiParamT = SerializableField()
-    color: ApiParamT = SerializableField()
-
-
-@dataclass(frozen=True)
-class LDOParams(BaseParams):
-    max_input_voltage: ApiParamT = SerializableField()
-    output_voltage: ApiParamT = SerializableField()
-    quiescent_current: ApiParamT = SerializableField()
-    dropout_voltage: ApiParamT = SerializableField()
-    power_supply_ripple_rejection_ratio: ApiParamT = SerializableField()
-    output_polarity: ApiParamT = SerializableField()
-    output_type: ApiParamT = SerializableField()
-    output_current: ApiParamT = SerializableField()
-
-
-@dataclass(frozen=True)
-class MOSFETParams(BaseParams):
-    channel_type: ApiParamT = SerializableField()
-    saturation_type: ApiParamT = SerializableField()
-    gate_source_threshold_voltage: ApiParamT = SerializableField()
-    max_drain_source_voltage: ApiParamT = SerializableField()
-    max_continuous_drain_current: ApiParamT = SerializableField()
-    on_resistance: ApiParamT = SerializableField()
-
-
-@dataclass(frozen=True)
-class LCSCParams:
-    lcsc: int
-
-
-@dataclass(frozen=True)
-class ManufacturerPartParams:
-    manufacturer_name: str
-    mfr: str
-    qty: int
-=======
         )
     return frozenset()
->>>>>>> d373c8b1
 
 
 class ApiClient:
