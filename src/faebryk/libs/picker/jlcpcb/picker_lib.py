import logging
from enum import Enum
from typing import Callable

import faebryk.library._F as F
from faebryk.core.module import Module
from faebryk.core.parameter import EnumDomain, Parameter, ParameterOperableHasNoLiteral
from faebryk.core.solver import Solver
from faebryk.libs.e_series import E_SERIES_VALUES
from faebryk.libs.library import L
from faebryk.libs.picker.jlcpcb.jlcpcb import (
    Component,
    ComponentQuery,
    MappingParameterDB,
)
from faebryk.libs.picker.picker import (
    DescriptiveProperties,
    PickError,
)
<<<<<<< HEAD
from faebryk.libs.sets import P_Set
=======
from faebryk.libs.sets.sets import P_Set
>>>>>>> e7fe9f2a
from faebryk.libs.util import KeyErrorAmbiguous, KeyErrorNotFound

logger = logging.getLogger(__name__)

# TODO add trait to module that specifies the quantity of the part
qty: int = 1

# TODO I really don't like this file
#   - lots of repetition
#       ->  .filter_by_traits(cmp)
#           .sort_by_price(qty)
#           .filter_by_module_params_and_attach(cmp, mapping, qty)
#   - should be classes instead of functions


# Generic pickers ----------------------------------------------------------------------


def str_to_enum[T: Enum](enum: type[T], x: str) -> L.PlainSet[T]:
    name = x.replace(" ", "_").replace("-", "_").upper()
    if name not in [e.name for e in enum]:
        raise ValueError(f"Enum translation error: {x}[={name}] not in {enum}")
    return L.PlainSet(enum[name])


def str_to_enum_func[T: Enum](enum: type[T]) -> Callable[[str], L.PlainSet[T]]:
    def f(x: str) -> L.PlainSet[T]:
        return str_to_enum(enum, x)

    return f


def enum_to_str(x: Parameter, force: bool = True) -> set[str]:
    assert isinstance(x.domain, EnumDomain)
    try:
        val = x.get_literal()
    except ParameterOperableHasNoLiteral:
        if force:
            raise
        return set()

    if isinstance(val, x.domain.enum_t):
        return {val.value}

    if isinstance(val, P_Set):
        # TODO handle sets
        raise NotImplementedError()

    raise ValueError(f"Expected an enum, got {val}")


_MAPPINGS_BY_TYPE: dict[type[Module], list[MappingParameterDB]] = {
    F.Resistor: [
        MappingParameterDB(
            "resistance",
            ["Resistance"],
            "Tolerance",
        ),
        MappingParameterDB(
            "rated_power",
            ["Power(Watts)"],
        ),
        MappingParameterDB(
            "rated_voltage",
            ["Overload Voltage (Max)"],
        ),
    ],
    F.Capacitor: [
        MappingParameterDB("capacitance", ["Capacitance"], "Tolerance"),
        MappingParameterDB(
            "rated_voltage",
            ["Voltage Rated"],
        ),
        MappingParameterDB(
            "temperature_coefficient",
            ["Temperature Coefficient"],
            transform_fn=lambda x: str_to_enum(
                F.Capacitor.TemperatureCoefficient, x.replace("NP0", "C0G")
            ),
        ),
    ],
    F.Inductor: [
        MappingParameterDB(
            "inductance",
            ["Inductance"],
            "Tolerance",
        ),
        MappingParameterDB(
            "rated_current",
            ["Rated Current"],
        ),
        MappingParameterDB(
            "dc_resistance",
            ["DC Resistance (DCR)", "DC Resistance"],
        ),
        MappingParameterDB(
            "self_resonant_frequency",
            ["Frequency - Self Resonant"],
        ),
    ],
    F.TVS: [
        MappingParameterDB(
            "forward_voltage",
            ["Breakdown Voltage"],
        ),
        # TODO: think about the difference of meaning for max_current between Diode
        # and TVS
        MappingParameterDB(
            "max_current",
            ["Peak Pulse Current (Ipp)@10/1000us"],
        ),
        MappingParameterDB(
            "reverse_working_voltage",
            ["Reverse Voltage (Vr)", "Reverse Stand-Off Voltage (Vrwm)"],
        ),
        MappingParameterDB(
            "reverse_leakage_current",
            ["Reverse Leakage Current", "Reverse Leakage Current (Ir)"],
        ),
        MappingParameterDB(
            "reverse_breakdown_voltage",
            ["Breakdown Voltage"],
        ),
    ],
    F.Diode: [
        MappingParameterDB(
            "forward_voltage",
            ["Forward Voltage", "Forward Voltage (Vf@If)"],
        ),
        MappingParameterDB(
            "max_current",
            ["Average Rectified Current (Io)"],
        ),
        MappingParameterDB(
            "reverse_working_voltage",
            ["Reverse Voltage (Vr)", "Reverse Stand-Off Voltage (Vrwm)"],
        ),
        MappingParameterDB(
            "reverse_leakage_current",
            ["Reverse Leakage Current", "Reverse Leakage Current (Ir)"],
        ),
    ],
    F.LED: [
        MappingParameterDB(
            "color",
            ["Emitted Color"],
            transform_fn=str_to_enum_func(F.LED.Color),
        ),
        MappingParameterDB(
            "max_brightness",
            ["Luminous Intensity"],
        ),
        MappingParameterDB(
            "max_current",
            ["Forward Current"],
        ),
        MappingParameterDB(
            "forward_voltage",
            ["Forward Voltage", "Forward Voltage (VF)"],
        ),
    ],
    F.MOSFET: [
        MappingParameterDB(
            "max_drain_source_voltage",
            ["Drain Source Voltage (Vdss)"],
        ),
        MappingParameterDB(
            "max_continuous_drain_current",
            ["Continuous Drain Current (Id)"],
        ),
        MappingParameterDB(
            "channel_type",
            ["Type"],
            transform_fn=str_to_enum_func(F.MOSFET.ChannelType),
        ),
        MappingParameterDB(
            "gate_source_threshold_voltage",
            ["Gate Threshold Voltage (Vgs(th)@Id)"],
        ),
        MappingParameterDB(
            "on_resistance",
            ["Drain Source On Resistance (RDS(on)@Vgs,Id)"],
        ),
    ],
    F.LDO: [
        MappingParameterDB(
            "output_polarity",
            ["Output Polarity"],
            transform_fn=str_to_enum_func(F.LDO.OutputPolarity),
        ),
        MappingParameterDB(
            "max_input_voltage",
            ["Maximum Input Voltage"],
        ),
        MappingParameterDB(
            "output_type",
            ["Output Type"],
            transform_fn=str_to_enum_func(F.LDO.OutputType),
        ),
        MappingParameterDB(
            "output_current",
            ["Output Current"],
        ),
        MappingParameterDB(
            "dropout_voltage",
            ["Dropout Voltage"],
        ),
        MappingParameterDB(
            "output_voltage",
            ["Output Voltage"],
        ),
        MappingParameterDB(
            "quiescent_current",
            [
                "Quiescent Current",
                "standby current",
                "Quiescent Current (Ground Current)",
            ],
        ),
    ],
}


def try_get_param_mapping(module: Module) -> list[MappingParameterDB]:
    return _MAPPINGS_BY_TYPE.get(type(module), [])


# Generic pickers ----------------------------------------------------------------------


def find_component_by_lcsc_id(lcsc_id: str) -> Component:
    parts = ComponentQuery().filter_by_lcsc_pn(lcsc_id).get()

    if len(parts) < 1:
        raise KeyErrorNotFound(f"Could not find part with LCSC part number {lcsc_id}")

    if len(parts) > 1:
        raise KeyErrorAmbiguous(
            parts, f"Found multiple parts with LCSC part number {lcsc_id}"
        )

    return next(iter(parts))


def find_and_attach_by_lcsc_id(module: Module, solver: Solver):
    """
    Find a part in the JLCPCB database by its LCSC part number
    """

    if not module.has_trait(F.has_descriptive_properties):
        raise PickError("Module does not have any descriptive properties", module)
    if "LCSC" not in module.get_trait(F.has_descriptive_properties).get_properties():
        raise PickError("Module does not have an LCSC part number", module)

    lcsc_pn = module.get_trait(F.has_descriptive_properties).get_properties()["LCSC"]

    try:
        part = find_component_by_lcsc_id(lcsc_pn)
    except KeyErrorNotFound as e:
        raise PickError(
            f"Could not find part with LCSC part number {lcsc_pn}", module
        ) from e
    except KeyErrorAmbiguous as e:
        raise PickError(
            f"Found no exact match for LCSC part number {lcsc_pn}", module
        ) from e

    if part.stock < qty:
        raise PickError(
            f"Part with LCSC part number {lcsc_pn} has insufficient stock", module
        )

    # FIXME: check that params are compatible
    part.attach(module, try_get_param_mapping(module))


def find_component_by_mfr(mfr: str, mfr_pn: str) -> Component:
    parts = (
        ComponentQuery()
        .filter_by_manufacturer_pn(mfr_pn)
        .filter_by_manufacturer(mfr)
        .filter_by_stock(qty)
        .sort_by_price()
        .get()
    )

    if len(parts) < 1:
        raise KeyErrorNotFound(
            f"Could not find part with manufacturer part number {mfr_pn}"
        )

    if len(parts) > 1:
        raise KeyErrorAmbiguous(
            parts, f"Found multiple parts with manufacturer part number {mfr_pn}"
        )

    return next(iter(parts))


def find_and_attach_by_mfr(module: Module, solver: Solver):
    """
    Find a part in the JLCPCB database by its manufacturer part number
    """

    if not module.has_trait(F.has_descriptive_properties):
        raise PickError("Module does not have any descriptive properties", module)
    if (
        DescriptiveProperties.partno
        not in module.get_trait(F.has_descriptive_properties).get_properties()
    ):
        raise PickError("Module does not have a manufacturer part number", module)
    if (
        DescriptiveProperties.manufacturer
        not in module.get_trait(F.has_descriptive_properties).get_properties()
    ):
        raise PickError("Module does not have a manufacturer", module)

    mfr_pn = module.get_trait(F.has_descriptive_properties).get_properties()[
        DescriptiveProperties.partno
    ]
    mfr = module.get_trait(F.has_descriptive_properties).get_properties()[
        DescriptiveProperties.manufacturer
    ]

    try:
        parts = [find_component_by_mfr(mfr, mfr_pn)]
    except KeyErrorNotFound as e:
        raise PickError(
            f"Could not find part with manufacturer part number {mfr_pn}", module
        ) from e
    except KeyErrorAmbiguous as e:
        parts = e.duplicates

    for part in parts:
        try:
            # FIXME: check that params are compatible
            part.attach(module, try_get_param_mapping(module))
            return
        except ValueError as e:
            logger.warning(f"Failed to attach component: {e}")
            continue

    raise PickError(
        f"Could not attach any part with manufacturer part number {mfr_pn}", module
    )


# Type specific pickers ----------------------------------------------------------------


def find_resistor(cmp: Module, solver: Solver):
    """
    Find a resistor part in the JLCPCB database that matches the parameters of the
    provided resistor
    """
    assert isinstance(cmp, F.Resistor)
    mapping = _MAPPINGS_BY_TYPE[F.Resistor]

    (
        ComponentQuery()
        .filter_by_category("Resistors", "Chip Resistor - Surface Mount")
        .filter_by_stock(qty)
        .hint_filter_parameter(cmp.resistance, solver, E_SERIES_VALUES.E96)
        .filter_by_traits(cmp)
        .filter_by_specified_parameters(mapping)
        .sort_by_price(qty)
        .filter_by_module_params_and_attach(cmp, mapping, solver, qty)
    )


def find_capacitor(cmp: Module, solver: Solver):
    """
    Find a capacitor part in the JLCPCB database that matches the parameters of the
    provided capacitor
    """

    assert isinstance(cmp, F.Capacitor)
    mapping = _MAPPINGS_BY_TYPE[F.Capacitor]

    # TODO: add support for electrolytic capacitors.
    (
        ComponentQuery()
        .filter_by_category(
            "Capacitors", "Multilayer Ceramic Capacitors MLCC - SMD/SMT"
        )
        .filter_by_stock(qty)
        .filter_by_traits(cmp)
        .filter_by_specified_parameters(mapping)
        .hint_filter_parameter(cmp.capacitance, solver, E_SERIES_VALUES.E24)
        .sort_by_price(qty)
        .filter_by_module_params_and_attach(cmp, mapping, solver, qty)
    )


def find_inductor(cmp: Module, solver: Solver):
    """
    Find an inductor part in the JLCPCB database that matches the parameters of the
    provided inductor.

    Note: When the "self_resonant_frequency" parameter is not ANY, only inductors
    from the HF and SMD categories are used.
    """

    assert isinstance(cmp, F.Inductor)
    mapping = _MAPPINGS_BY_TYPE[F.Inductor]

    (
        ComponentQuery()
        # Get Inductors (SMD), Power Inductors, TH Inductors, HF Inductors,
        # Adjustable Inductors. HF and Adjustable are basically empty.
        .filter_by_category("Inductors", "Inductors")
        .filter_by_stock(qty)
        .filter_by_traits(cmp)
        .filter_by_specified_parameters(mapping)
        .hint_filter_parameter(cmp.inductance, solver, E_SERIES_VALUES.E24)
        .sort_by_price(qty)
        .filter_by_module_params_and_attach(cmp, mapping, solver, qty)
    )


def find_tvs(cmp: Module, solver: Solver):
    """
    Find a TVS diode part in the JLCPCB database that matches the parameters of the
    provided diode
    """

    assert isinstance(cmp, F.TVS)

    # TODO: handle bidirectional TVS diodes
    # "Bidirectional Channels": "1" in extra['attributes']

    mapping = _MAPPINGS_BY_TYPE[F.TVS]

    (
        ComponentQuery()
        .filter_by_category("", "TVS")
        .filter_by_stock(qty)
        .filter_by_traits(cmp)
        .filter_by_specified_parameters(mapping)
        .sort_by_price(qty)
        .filter_by_module_params_and_attach(cmp, mapping, solver, qty)
    )


def find_diode(cmp: Module, solver: Solver):
    """
    Find a diode part in the JLCPCB database that matches the parameters of the
    provided diode
    """

    assert isinstance(cmp, F.Diode)

    mapping = _MAPPINGS_BY_TYPE[F.Diode]

    (
        ComponentQuery()
        .filter_by_category("Diodes", "")
        .filter_by_stock(qty)
        .hint_filter_parameter(cmp.max_current, solver, E_SERIES_VALUES.E3)
        .hint_filter_parameter(cmp.reverse_working_voltage, solver, E_SERIES_VALUES.E3)
        .filter_by_traits(cmp)
        .filter_by_specified_parameters(mapping)
        .sort_by_price(qty)
        .filter_by_module_params_and_attach(cmp, mapping, solver, qty)
    )


def find_led(cmp: Module, solver: Solver):
    """
    Find a LED part in the JLCPCB database that matches the parameters of the
    provided LED
    """

    assert isinstance(cmp, F.LED)
    mapping = _MAPPINGS_BY_TYPE[F.LED]

    (
        ComponentQuery()
        .filter_by_category("", "Light Emitting Diodes (LED)")
        .filter_by_stock(qty)
        .filter_by_traits(cmp)
        .filter_by_specified_parameters(mapping)
        .filter_by_attribute_mention(list(enum_to_str(cmp.color, force=False)))
        .sort_by_price(qty)
        .filter_by_module_params_and_attach(cmp, mapping, solver, qty)
    )


def find_mosfet(cmp: Module, solver: Solver):
    """
    Find a MOSFET part in the JLCPCB database that matches the parameters of the
    provided MOSFET
    """

    assert isinstance(cmp, F.MOSFET)
    mapping = _MAPPINGS_BY_TYPE[F.MOSFET]

    (
        ComponentQuery()
        .filter_by_category("", "MOSFET")
        .filter_by_stock(qty)
        .filter_by_traits(cmp)
        .filter_by_specified_parameters(mapping)
        .sort_by_price(qty)
        .filter_by_module_params_and_attach(cmp, mapping, solver, qty)
    )


def find_ldo(cmp: Module, solver: Solver):
    """
    Find a LDO part in the JLCPCB database that matches the parameters of the
    provided LDO
    """

    assert isinstance(cmp, F.LDO)
    mapping = _MAPPINGS_BY_TYPE[F.LDO]

    (
        ComponentQuery()
        .filter_by_category("", "LDO")
        .filter_by_stock(qty)
        .filter_by_traits(cmp)
        .filter_by_specified_parameters(mapping)
        .sort_by_price(qty)
        .filter_by_module_params_and_attach(cmp, mapping, solver, qty)
    )


# --------------------------------------------------------------------------------------

TYPE_SPECIFIC_LOOKUP = {
    F.Resistor: find_resistor,
    F.Capacitor: find_capacitor,
    F.Inductor: find_inductor,
    F.TVS: find_tvs,
    F.LED: find_led,
    F.Diode: find_diode,
    F.MOSFET: find_mosfet,
    F.LDO: find_ldo,
}<|MERGE_RESOLUTION|>--- conflicted
+++ resolved
@@ -17,11 +17,7 @@
     DescriptiveProperties,
     PickError,
 )
-<<<<<<< HEAD
-from faebryk.libs.sets import P_Set
-=======
 from faebryk.libs.sets.sets import P_Set
->>>>>>> e7fe9f2a
 from faebryk.libs.util import KeyErrorAmbiguous, KeyErrorNotFound
 
 logger = logging.getLogger(__name__)
