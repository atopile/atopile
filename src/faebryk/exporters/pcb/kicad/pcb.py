# This file is part of the faebryk project
# SPDX-License-Identifier: MIT

import logging
from pathlib import Path

from faebryk.libs.exceptions import UserResourceException, iter_through_errors
from faebryk.libs.kicad.fileformats import (
    C_footprint,
    C_kicad_fp_lib_table_file,
    C_kicad_netlist_file,
    C_kicad_pcb_file,
    C_text_layer,
    C_xyr,
)
from faebryk.libs.kicad.fileformats_common import C_effects, C_wh
from faebryk.libs.kicad.fileformats_version import kicad_footprint_file
from faebryk.libs.kicad.paths import GLOBAL_FP_DIR_PATH, GLOBAL_FP_LIB_PATH
from faebryk.libs.sexp.dataclass_sexp import get_parent
from faebryk.libs.util import (
    KeyErrorNotFound,
    dataclass_as_kwargs,
    find,
    find_or,
    not_none,
)

logger = logging.getLogger(__name__)

# TODO: dynamic spacing based on footprint dimensions?
HORIZONTAL_SPACING = 10
VERTICAL_SPACING = -5  # negative is upwards


def _nets_same(
    pcb_net: tuple[
        C_kicad_pcb_file.C_kicad_pcb.C_net,
        list[C_kicad_pcb_file.C_kicad_pcb.C_pcb_footprint.C_pad],
    ],
    nl_net: C_kicad_netlist_file.C_netlist.C_nets.C_net,
) -> bool:
    pcb_pads = {
        f"{get_parent(p, C_kicad_pcb_file.C_kicad_pcb.C_pcb_footprint)
           .propertys['Reference'].value}.{p.name}"
        for p in pcb_net[1]
    }
    nl_pads = {f"{n.ref}.{n.pin}" for n in nl_net.nodes}
    return pcb_pads == nl_pads


def _get_footprint(identifier: str, fp_lib_path: Path) -> C_footprint:
    fp_lib_table = C_kicad_fp_lib_table_file.loads(fp_lib_path)
    lib_id, fp_name = identifier.split(":")
    try:
        lib = find(fp_lib_table.fp_lib_table.libs, lambda x: x.name == lib_id)
    except KeyErrorNotFound:
        # non-local lib, search in kicad global lib
        global_fp_lib_table = C_kicad_fp_lib_table_file.loads(GLOBAL_FP_LIB_PATH)
        try:
            lib = find(
                global_fp_lib_table.fp_lib_table.libs, lambda x: x.name == lib_id
            )
        except KeyErrorNotFound as ex:
            raise UserResourceException(
                f'Library "{lib_id}" not listed in fp-lib-table {fp_lib_path}'
            ) from ex
        dir_path = Path(
            lib.uri.replace("${KICAD8_FOOTPRINT_DIR}", str(GLOBAL_FP_DIR_PATH))
        )
    else:
        dir_path = Path(lib.uri.replace("${KIPRJMOD}", str(fp_lib_path.parent)))

    path = dir_path / f"{fp_name}.kicad_mod"
    try:
        return kicad_footprint_file(path).footprint
    except FileNotFoundError as ex:
        raise UserResourceException(
            f'Footprint "{fp_name}" doesn\'t exist in library "{lib_id}"'
        ) from ex


def _get_address(
    comp: C_kicad_netlist_file.C_netlist.C_components.C_component,
) -> str:
    return comp.propertys["atopile_address"].value


def _get_address_prefix(
    comp: C_kicad_netlist_file.C_netlist.C_components.C_component,
) -> str:
    return _get_address(comp).rsplit(".", 1)[0]


def _sort_by_address_prefix(
    nl_comps: dict[str, C_kicad_netlist_file.C_netlist.C_components.C_component],
    comp_names: set[str],
) -> list[str]:
    return sorted(
        list(comp_names),
        key=lambda c: (
            _get_address_prefix(nl_comps[c]).lower(),
            _get_address(nl_comps[c]).lower(),
        ),
    )


# TODO use G instead of netlist intermediary


class PCB:
    @staticmethod
    def apply_netlist(pcb_path: Path, netlist_path: Path):
        from faebryk.exporters.pcb.kicad.transformer import gen_uuid

        fp_lib_path = pcb_path.parent / "fp-lib-table"

        pcb = C_kicad_pcb_file.loads(pcb_path)

        netlist = C_kicad_netlist_file.loads(netlist_path)

        # footprint properties
        def fill_fp_property(
            fp: C_footprint,
            property_name: str,
            layer: str,
            value: str,
            uuid: str,
        ) -> C_footprint.C_property:
            return C_footprint.C_property(
                name=property_name,
                value=value,
                layer=C_text_layer(layer=layer),
                uuid=uuid,
                effects=C_effects(
                    font=C_effects.C_font(size=C_wh(w=1.27, h=1.27), thickness=0.15),
                    hide=True,
                ),
                at=C_xyr(x=0, y=0, r=0),
            )

        def get_property_value(
            comp: C_kicad_pcb_file.C_kicad_pcb.C_pcb_footprint
            | C_kicad_netlist_file.C_netlist.C_components.C_component,
            property_name: str,
            default: str,
        ) -> str:
            try:
                return comp.propertys[property_name].value
            except KeyError:
                return default

        def get_property_uuid(
            comp: C_kicad_pcb_file.C_kicad_pcb.C_pcb_footprint
            | C_kicad_netlist_file.C_netlist.C_components.C_component,
            property_name: str,
        ) -> str:
            try:
                return comp.propertys[property_name].uuid  # type: ignore
            except (KeyError, AttributeError):
                return gen_uuid()

        # update nets
        # load footprints
        #   - set layer & pos
        #   - per pad set net
        #   - load ref & value from netlist
        #   - set uuid for all (pads, geos, ...)
        #   - drop fp_text value & fp_text user

        # notes:
        # - netcode in netlist unrelated to netcode in pcb
        #   - matched by name + check for same pads
        #       - only works if net nodes not changed
        #   - what happens if net is renamed?
        #   - segments & vias etc use netcodes
        #       - if net code removed, recalculated
        #           -> DIFFICULT: need to know which net/pads they are touching
        #   - zone & pads uses netcode & netname
        # - empty nets ignored (consider removing them from netlist export)
        # - components matched by ref (no fallback)
        # - if pad no net, just dont put net in sexp

        # Nets =========================================================================
        nl_nets = {n.name: n for n in netlist.export.nets.nets if n.nodes}
        pcb_nets = {
            n.name: (
                n,
                [
                    p
                    for f in pcb.kicad_pcb.footprints
                    for p in f.pads
                    if p.net and p.net.name == n.name
                ],
            )
            for n in pcb.kicad_pcb.nets
            if n.name
        }

        nets_added = nl_nets.keys() - pcb_nets.keys()
        nets_removed = pcb_nets.keys() - nl_nets.keys()

        # Match renamed nets by pads
        matched_nets = {
            nl_net_name: pcb_net_name
            for nl_net_name in nets_added
            if (
                pcb_net_name := find_or(
                    nets_removed,
                    lambda x: _nets_same(pcb_nets[not_none(x)], nl_nets[nl_net_name]),
                    default=None,
                )
            )
        }
        nets_added.difference_update(matched_nets.keys())
        nets_removed.difference_update(matched_nets.values())

        # Remove nets ------------------------------------------------------------------
        logger.debug(f"Removed nets: {nets_removed}")
        removed_net_numbers = list[int]()
        for net_name in nets_removed:
            pcb_net, pads = pcb_nets[net_name]
            removed_net_numbers.append(pcb_net.number)
            pcb.kicad_pcb.nets.remove(pcb_net)
            for pad in pads:
                assert pad.net
                pad.net.name = ""
                pad.net.number = 0
            for route in (
                pcb.kicad_pcb.segments + pcb.kicad_pcb.arcs + pcb.kicad_pcb.vias
            ):
                if route.net == pcb_net.number:
                    route.net = 0
            for zone in pcb.kicad_pcb.zones:
                if zone.net_name == net_name:
                    zone.net_name = ""
                    zone.net = 0

        # Rename nets ------------------------------------------------------------------
        logger.debug(f"Renamed nets: {matched_nets}")
        for new_name, old_name in matched_nets.items():
            pcb_net, pads = pcb_nets[old_name]
            pcb_net.name = new_name
            pcb_nets[new_name] = (pcb_net, pads)
            del pcb_nets[old_name]
            for pad in pads:
                assert pad.net
                pad.net.name = new_name
            for zone in pcb.kicad_pcb.zones:
                if zone.net_name == old_name:
                    zone.net_name = new_name

        # Add new nets -----------------------------------------------------------------
        logger.debug(f"New nets: {nets_added}")
        for net_name in nets_added:
            # nl_net = nl_nets[net_name]
            if removed_net_numbers:
                net_number = removed_net_numbers.pop()
            else:
                net_number = len(pcb.kicad_pcb.nets)
            pcb_net = C_kicad_pcb_file.C_kicad_pcb.C_net(
                name=net_name,
                number=net_number,
            )
            pcb.kicad_pcb.nets.append(pcb_net)
            pcb_nets[net_name] = (pcb_net, [])
        pcb.kicad_pcb.nets.sort(key=lambda x: x.number)

        # Components ===================================================================
        pcb_comps = {
            c.propertys["Reference"].value: c for c in pcb.kicad_pcb.footprints
        }
        nl_comps = {c.ref: c for c in netlist.export.components.comps}
        comps_added = nl_comps.keys() - pcb_comps.keys()
        comps_removed = pcb_comps.keys() - nl_comps.keys()
        comps_matched = nl_comps.keys() & pcb_comps.keys()
        comps_changed: dict[str, C_kicad_pcb_file.C_kicad_pcb.C_pcb_footprint] = {}

        # Update components ------------------------------------------------------------
        logger.debug(f"Comps matched: {comps_matched}")
        for comp_name in comps_matched:
            nl_comp = nl_comps[comp_name]
            pcb_comp = pcb_comps[comp_name]

            # update
            if pcb_comp.name != nl_comp.footprint:
                comps_removed.add(comp_name)
                comps_added.add(comp_name)
                comps_changed[comp_name] = pcb_comp
                continue

            pcb_comp.propertys["Value"].value = nl_comp.value
            pcb_comp.propertys["atopile_address"] = fill_fp_property(
                fp=pcb_comp,
                property_name="atopile_address",
                layer="User.9",
                value=get_property_value(
                    nl_comp, "atopile_address", "No atopile_address"
                ),
                uuid=get_property_uuid(pcb_comp, "atopile_address"),
            )
            pcb_comp.propertys["LCSC"] = fill_fp_property(
                fp=pcb_comp,
                property_name="LCSC",
                layer="User.9",
                value=get_property_value(nl_comp, "LCSC", "No LCSC number"),
                uuid=get_property_uuid(pcb_comp, "LCSC"),
            )

            # update pad nets
            pads = {
                p.pin: n
                for n in nl_nets.values()
                for p in n.nodes
                if p.ref == comp_name
            }
            for p in pcb_comp.pads:
                if p.name not in pads:
                    continue
                net = C_kicad_pcb_file.C_kicad_pcb.C_pcb_footprint.C_pad.C_net(
                    number=pcb_nets[pads[p.name].name][0].number,
                    name=pads[p.name].name,
                )
                p.net = net

        # Remove components ------------------------------------------------------------
        logger.debug(f"Comps removed: {comps_removed}")
        for comp_name in comps_removed:
            comp = pcb_comps[comp_name]
            pcb.kicad_pcb.footprints.remove(comp)

        # Add new components -----------------------------------------------------------
        logger.debug(f"Comps added: {comps_added}")

        x, y = 0, 0
        current_prefix = None
        for err_collector, comp_name in iter_through_errors(
            _sort_by_address_prefix(nl_comps, comps_added)
        ):
            with err_collector():
                comp = nl_comps[comp_name]
                address_prefix = _get_address_prefix(comp)
                footprint_identifier = comp.footprint
                footprint = _get_footprint(footprint_identifier, fp_lib_path)

                pads = {
                    p.pin: n
                    for n in nl_nets.values()
                    for p in n.nodes
                    if p.ref == comp_name
                }

                # Fill in variables
                footprint.propertys["Reference"].value = comp_name
                footprint.propertys["Value"].value = comp.value
                footprint.propertys["atopile_address"] = fill_fp_property(
                    fp=footprint,
                    property_name="atopile_address",
                    layer="User.9",
                    value=get_property_value(
                        comp, "atopile_address", "No atopile_address"
                    ),
                    uuid=get_property_uuid(comp, "atopile_address"),
                )
                footprint.propertys["LCSC"] = fill_fp_property(
                    fp=footprint,
                    property_name="LCSC",
                    layer="User.9",
                    value=get_property_value(comp, "LCSC", "No LCSC number"),
                    uuid=get_property_uuid(comp, "LCSC"),
                )

<<<<<<< HEAD
                if current_prefix is not None and address_prefix != current_prefix:
                    # separate prefix groups horizontally
                    x += HORIZONTAL_SPACING
                    y = 0

                current_prefix = address_prefix

                at = C_xyr(x=x, y=y, r=0)

                # separate components vertically within group
                y += VERTICAL_SPACING

                if comp_name in comps_changed:
                    # TODO also need to do geo rotations and stuff
                    at = comps_changed[comp_name].at

                pcb_comp = C_kicad_pcb_file.C_kicad_pcb.C_pcb_footprint(
                    uuid=gen_uuid(mark=""),
                    at=at,
                    pads=[
                        C_kicad_pcb_file.C_kicad_pcb.C_pcb_footprint.C_pad(
                            uuid=gen_uuid(mark=""),
                            net=C_kicad_pcb_file.C_kicad_pcb.C_pcb_footprint.C_pad.C_net(
                                number=pcb_nets[pads[p.name].name][0].number,
                                name=pads[p.name].name,
                            )
                            if p.name in pads
                            else None,
                            # rest of fields
                            **dataclass_as_kwargs(p),
=======
            pcb_comp = C_kicad_pcb_file.C_kicad_pcb.C_pcb_footprint(
                uuid=gen_uuid(mark=""),
                at=at,
                pads=[
                    C_kicad_pcb_file.C_kicad_pcb.C_pcb_footprint.C_pad(
                        net=C_kicad_pcb_file.C_kicad_pcb.C_pcb_footprint.C_pad.C_net(
                            number=pcb_nets[pads[p.name].name][0].number,
                            name=pads[p.name].name,
>>>>>>> 38a91541
                        )
                        for p in footprint.pads
                    ],
                    #
                    name=footprint_identifier,
                    layer=footprint.layer,
                    propertys=footprint.propertys,
                    attr=footprint.attr,
                    fp_lines=footprint.fp_lines,
                    fp_arcs=footprint.fp_arcs,
                    fp_circles=footprint.fp_circles,
                    fp_rects=footprint.fp_rects,
                    fp_texts=footprint.fp_texts,
                    fp_poly=footprint.fp_poly,
                    model=footprint.model,
                )

                pcb.kicad_pcb.footprints.append(pcb_comp)

        # ---
        logger.debug(f"Save PCB: {pcb_path}")
        pcb.dumps(pcb_path)<|MERGE_RESOLUTION|>--- conflicted
+++ resolved
@@ -369,7 +369,6 @@
                     uuid=get_property_uuid(comp, "LCSC"),
                 )
 
-<<<<<<< HEAD
                 if current_prefix is not None and address_prefix != current_prefix:
                     # separate prefix groups horizontally
                     x += HORIZONTAL_SPACING
@@ -391,7 +390,6 @@
                     at=at,
                     pads=[
                         C_kicad_pcb_file.C_kicad_pcb.C_pcb_footprint.C_pad(
-                            uuid=gen_uuid(mark=""),
                             net=C_kicad_pcb_file.C_kicad_pcb.C_pcb_footprint.C_pad.C_net(
                                 number=pcb_nets[pads[p.name].name][0].number,
                                 name=pads[p.name].name,
@@ -400,16 +398,6 @@
                             else None,
                             # rest of fields
                             **dataclass_as_kwargs(p),
-=======
-            pcb_comp = C_kicad_pcb_file.C_kicad_pcb.C_pcb_footprint(
-                uuid=gen_uuid(mark=""),
-                at=at,
-                pads=[
-                    C_kicad_pcb_file.C_kicad_pcb.C_pcb_footprint.C_pad(
-                        net=C_kicad_pcb_file.C_kicad_pcb.C_pcb_footprint.C_pad.C_net(
-                            number=pcb_nets[pads[p.name].name][0].number,
-                            name=pads[p.name].name,
->>>>>>> 38a91541
                         )
                         for p in footprint.pads
                     ],
