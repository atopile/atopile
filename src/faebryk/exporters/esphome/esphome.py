# This file is part of the faebryk project
# SPDX-License-Identifier: MIT

import logging

import yaml

import faebryk.library._F as F
from faebryk.core.graph import Graph, GraphFunctions
from faebryk.core.parameter import Parameter
from faebryk.core.solver import Solver
from faebryk.libs.units import Quantity
from faebryk.libs.util import cast_assert, dict_value_visitor, merge_dicts

logger = logging.getLogger(__name__)


<<<<<<< HEAD
# TODO move to util
def dict_map_values(d: dict, function: Callable[[Any], Any]) -> dict:
    """recursively map all values in a dict"""

    result = {}
    for key, value in d.items():
        if isinstance(value, dict):
            result[key] = dict_map_values(value, function)
        elif isinstance(value, list):
            result[key] = [dict_map_values(v, function) for v in value]
        else:
            result[key] = function(value)
    return result


def merge_dicts(*dicts: dict) -> dict:
    """merge a list of dicts into a single dict,
    if same key is present and value is list, lists are merged
    if same key is dict, dicts are merged recursively
    """
    result = {}
    for d in dicts:
        for k, v in d.items():
            if k in result:
                if isinstance(v, list):
                    assert isinstance(
                        result[k], list
                    ), f"Trying to merge list into key '{k}' of type {type(result[k])}"
                    result[k] += v
                elif isinstance(v, dict):
                    assert isinstance(result[k], dict)
                    result[k] = merge_dicts(result[k], v)
                else:
                    result[k] = v
            else:
                result[k] = v
    return result


def make_esphome_config(G: Graph) -> dict:
    esphome_components = GraphFunctions(G).nodes_with_trait(F.has_esphome_config)
=======
def make_esphome_config(G: Graph, solver: Solver) -> dict:
    esphome_components = G.nodes_with_trait(F.has_esphome_config)
>>>>>>> e7db104f

    esphome_config = merge_dicts(*[t.get_config() for _, t in esphome_components])

    # deep find parameters in dict and solve
    def solve_parameter(v):
        if not isinstance(v, Parameter):
            return v

        return str(cast_assert(Quantity, solver.get_any_single(v, lock=True).value))

    dict_value_visitor(esphome_config, lambda _, v: solve_parameter(v))

    return esphome_config


def dump_esphome_config(config: dict) -> str:
    return yaml.dump(config)<|MERGE_RESOLUTION|>--- conflicted
+++ resolved
@@ -15,52 +15,8 @@
 logger = logging.getLogger(__name__)
 
 
-<<<<<<< HEAD
-# TODO move to util
-def dict_map_values(d: dict, function: Callable[[Any], Any]) -> dict:
-    """recursively map all values in a dict"""
-
-    result = {}
-    for key, value in d.items():
-        if isinstance(value, dict):
-            result[key] = dict_map_values(value, function)
-        elif isinstance(value, list):
-            result[key] = [dict_map_values(v, function) for v in value]
-        else:
-            result[key] = function(value)
-    return result
-
-
-def merge_dicts(*dicts: dict) -> dict:
-    """merge a list of dicts into a single dict,
-    if same key is present and value is list, lists are merged
-    if same key is dict, dicts are merged recursively
-    """
-    result = {}
-    for d in dicts:
-        for k, v in d.items():
-            if k in result:
-                if isinstance(v, list):
-                    assert isinstance(
-                        result[k], list
-                    ), f"Trying to merge list into key '{k}' of type {type(result[k])}"
-                    result[k] += v
-                elif isinstance(v, dict):
-                    assert isinstance(result[k], dict)
-                    result[k] = merge_dicts(result[k], v)
-                else:
-                    result[k] = v
-            else:
-                result[k] = v
-    return result
-
-
-def make_esphome_config(G: Graph) -> dict:
+def make_esphome_config(G: Graph, solver: Solver) -> dict:
     esphome_components = GraphFunctions(G).nodes_with_trait(F.has_esphome_config)
-=======
-def make_esphome_config(G: Graph, solver: Solver) -> dict:
-    esphome_components = G.nodes_with_trait(F.has_esphome_config)
->>>>>>> e7db104f
 
     esphome_config = merge_dicts(*[t.get_config() for _, t in esphome_components])
 
