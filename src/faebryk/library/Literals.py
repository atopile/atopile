--- conflicted
+++ resolved
@@ -4,13 +4,7 @@
 
 import faebryk.core.graph as graph
 import faebryk.core.node as fabll
-<<<<<<< HEAD
 import faebryk.library._F as F
-=======
-from faebryk.library.Expressions import Is
-from faebryk.library.Parameters import can_be_operand
-from faebryk.library.Units import Dimensionless, IsUnit
->>>>>>> 0ba07960
 
 
 class is_literal(fabll.Node):
@@ -39,13 +33,8 @@
 
 class Strings(fabll.Node[LiteralsAttributes]):
     Attributes = LiteralsAttributes
-<<<<<<< HEAD
-    _is_literal = fabll.Traits.MakeEdge(is_literal.MakeChild())
-    _can_be_operand = fabll.Traits.MakeEdge(F.Parameters.can_be_operand.MakeChild())
-=======
-    _is_literal = fabll.Traits.MakeChild_Trait(is_literal.MakeChild())
-    _can_be_operand = fabll.Traits.MakeChild_Trait(fabll.ChildField(can_be_operand))
->>>>>>> 0ba07960
+    _is_literal = fabll.Traits.MakeEdge(is_literal.MakeChild())
+    _can_be_operand = fabll.Traits.MakeEdge(F.Parameters.can_be_operand.MakeChild())
 
     def setup(self, value: str) -> Self:
         return self
@@ -70,13 +59,8 @@
 
 
 class Numbers(fabll.Node):
-<<<<<<< HEAD
-    _is_literal = fabll.Traits.MakeEdge(is_literal.MakeChild())
-    _can_be_operand = fabll.Traits.MakeEdge(F.Parameters.can_be_operand.MakeChild())
-=======
-    _is_literal = fabll.Traits.MakeChild_Trait(is_literal.MakeChild())
-    _can_be_operand = fabll.Traits.MakeChild_Trait(can_be_operand.MakeChild())
->>>>>>> 0ba07960
+    _is_literal = fabll.Traits.MakeEdge(is_literal.MakeChild())
+    _can_be_operand = fabll.Traits.MakeEdge(F.Parameters.can_be_operand.MakeChild())
 
     def setup(self, *intervals: fabll.NodeT, unit: fabll.NodeT) -> Self:
         # TODO
@@ -199,13 +183,8 @@
 
 class Booleans(fabll.Node[LiteralsAttributes]):
     Attributes = LiteralsAttributes
-<<<<<<< HEAD
-    _is_literal = fabll.Traits.MakeEdge(is_literal.MakeChild())
-    _can_be_operand = fabll.Traits.MakeEdge(F.Parameters.can_be_operand.MakeChild())
-=======
-    _is_literal = is_literal.MakeChild()
-    _can_be_operand = fabll.Traits.MakeChild_Trait(can_be_operand.MakeChild())
->>>>>>> 0ba07960
+    _is_literal = fabll.Traits.MakeEdge(is_literal.MakeChild())
+    _can_be_operand = fabll.Traits.MakeEdge(F.Parameters.can_be_operand.MakeChild())
 
     def setup(self, *values: bool) -> Self:
         # TODO
@@ -239,13 +218,8 @@
 
 
 class Enums(fabll.Node):
-<<<<<<< HEAD
-    _is_literal = fabll.Traits.MakeEdge(is_literal.MakeChild())
-    _can_be_operand = fabll.Traits.MakeEdge(F.Parameters.can_be_operand.MakeChild())
-=======
-    _is_literal = fabll.Traits.MakeChild_Trait(is_literal.MakeChild())
-    _can_be_operand = fabll.Traits.MakeChild_Trait(can_be_operand.MakeChild())
->>>>>>> 0ba07960
+    _is_literal = fabll.Traits.MakeEdge(is_literal.MakeChild())
+    _can_be_operand = fabll.Traits.MakeEdge(F.Parameters.can_be_operand.MakeChild())
 
     def setup[T: Enum](self, enum: type[T], *values: T) -> Self:
         # TODO
