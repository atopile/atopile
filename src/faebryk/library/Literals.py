from dataclasses import dataclass
from enum import Enum
from typing import Self, cast

from typing_extensions import deprecated

import faebryk.core.graph as graph
import faebryk.core.node as fabll
import faebryk.library._F as F
from faebryk.libs.util import not_none, once


class is_literal(fabll.Node):
    _is_trait = fabll.Traits.MakeEdge(fabll.ImplementsTrait.MakeChild().put_on_type())

    def is_subset_of(self, other: "is_literal") -> bool:
        # TODO
        return False

    def op_intersect_intervals(self, other: "LiteralNodes") -> "LiteralNodes":
        # TODO
        pass

    def op_union_intervals(self, other: "LiteralNodes") -> "LiteralNodes":
        # TODO
        pass

    def op_symmetric_difference_intervals(
        self, other: "LiteralNodes"
    ) -> "LiteralNodes":
        # TODO
        pass

    def op_is_equal(self, other: "LiteralNodes") -> "Booleans":
        # TODO
        pass

    @staticmethod
    def intersect_all(*objs: "is_literal") -> "is_literal":
        # TODO
        pass

    def equals(self, other: "is_literal") -> bool:
        return self.switch_cast().equals(other.switch_cast())

    def equals_singleton(self, singleton: "LiteralValues") -> bool:
        # TODO
        pass

    def is_single_element(self) -> bool:
        # TODO
        pass

    def is_empty(self) -> bool:
        # TODO
        pass

    def as_operand(self) -> "F.Parameters.can_be_operand":
        from faebryk.library.Parameters import can_be_operand

        return self.get_sibling_trait(can_be_operand)

    def any(self) -> "LiteralValues":
        # TODO
        pass

    def __hash__(self) -> int:
        return super().__hash__()

    def __eq__(self, other) -> bool:
        if not isinstance(other, fabll.Node):
            raise TypeError("DO NOT USE `==` on literals!")
        # No operator overloading!
        return super().__eq__(other)

    def switch_cast(self) -> "LiteralNodes":
        types = [Strings, Numbers, Booleans, AbstractEnums]
        obj = fabll.Traits(self).get_obj_raw()
        for t in types:
            if obj.isinstance(t):
                return obj.cast(t)
        raise ValueError(f"Cannot cast literal {self} to any of {types}")

    def pretty_repr(self) -> str:
        # TODO
        lit = self.switch_cast()
        return f"{lit.get_type_name()}({lit.get_values()})"


# --------------------------------------------------------------------------------------
LiteralValues = float | bool | Enum | str


@dataclass(frozen=True)
class LiteralsAttributes(fabll.NodeAttributes):
    value: LiteralValues


@dataclass(frozen=True)
class StringLiteralSingletonAttributes(fabll.NodeAttributes):
    value: str


class StringLiteralSingleton(fabll.Node[StringLiteralSingletonAttributes]):
    Attributes = StringLiteralSingletonAttributes

    def get_value(self) -> str:
        return self.attributes().value

    @classmethod
    def MakeChild(cls, value: str) -> fabll._ChildField[Self]:
        out = fabll._ChildField(
            cls, attributes=StringLiteralSingletonAttributes(value=value)
        )
        return out


class Strings(fabll.Node):
    from faebryk.library.Parameters import can_be_operand

    _is_literal = fabll.Traits.MakeEdge(is_literal.MakeChild())
    _can_be_operand = fabll.Traits.MakeEdge(can_be_operand.MakeChild())

    values = F.Collections.PointerSet.MakeChild()

    def setup_from_values(self, *values: str) -> Self:
        StirngLitT = StringLiteralSingleton.bind_typegraph(tg=self.tg)
        for value in values:
            self.values.get().append(
                StirngLitT.create_instance(
                    g=self.instance.g(),
                    attributes=StringLiteralSingletonAttributes(value=value),
                )
            )
        return self

    def get_values(self) -> list[str]:
        return [
            lit.cast(StringLiteralSingleton).get_value()
            for lit in self.values.get().as_list()
        ]

    @classmethod
    def MakeChild(cls, *values: str) -> fabll._ChildField[Self]:
        out = fabll._ChildField(cls)
        lits = [StringLiteralSingleton.MakeChild(value=value) for value in values]
        out.add_dependant(
            *F.Collections.PointerSet.MakeEdges(
                [out, cls.values], [[lit] for lit in lits]
            )
        )
        out.add_dependant(*lits, before=True)

        return out

    @classmethod
    def MakeChild_ConstrainToLiteral(
        cls, ref: fabll.RefPath, *values: str
    ) -> fabll._ChildField[Self]:
        from faebryk.library.Expressions import Is

        lit = cls.MakeChild(*values)
        out = Is.MakeChild_Constrain([ref, [lit]])
        out.add_dependant(lit, before=True)
        return out

    # TODO fix calling sites and remove this
    @deprecated("Use get_values() instead")
    def get_value(self) -> str:
        values = self.get_values()
        if len(values) != 1:
            raise ValueError(f"Expected 1 value, got {len(values)}")
        return values[0]

    @staticmethod
    def make_lit(tg: graph.TypeGraph, value: str) -> "Strings":
        return Strings.bind_typegraph(tg=tg).create_instance(
            g=tg.get_graph_view(), attributes=LiteralsAttributes(value=value)
        )


class Numbers(fabll.Node):
    from faebryk.library.Parameters import can_be_operand

    _is_literal = fabll.Traits.MakeEdge(is_literal.MakeChild())
    _can_be_operand = fabll.Traits.MakeEdge(can_be_operand.MakeChild())

    def setup(self, *intervals: fabll.NodeT, unit: fabll.NodeT) -> Self:
        # TODO
        return self

    def setup_from_interval(
        self,
        lower: float | None,
        upper: float | None,
        unit: "F.Units.IsUnit | type[fabll.NodeT] | None" = None,
    ) -> Self:
        # TODO
        return self

    def setup_from_singleton(
        self,
        value: float,
        unit: "F.Units.IsUnit | type[fabll.NodeT] | None" = None,
    ) -> Self:
        # TODO
        return self

    def deserialize(self, data: dict) -> Self:
        # TODO
        return self

    @classmethod
    def bind_from_interval(cls, tg: graph.TypeGraph, g: graph.GraphView):
        from faebryk.library.Units import Dimensionless

        class NumbersBound:
            def __init__(self, tg: graph.TypeGraph, g: graph.GraphView):
                self.tg = tg
                self.g = g

            def setup_from_interval(
                self,
                lower: float | None,
                upper: float | None,
                unit: type[fabll.NodeT] = Dimensionless,
            ) -> Self:
                return (
                    cls.bind_typegraph(tg=tg)
                    .create_instance(g=g)
                    .setup_from_interval(lower=lower, upper=upper, unit=unit)
                )

        return NumbersBound(tg=tg, g=g).setup_from_interval

    def get_value(self) -> float:
        return float(self.instance.node().get_dynamic_attrs().get("value", 0))

    @classmethod
    def MakeChild(cls, value: float) -> fabll._ChildField[Self]:
        assert isinstance(value, float), "Value of number literal must be a float"
        return fabll._ChildField(cls, attributes=LiteralsAttributes(value=value))

    @classmethod
    def MakeChild_ConstrainToLiteral(
        cls, ref: fabll.RefPath, value: float
    ) -> fabll._ChildField[Self]:
        from faebryk.library.Expressions import Is

        assert isinstance(value, float) or isinstance(value, int), (
            "Value of number literal must be a float or int"
        )
        value = float(value)
        lit = cls.MakeChild(value=value)
        out = Is.MakeChild_Constrain([ref, [lit]])
        out.add_dependant(lit, identifier="lit", before=True)
        return out

    @classmethod
    def unbounded(cls, units: fabll.NodeT) -> "Numbers": ...
    def is_empty(self) -> bool: ...
    def min_elem(self) -> "Numbers": ...
    def max_elem(self) -> "Numbers": ...
    def closest_elem(self, target: "Numbers") -> "Numbers": ...
    def is_superset_of(self, other: "Numbers") -> bool: ...
    def is_subset_of(self, other: "Numbers") -> bool: ...
    def op_greater_or_equal(self, other: "Numbers") -> "Booleans": ...
    def op_greater_than(self, other: "Numbers") -> "Booleans": ...

    def op_intersect_intervals(self, *other: "Numbers") -> "Numbers": ...
    def op_union_intervals(self, other: "Numbers") -> "Numbers": ...
    def op_difference_intervals(self, other: "Numbers") -> "Numbers": ...
    def op_symmetric_difference_intervals(self, other: "Numbers") -> "Numbers": ...
    def op_add_intervals(self, other: "Numbers") -> "Numbers": ...
    def op_negate(self) -> "Numbers": ...
    def op_subtract_intervals(self, other: "Numbers") -> "Numbers": ...
    def op_mul_intervals(self, other: "Numbers") -> "Numbers": ...
    def op_invert(self) -> "Numbers": ...
    def op_div_intervals(self, other: "Numbers") -> "Numbers": ...
    def op_pow_intervals(self, other: "Numbers") -> "Numbers": ...
    def op_round(self, ndigits: int = 0) -> "Numbers": ...
    def op_abs(self) -> "Numbers": ...
    def op_log(self) -> "Numbers": ...
    def op_sqrt(self) -> "Numbers": ...
    def op_sin(self) -> "Numbers": ...
    def op_cos(self) -> "Numbers": ...
    def op_floor(self) -> "Numbers": ...
    def op_ceil(self) -> "Numbers": ...
    def op_deviation_to(
        self, other: "Numbers", relative: bool = False
    ) -> "Numbers": ...
    def op_is_bit_set(self, other: "Numbers") -> "Booleans": ...
    def op_total_span(self) -> "Numbers":
        """Returns the sum of the spans of all intervals in this disjoint set.
        For a single interval, this is equivalent to max - min.
        For multiple intervals, this sums the spans of each disjoint interval."""
        ...

    def is_unbounded(self) -> bool: ...
    def is_finite(self) -> bool: ...

    # operators
    @staticmethod
    def intersect_all(*obj: "Numbers") -> "Numbers": ...

    def is_single_element(self) -> bool: ...
    def is_integer(self) -> bool: ...
    def as_gapless(self) -> "Numbers": ...
    def to_dimensionless(self) -> "Numbers": ...

    def has_compatible_units_with(self, other: "Numbers") -> bool: ...
    def are_units_compatible(self, unit: "F.Units.IsUnit") -> bool: ...

    @staticmethod
    def make_lit(tg: graph.TypeGraph, value: float) -> "Numbers":
        return Numbers.bind_typegraph(tg=tg).create_instance(
            g=tg.get_graph_view(), attributes=LiteralsAttributes(value=value)
        )


@dataclass(frozen=True)
class BooleansAttributes(fabll.NodeAttributes):
    has_true: bool
    has_false: bool


class Booleans(fabll.Node[BooleansAttributes]):
    from faebryk.library.Parameters import can_be_operand

    Attributes = BooleansAttributes
    _is_literal = fabll.Traits.MakeEdge(is_literal.MakeChild())
    _can_be_operand = fabll.Traits.MakeEdge(can_be_operand.MakeChild())

    def setup(self) -> Self:
        return self

    def get_single(self) -> bool:
        # TODO
        pass

    @classmethod
    def MakeChild(cls, *values: bool) -> fabll._ChildField[Self]:
        return fabll._ChildField(
            cls,
            attributes=BooleansAttributes(
                has_true=True in values,
                has_false=False in values,
            ),
        )

    @classmethod
    def MakeChild_ConstrainToLiteral(
        cls, ref: fabll.RefPath, *values: bool
    ) -> fabll._ChildField:
        from faebryk.library.Expressions import Is

        lit = cls.MakeChild(*values)
        out = Is.MakeChild_Constrain([ref, [lit]])
        out.add_dependant(lit, before=True)
        return out

    def get_values(self) -> list[bool]:
        attrs = self.attributes()
        return [True] * attrs.has_true + [False] * attrs.has_false

    def op_or(self, other: "Booleans") -> "Booleans": ...
    def op_and(self, other: "Booleans") -> "Booleans": ...
    def op_not(self) -> "Booleans": ...
    def op_xor(self, other: "Booleans") -> "Booleans": ...
    def op_implies(self, other: "Booleans") -> "Booleans": ...

    def is_true(self) -> bool:
        return self.get_values() == [True]

    def is_false(self) -> bool:
        return self.get_values() == [False]

    def equals(self, other: "Booleans") -> bool:
        return self.get_values() == other.get_values()


class EnumValue(fabll.Node):
    from faebryk.library.Parameters import StringParameter

    name_ = StringParameter.MakeChild()
    value_ = StringParameter.MakeChild()

    @classmethod
    def MakeChild(cls, name: str, value: str) -> fabll._ChildField[Self]:
        out = fabll._ChildField(cls)
        out.add_dependant(Strings.MakeChild_ConstrainToLiteral([out, cls.name_], name))
        out.add_dependant(
            Strings.MakeChild_ConstrainToLiteral([out, cls.value_], value)
        )
        return out

    @property
    def name(self) -> str:
        return self.name_.get().force_extract_literal().get_values()[0]

    @property
    def value(self) -> str:
        return self.value_.get().force_extract_literal().get_values()[0]


class AbstractEnums(fabll.Node):
    from faebryk.library.Literals import is_literal
    from faebryk.library.Parameters import can_be_operand

    _is_literal = fabll.Traits.MakeEdge(is_literal.MakeChild())
    _can_be_operand = fabll.Traits.MakeEdge(can_be_operand.MakeChild())
    _values = F.Collections.PointerSet.MakeChild()

    def get_enum_value(self, enum_member: Enum) -> EnumValue:
        for enum_value in self.get_children(direct_only=True, types=EnumValue):
            enum_value_bound = EnumValue.bind_instance(instance=enum_value.instance)
            if enum_value_bound.name == enum_member.name:
                return enum_value_bound
        raise ValueError(f"Enum member {enum_member.name} not found in enum type")

    def setup(self, *enum_values: Enum) -> Self:
        atype = EnumsFactory(type(enum_values[0]))
        atype_n = AbstractEnums.bind_instance(
            atype.bind_typegraph(tg=self.tg).get_or_create_type()
        )
        for enum_value in enum_values:
            self._values.get().append(atype_n.get_enum_value(enum_member=enum_value))
        return self

    def get_values(self) -> list[str]:
        enum_values = list[str]()
        values = self._values.get().as_list()
        for value in values:
            enum_value = EnumValue.bind_instance(instance=value.instance)
            enum_values.append(enum_value.value)

        return enum_values

    def get_all_members(self) -> list[EnumValue]:
        if (
            self.get_type_node() is None
        ):  # TODO better to do if self.try_get_trait(fabll.ImplementsType) is not None
            return list(self.get_children(direct_only=True, types=EnumValue))
        else:
            return list(
                fabll.Node.bind_instance(
                    instance=not_none(self.get_type_node())
                ).get_children(direct_only=True, types=EnumValue)
            )

    def get_enum_as_dict(self) -> dict[str, str]:
        return {member.name: member.value for member in self.get_all_members()}

    def get_single_value(self) -> str | None:
        values = self.get_values()
        return None if len(values) == 0 else values[0]

    @classmethod
    def MakeChild(cls, *enum_members: Enum) -> fabll._ChildField:
        atype = EnumsFactory(type(enum_members[0]))
        cls_n = cast(type[fabll.NodeT], atype)
        out = fabll._ChildField(cls)

        for value in enum_members:
            out.add_dependant(
                F.Collections.PointerSet.MakeEdge(
                    [out, cls._values],
                    [cls_n, value.name],
                )
            )
        return out

    @classmethod
    def MakeChild_ConstrainToLiteral(
        cls,
        enum_parameter_ref: fabll.RefPath,
        *enum_members: Enum,
    ) -> fabll._ChildField["F.Expressions.Is"]:
        from faebryk.library.Expressions import Is

        lit = cls.MakeChild(*enum_members)
        out = Is.MakeChild_Constrain([enum_parameter_ref, [lit]])
        out.add_dependant(lit, identifier="lit", before=True)
        return out


@once
def EnumsFactory(enum_type: type[Enum]) -> type[AbstractEnums]:
    ConcreteEnums = fabll.Node._copy_type(AbstractEnums)

    ConcreteEnums.__name__ = f"{enum_type.__name__}"

    for e_val in enum_type:
        ConcreteEnums._add_field(
            e_val.name,
            EnumValue.MakeChild(name=e_val.name, value=e_val.value).put_on_type(),
        )
    return ConcreteEnums


# --------------------------------------------------------------------------------------

LiteralNodes = Numbers | Booleans | Strings | AbstractEnums

LiteralLike = LiteralValues | LiteralNodes | is_literal


def make_lit(tg: graph.TypeGraph, value: LiteralValues) -> LiteralNodes:
    match value:
        case bool():
<<<<<<< HEAD
            return Booleans.make_lit(tg=tg, value=value)
=======
            return Booleans.bind_typegraph(tg=tg).create_instance(
                g=tg.get_graph_view(),
                attributes=BooleansAttributes(has_true=value, has_false=not value),
            )
>>>>>>> c1d0b02e
        case float() | int():
            value = float(value)
            return Numbers.make_lit(tg=tg, value=value)
        case Enum():
            return AbstractEnums.bind_typegraph(tg=tg).create_instance(
                g=tg.get_graph_view(), attributes=LiteralsAttributes(value=value)
            )
        case str():
            return Strings.make_lit(tg=tg, value=value)


# TODO
def MakeChild_Literal(
    value: LiteralValues, enum_type: type[Enum] | None = None
) -> (
    fabll._ChildField[Strings]
    | fabll._ChildField[Booleans]
    | fabll._ChildField[Numbers]
    | fabll._ChildField[AbstractEnums]
):
    match value:
        case bool():
            return Booleans.MakeChild(value=value)
        case float() | int():
            value = float(value)
            return Numbers.MakeChild(value=value)
        case Enum():
            if enum_type is None:
                raise ValueError("Enum must be provided when creating an enum literal")
            return AbstractEnums.MakeChild(*enum_type)
        case str():
            return Strings.MakeChild(value)


# Binding context ----------------------------------------------------------------------


class BoundLiteralContext:
    def __init__(self, tg: graph.TypeGraph, g: graph.GraphView):
        self.tg = tg
        self.g = g

    @property
    @once
    def Numbers(self):
        return Numbers.bind_typegraph(tg=self.tg)

    @property
    @once
    def Booleans(self):
        return Booleans.bind_typegraph(tg=self.tg)

    @property
    @once
    def Enums(self):
        return AbstractEnums.bind_typegraph(tg=self.tg)

    @property
    @once
    def Strings(self):
        return Strings.bind_typegraph(tg=self.tg)

    def create_numbers(self) -> "Numbers":
        return self.Numbers.create_instance(g=self.g)

    def create_booleans(self) -> "Booleans":
        return self.Booleans.create_instance(g=self.g)

    def create_enums(self) -> "AbstractEnums":
        return self.Enums.create_instance(g=self.g)

    def create_strings(self) -> "Strings":
        return self.Strings.create_instance(g=self.g)

    def create_numbers_from_singleton(
        self, value: float, unit: "F.Units.IsUnit | type[fabll.NodeT] | None" = None
    ) -> "Numbers":
        return self.create_numbers().setup_from_singleton(value=value, unit=unit)

    def create_numbers_from_interval(
        self, lower: float | None, upper: float | None, unit: "F.Units.IsUnit"
    ) -> "Numbers":
        return self.create_numbers().setup_from_interval(
            lower=lower, upper=upper, unit=unit
        )

    # TODO add other literal constructors


def test_bound_context():
    g = graph.GraphView.create()
    tg = graph.TypeGraph.create(g=g)
    ctx = BoundLiteralContext(tg=tg, g=g)

    my_number = ctx.create_numbers_from_singleton(value=1.0)

    print(my_number)


def test_string_literal_instance():
    values = ["a", "b", "c"]
    g = graph.GraphView.create()
    tg = graph.TypeGraph.create(g=g)

    string_set = (
        Strings.bind_typegraph(tg=tg).create_instance(g=g).setup_from_values(*values)
    )

    assert string_set.get_values() == values


def test_string_literal_make_child():
    values = ["a", "b", "c"]
    g = graph.GraphView.create()
    tg = graph.TypeGraph.create(g=g)

    class MyType(fabll.Node):
        string_set = Strings.MakeChild(*values)

    my_instance = MyType.bind_typegraph(tg=tg).create_instance(g=g)

    print(my_instance.string_set.get().get_values())
    assert my_instance.string_set.get().get_values() == values


# def test_string_literal_on_type():
#     values = ["a", "b", "c"]
#     g = graph.GraphView.create()
#     tg = graph.TypeGraph.create(g=g)

#     class MyType(fabll.Node):
#         string_set = Strings.MakeChild(*values).put_on_type()

# my_type = MyType.bind_typegraph(tg=tg).get_or_create_type()

# TODO


def test_string_literal_alias_to_literal():
    from faebryk.library.Parameters import StringParameter, is_parameter_operatable

    values = ["a", "b", "c"]
    g = graph.GraphView.create()
    tg = graph.TypeGraph.create(g=g)

    class MyType(fabll.Node):
        string_param = StringParameter.MakeChild()

        @classmethod
        def MakeChild(cls, *values: str) -> fabll._ChildField[Self]:
            out = fabll._ChildField(cls)
            out.add_dependant(
                Strings.MakeChild_ConstrainToLiteral([out, cls.string_param], *values)
            )
            return out

    class MyTypeOuter(fabll.Node):
        my_type = MyType.MakeChild(*values)

    my_type_outer = MyTypeOuter.bind_typegraph(tg=tg).create_instance(g=g)

    lit = is_parameter_operatable.try_get_constrained_literal(
        my_type_outer.my_type.get()
        .string_param.get()
        .get_trait(is_parameter_operatable),
        Strings,
    )
    assert lit
    assert lit.get_values() == values<|MERGE_RESOLUTION|>--- conflicted
+++ resolved
@@ -508,14 +508,10 @@
 def make_lit(tg: graph.TypeGraph, value: LiteralValues) -> LiteralNodes:
     match value:
         case bool():
-<<<<<<< HEAD
-            return Booleans.make_lit(tg=tg, value=value)
-=======
             return Booleans.bind_typegraph(tg=tg).create_instance(
                 g=tg.get_graph_view(),
                 attributes=BooleansAttributes(has_true=value, has_false=not value),
             )
->>>>>>> c1d0b02e
         case float() | int():
             value = float(value)
             return Numbers.make_lit(tg=tg, value=value)
