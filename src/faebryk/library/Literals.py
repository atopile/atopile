--- conflicted
+++ resolved
@@ -5415,19 +5415,12 @@
         tg: "fbrk.TypeGraph | None" = None,
     ) -> "Booleans":
         """Logical NOT of all values in this set."""
-<<<<<<< HEAD
+        g = g or self.g
+        tg = tg or self.tg
         return (
             Booleans.bind_typegraph(tg=tg)
             .create_instance(g=g)
             .setup_from_values(*[not v for v in self.get_values()])
-=======
-        g = g or self.g
-        tg = tg or self.tg
-        values = self.get_values()
-        return Booleans.bind_typegraph(tg=tg).create_instance(
-            g=g,
-            attributes=BooleansAttributes.from_values(values=[not v for v in values]),
->>>>>>> ce5398a8
         )
 
     def op_and(
@@ -5552,20 +5545,12 @@
         g: graph.GraphView | None = None,
         tg: fbrk.TypeGraph | None = None,
     ) -> "Booleans":
-<<<<<<< HEAD
+        g = g or self.g
+        tg = tg or self.tg
         return (
             Booleans.bind_typegraph(tg=tg)
             .create_instance(g=g)
             .setup_from_values(*(set(self.get_values()) & set(other.get_values())))
-=======
-        g = g or self.g
-        tg = tg or self.tg
-        return Booleans.bind_typegraph(tg=tg).create_instance(
-            g=g,
-            attributes=BooleansAttributes.from_values(
-                values=list(set(self.get_values()) & set(other.get_values()))
-            ),
->>>>>>> ce5398a8
         )
 
     def op_union_intervals(
@@ -5575,20 +5560,12 @@
         g: graph.GraphView | None = None,
         tg: fbrk.TypeGraph | None = None,
     ) -> "Booleans":
-<<<<<<< HEAD
+        g = g or self.g
+        tg = tg or self.tg
         return (
             Booleans.bind_typegraph(tg=tg)
             .create_instance(g=g)
             .setup_from_values(*(set(self.get_values()) | set(other.get_values())))
-=======
-        g = g or self.g
-        tg = tg or self.tg
-        return Booleans.bind_typegraph(tg=tg).create_instance(
-            g=g,
-            attributes=BooleansAttributes.from_values(
-                values=list(set(self.get_values()) | set(other.get_values()))
-            ),
->>>>>>> ce5398a8
         )
 
     def op_symmetric_difference_intervals(
@@ -5598,20 +5575,12 @@
         g: graph.GraphView | None = None,
         tg: fbrk.TypeGraph | None = None,
     ) -> "Booleans":
-<<<<<<< HEAD
+        g = g or self.g
+        tg = tg or self.tg
         return (
             Booleans.bind_typegraph(tg=tg)
             .create_instance(g=g)
             .setup_from_values(*(set(self.get_values()) ^ set(other.get_values())))
-=======
-        g = g or self.g
-        tg = tg or self.tg
-        return Booleans.bind_typegraph(tg=tg).create_instance(
-            g=g,
-            attributes=BooleansAttributes.from_values(
-                values=list(set(self.get_values()) ^ set(other.get_values()))
-            ),
->>>>>>> ce5398a8
         )
 
     def pretty_str(self) -> str:
