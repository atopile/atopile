--- conflicted
+++ resolved
@@ -4973,13 +4973,8 @@
         return fabll._ChildField(cls, attributes=BooleanAttributes(value=value))
 
 
-<<<<<<< HEAD
 class Booleans(fabll.Node):
-    from faebryk.library.Parameters import can_be_operand
-=======
-class Booleans(fabll.Node[BooleansAttributes]):
     from faebryk.library.Parameters import can_be_operand as can_be_operandT
->>>>>>> 1b8085ed
 
     is_literal = fabll.Traits.MakeEdge(is_literal.MakeChild())
     can_be_operand = fabll.Traits.MakeEdge(can_be_operandT.MakeChild())
@@ -5009,7 +5004,6 @@
 
     @classmethod
     def MakeChild(cls, *values: bool) -> fabll._ChildField[Self]:  # type: ignore
-<<<<<<< HEAD
         out = fabll._ChildField(cls)
         unique_values = set(values)
         lits = [Boolean.MakeChild(value=v) for v in unique_values]
@@ -5017,14 +5011,6 @@
             *F.Collections.PointerSet.MakeEdges(
                 [out, cls.values], [[lit] for lit in lits]
             )
-=======
-        return fabll._ChildField(
-            cls,
-            attributes=BooleansAttributes(
-                has_true=True in values,
-                has_false=False in values,
-            ),
->>>>>>> 1b8085ed
         )
         out.add_dependant(*lits, before=True)
         return out
@@ -5154,31 +5140,28 @@
     def op_intersect_intervals(
         self, other: "Booleans", *, g: graph.GraphView, tg: fbrk.TypeGraph
     ) -> "Booleans":
-        return Booleans.bind_typegraph(tg=tg).create_instance(
-            g=g,
-            attributes=BooleansAttributes.from_values(
-                values=list(set(self.get_values()) & set(other.get_values()))
-            ),
+        return (
+            Booleans.bind_typegraph(tg=tg)
+            .create_instance(g=g)
+            .setup_from_values(*(set(self.get_values()) & set(other.get_values())))
         )
 
     def op_union_intervals(
         self, other: "Booleans", *, g: graph.GraphView, tg: fbrk.TypeGraph
     ) -> "Booleans":
-        return Booleans.bind_typegraph(tg=tg).create_instance(
-            g=g,
-            attributes=BooleansAttributes.from_values(
-                values=list(set(self.get_values()) | set(other.get_values()))
-            ),
+        return (
+            Booleans.bind_typegraph(tg=tg)
+            .create_instance(g=g)
+            .setup_from_values(*(set(self.get_values()) | set(other.get_values())))
         )
 
     def op_symmetric_difference_intervals(
         self, other: "Booleans", *, g: graph.GraphView, tg: fbrk.TypeGraph
     ) -> "Booleans":
-        return Booleans.bind_typegraph(tg=tg).create_instance(
-            g=g,
-            attributes=BooleansAttributes.from_values(
-                values=list(set(self.get_values()) ^ set(other.get_values()))
-            ),
+        return (
+            Booleans.bind_typegraph(tg=tg)
+            .create_instance(g=g)
+            .setup_from_values(*(set(self.get_values()) ^ set(other.get_values())))
         )
 
     def pretty_str(self) -> str:
@@ -5293,13 +5276,9 @@
         return None if len(values) == 0 else values[0]
 
     @classmethod
-<<<<<<< HEAD
-    def MakeChild(cls, *enum_members: Enum) -> fabll._ChildField[Self]:
+    def MakeChild(cls, *enum_members: Enum) -> fabll._ChildField[Self]:  # type: ignore
         if len(enum_members) == 0:
             raise ValueError("At least one enum member is required")
-=======
-    def MakeChild(cls, *enum_members: Enum) -> fabll._ChildField[Self]:  # type: ignore
->>>>>>> 1b8085ed
         atype = EnumsFactory(type(enum_members[0]))
         cls_n = cast(type[fabll.NodeT], atype)
         out = fabll._ChildField(cls)
@@ -5457,8 +5436,7 @@
             case _:
                 raise ValueError(f"Unsupported tag: {tag}")
 
-<<<<<<< HEAD
-=======
+
 LiteralNodes = Numbers | Booleans | Strings | AbstractEnums | Counts
 LiteralNodesPair = (
     tuple[Numbers, Numbers]
@@ -5467,9 +5445,7 @@
     | tuple[AbstractEnums, AbstractEnums]
     | tuple[Counts, Counts]
 )
->>>>>>> 1b8085ed
-
-LiteralNodes = Numbers | Booleans | Strings | AbstractEnums
+
 LiteralLike = LiteralValues | LiteralNodes | is_literal
 
 
