--- conflicted
+++ resolved
@@ -6,6 +6,7 @@
 import faebryk.library._F as F
 from faebryk.core.module import Module
 from faebryk.libs.library import L
+from faebryk.libs.units import P
 
 logger = logging.getLogger(__name__)
 
@@ -15,13 +16,8 @@
 
     node = L.list_field(3, F.Electrical)
 
-<<<<<<< HEAD
-    ratio: F.TBD
-    max_current: F.TBD
-=======
-    ratio = L.p_field(domain=L.Domains.ENUM(float))
-    max_current = L.p_field(domain=L.Domains.ENUM(float))
->>>>>>> e7db104f
+    ratio = L.p_field(units=P.dimensionless)
+    max_current = L.p_field(units=P.A)
 
     @L.rt_field
     def can_bridge(self):
