# This file is part of the faebryk project
# SPDX-License-Identifier: MIT


import faebryk.library._F as F
from faebryk.core.module import Module
from faebryk.libs.library import L
<<<<<<< HEAD
=======
from faebryk.libs.units import P
>>>>>>> e7db104f


class Potentiometer(Module):
    resistors_ifs = L.list_field(2, F.Electrical)
    wiper: F.Electrical
<<<<<<< HEAD
    total_resistance: F.TBD
=======
    total_resistance = L.p_field(units=P.ohm)
>>>>>>> e7db104f
    resistors = L.list_field(2, F.Resistor)

    def __preinit__(self):
        for i, resistor in enumerate(self.resistors):
            self.resistors_ifs[i].connect_via(resistor, self.wiper)

        self.total_resistance.alias_is(
            self.resistors[0].resistance + self.resistors[1].resistance
        )

    def connect_as_voltage_divider(
        self, high: F.Electrical, low: F.Electrical, out: F.Electrical
    ):
        self.resistors_ifs[0].connect(high)
        self.resistors_ifs[1].connect(low)
        self.wiper.connect(out)<|MERGE_RESOLUTION|>--- conflicted
+++ resolved
@@ -5,20 +5,13 @@
 import faebryk.library._F as F
 from faebryk.core.module import Module
 from faebryk.libs.library import L
-<<<<<<< HEAD
-=======
 from faebryk.libs.units import P
->>>>>>> e7db104f
 
 
 class Potentiometer(Module):
     resistors_ifs = L.list_field(2, F.Electrical)
     wiper: F.Electrical
-<<<<<<< HEAD
-    total_resistance: F.TBD
-=======
     total_resistance = L.p_field(units=P.ohm)
->>>>>>> e7db104f
     resistors = L.list_field(2, F.Resistor)
 
     def __preinit__(self):
