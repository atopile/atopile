# This file is part of the faebryk project
# SPDX-License-Identifier: MIT

from enum import Enum, auto

import faebryk.library._F as F
from faebryk.core.module import Module
from faebryk.libs.library import L


class RJ45_Receptacle(Module):
    class Mounting(Enum):
        TH = auto()
        SMD = auto()

    # interfaces

    pin = L.list_field(8, F.Electrical)
    shield: F.Electrical

    designator_prefix = L.f_field(F.has_designator_prefix_defined)(
        F.has_designator_prefix.Prefix.J
    )
<<<<<<< HEAD
    mounting: F.TBD
=======
    mounting = L.p_field(domain=L.Domains.ENUM(Mounting))
>>>>>>> e7db104f
<|MERGE_RESOLUTION|>--- conflicted
+++ resolved
@@ -21,8 +21,4 @@
     designator_prefix = L.f_field(F.has_designator_prefix_defined)(
         F.has_designator_prefix.Prefix.J
     )
-<<<<<<< HEAD
-    mounting: F.TBD
-=======
-    mounting = L.p_field(domain=L.Domains.ENUM(Mounting))
->>>>>>> e7db104f
+    mounting = L.p_field(domain=L.Domains.ENUM(Mounting))