# This file is part of the faebryk project
# SPDX-License-Identifier: MIT

import logging

import faebryk.library._F as F
from faebryk.core.module import Module
from faebryk.libs.library import L
from faebryk.libs.units import P

logger = logging.getLogger(__name__)


class UART_RS485(Module):
    power: F.ElectricPower
    uart: F.UART_Base
    rs485: F.RS485HalfDuplex
    read_enable: F.ElectricLogic
    write_enable: F.ElectricLogic

<<<<<<< HEAD
    max_data_rate: F.TBD
    gpio_voltage: F.TBD
=======
    max_data_rate = L.p_field(units=P.baud)
    gpio_voltage = L.p_field(units=P.V)
>>>>>>> e7db104f

    def __preinit__(self):
        self.max_data_rate.alias_is(self.uart.baud)
        self.power.voltage.constrain_subset(L.Range(3.3 * P.V, 5.0 * P.V))
        self.power.decoupled.decouple()

    designator_prefix = L.f_field(F.has_designator_prefix_defined)(
        F.has_designator_prefix.Prefix.U
    )<|MERGE_RESOLUTION|>--- conflicted
+++ resolved
@@ -18,13 +18,8 @@
     read_enable: F.ElectricLogic
     write_enable: F.ElectricLogic
 
-<<<<<<< HEAD
-    max_data_rate: F.TBD
-    gpio_voltage: F.TBD
-=======
     max_data_rate = L.p_field(units=P.baud)
     gpio_voltage = L.p_field(units=P.V)
->>>>>>> e7db104f
 
     def __preinit__(self):
         self.max_data_rate.alias_is(self.uart.baud)
