--- conflicted
+++ resolved
@@ -229,24 +229,14 @@
         )
 
         for c in self.get_children_modules(types=F.Capacitor):
-<<<<<<< HEAD
             if c in caps_small:
-                c.add(F.has_footprint_requirement_defined([("0201", 2)]))
-=======
-            if F.Constant(100 * P.nF).is_subset_of(c.capacitance):
                 c.add(F.has_package_requirement("0201"))
->>>>>>> 759737c8
             else:
                 c.add(F.has_package_requirement("0402", "0603", "0805"))
 
         for r in self.get_children_modules(types=F.Resistor):
-<<<<<<< HEAD
             if r in resistor_small:
-                r.add(F.has_footprint_requirement_defined([("0201", 2)]))
-=======
-            if F.Constant(27.4 * P.ohm).is_subset_of(r.resistance):
                 r.add(F.has_package_requirement("0201"))
->>>>>>> 759737c8
             else:
                 r.add(F.has_package_requirement("0402"))
 
