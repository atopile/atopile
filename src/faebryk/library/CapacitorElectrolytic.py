# This file is part of the faebryk project
# SPDX-License-Identifier: MIT

import logging

import faebryk.core.node as fabll
import faebryk.library._F as F
<<<<<<< HEAD
=======

# from faebryk.core.zig.gen.faebryk.interface import EdgeInterface
>>>>>>> beef1275

logger = logging.getLogger(__name__)


class CapacitorElectrolytic(fabll.Node):
    # ----------------------------------------
    #     modules, interfaces, parameters
    # ----------------------------------------
    anode = F.Electrical.MakeChild()
    cathode = F.Electrical.MakeChild()

    # ----------------------------------------
    #                 traits
    # ----------------------------------------
    _is_module = fabll.is_module.MakeChild()
    _can_bridge = F.can_bridge.MakeChild(in_=anode, out_=cathode)

    capacitance = F.Parameters.NumericParameter.MakeChild(unit=F.Units.Farad)
    max_voltage = F.Parameters.NumericParameter.MakeChild(unit=F.Units.Volt)
    # temperature_coefficient = F.Parameters.EnumParameter.MakeChild(
    #     enum_t=TemperatureCoefficient
    # )

    S = F.has_simple_value_representation.Spec
    _simple_repr = F.has_simple_value_representation.MakeChild(
        S(capacitance, tolerance=True),
        S(max_voltage),
        # S(temperature_coefficient),
    )

    _pin_association_heuristic = F.has_pin_association_heuristic.MakeChild(
        mapping={
            anode: ["anode", "a"],
            cathode: ["cathode", "c"],
        },
        accept_prefix=False,
        case_sensitive=False,
    )

    # ----------------------------------------
    #                WIP
    # ----------------------------------------

    # optional interface to automatically connect HV to anode and LV to cathode
    # power = F.ElectricPower.MakeChild()

    # anode_edge = fabll.EdgeField(
    #     [anode],
    #     [power, "hv"],
    #     edge=EdgePointer.build(
    #         identifier="anode", order=None
    #     ),  # TODO: Change to electrical connect
    # )
    # cathode_edge = fabll.EdgeField(
    #     [cathode],
    #     [power, "lv"],
    #     edge=EdgePointer.build(
    #         identifier="cathode", order=None
    #     ),  # TODO: Change to electrical connect
    # )

    usage_example = F.has_usage_example.MakeChild(
        example="""
        import CapacitorElectrolytic, ElectricPower

        electrolytic_cap = new CapacitorElectrolytic
        electrolytic_cap.capacitance = 1000uF +/- 20%
        electrolytic_cap.max_voltage = 25V
        electrolytic_cap.package = "radial_8x12"  # 8mm diameter, 12mm height

        # Connect to power supply for bulk filtering
        power_supply = new ElectricPower
        assert power_supply.voltage within 12V +/- 10%

        # CRITICAL: Observe polarity! Anode to positive, cathode to negative
        power_supply.hv ~ electrolytic_cap.anode    # Positive terminal
        power_supply.lv ~ electrolytic_cap.cathode  # Negative terminal

        # Alternative bridge syntax (maintains polarity)
        power_supply.hv ~> electrolytic_cap ~> power_supply.lv

        # Common values and applications:
        # - 10-100uF: Local power supply filtering
        # - 100-1000uF: Bulk power supply capacitance
        # - 1000-10000uF: Main power supply smoothing
        # - Audio coupling: 1-100uF (mind polarity!)

        # WARNING: Reverse voltage will damage electrolytic capacitors!
        # Use ceramic or film capacitors for AC coupling applications
        """,
        language=F.has_usage_example.Language.ato,
    )<|MERGE_RESOLUTION|>--- conflicted
+++ resolved
@@ -5,11 +5,6 @@
 
 import faebryk.core.node as fabll
 import faebryk.library._F as F
-<<<<<<< HEAD
-=======
-
-# from faebryk.core.zig.gen.faebryk.interface import EdgeInterface
->>>>>>> beef1275
 
 logger = logging.getLogger(__name__)
 
