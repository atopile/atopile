--- conflicted
+++ resolved
@@ -4,22 +4,15 @@
 import faebryk.library._F as F
 from faebryk.core.moduleinterface import ModuleInterface
 from faebryk.libs.library import L
-<<<<<<< HEAD
+from faebryk.libs.units import P
 from faebryk.libs.util import cast_assert
-=======
-from faebryk.libs.units import P
->>>>>>> e7db104f
 
 
 class UART_Base(ModuleInterface):
     rx: F.ElectricLogic
     tx: F.ElectricLogic
 
-<<<<<<< HEAD
-    baud: F.TBD
-=======
     baud = L.p_field(units=P.baud)
->>>>>>> e7db104f
 
     @L.rt_field
     def single_electric_reference(self):
@@ -27,14 +20,7 @@
             F.ElectricLogic.connect_all_module_references(self)
         )
 
-<<<<<<< HEAD
     def __preinit__(self) -> None:
         self.baud.add(
             F.is_dynamic_by_connections(lambda mif: cast_assert(UART_Base, mif).baud)
-        )
-=======
-    def _on_connect(self, other: "UART_Base"):
-        super()._on_connect(other)
-
-        self.baud.alias_is(other.baud)
->>>>>>> e7db104f
+        )