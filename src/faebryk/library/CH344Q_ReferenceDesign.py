--- conflicted
+++ resolved
@@ -85,17 +85,10 @@
         # ------------------------------------
         #           connections
         # ------------------------------------
-<<<<<<< HEAD
         self.usb_uart_converter.power.decoupled.decouple().specialize(
             F.MultiCapacitor(4)
-        ).set_equal_capacitance_each(F.Range.from_center_rel(100 * P.nF, 0.05))
+        ).set_equal_capacitance_each(L.Range.from_center_rel(100 * P.nF, 0.05))
         self.usb.usb_if.buspower.connect_via(self.ldo, pwr_3v3)
-=======
-        self.usb_uart_converter.power.decoupled.decouple().capacitance.constrain_subset(
-            L.Range.from_center_rel(1 * P.uF, 0.05)
-        )  # TODO: per pin
-        self.vbus_fused.connect_via(self.ldo, pwr_3v3)
->>>>>>> e7db104f
 
         self.usb.usb_if.d.connect(self.usb_uart_converter.usb)
 
@@ -151,19 +144,12 @@
         )
 
         # reset lowpass
-<<<<<<< HEAD
-        self.reset_lowpass.response.merge(F.Filter.Response.LOWPASS)
-        self.reset_lowpass.cutoff_frequency.merge(
-            F.Range.from_center_rel(100 * P.Hz, 0.1)
+        self.reset_lowpass.response.constrain_subset(F.Filter.Response.LOWPASS)
+        self.reset_lowpass.cutoff_frequency.constrain_subset(
+            L.Range.from_center_rel(100 * P.Hz, 0.1)
         )
 
         # Specialize
         special = self.reset_lowpass.specialize(F.FilterElectricalRC())
         # Construct
-        special.get_trait(F.has_construction_dependency).construct()
-=======
-        self.reset_lowpass.response.constrain_subset(F.Filter.Response.LOWPASS)
-        self.reset_lowpass.cutoff_frequency.constrain_subset(
-            L.Range.from_center_rel(100 * P.Hz, 0.1)
-        )
->>>>>>> e7db104f
+        special.get_trait(F.has_construction_dependency).construct()