# This file is part of the faebryk project
# SPDX-License-Identifier: MIT

import logging

import faebryk.library._F as F
from faebryk.core.module import Module
from faebryk.libs.library import L
<<<<<<< HEAD
=======
from faebryk.libs.units import P
>>>>>>> e7db104f

logger = logging.getLogger(__name__)


class Button(Module):
    unnamed = L.list_field(2, F.Electrical)
<<<<<<< HEAD
    height: F.TBD
=======
    height = L.p_field(
        units=P.mm,
        likely_constrained=False,
        soft_set=L.Range(1 * P.mm, 10 * P.mm),
        tolerance_guess=10 * P.percent,
    )
>>>>>>> e7db104f

    designator_prefix = L.f_field(F.has_designator_prefix_defined)(
        F.has_designator_prefix.Prefix.S
    )

    @L.rt_field
    def can_bridge(self):
        return F.can_bridge_defined(self.unnamed[0], self.unnamed[1])<|MERGE_RESOLUTION|>--- conflicted
+++ resolved
@@ -6,26 +6,19 @@
 import faebryk.library._F as F
 from faebryk.core.module import Module
 from faebryk.libs.library import L
-<<<<<<< HEAD
-=======
 from faebryk.libs.units import P
->>>>>>> e7db104f
 
 logger = logging.getLogger(__name__)
 
 
 class Button(Module):
     unnamed = L.list_field(2, F.Electrical)
-<<<<<<< HEAD
-    height: F.TBD
-=======
     height = L.p_field(
         units=P.mm,
         likely_constrained=False,
         soft_set=L.Range(1 * P.mm, 10 * P.mm),
         tolerance_guess=10 * P.percent,
     )
->>>>>>> e7db104f
 
     designator_prefix = L.f_field(F.has_designator_prefix_defined)(
         F.has_designator_prefix.Prefix.S
