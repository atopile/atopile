--- conflicted
+++ resolved
@@ -19,7 +19,6 @@
         ENHANCEMENT = auto()
         DEPLETION = auto()
 
-<<<<<<< HEAD
     # ----------------------------------------
     #     modules, interfaces, parameters
     # ----------------------------------------
@@ -27,14 +26,13 @@
     gate = F.Electrical.MakeChild()
     drain = F.Electrical.MakeChild()
 
-    channel_type = fabll.Parameter.MakeChild_Enum(enum_t=ChannelType)
-    saturation_type = fabll.Parameter.MakeChild_Enum(enum_t=SaturationType)
-    gate_source_threshold_voltage = fabll.Parameter.MakeChild_Numeric(unit=F.Units.Volt)
-    max_drain_source_voltage = fabll.Parameter.MakeChild_Numeric(unit=F.Units.Volt)
-    max_continuous_drain_current = fabll.Parameter.MakeChild_Numeric(
-=======
-    channel_type = F.Parameters.EnumParameter.MakeChild(enum_t=ChannelType)
-    saturation_type = F.Parameters.EnumParameter.MakeChild(enum_t=SaturationType)
+
+    channel_type = F.Parameters.EnumParameter.MakeChild(
+        enum_t=ChannelType
+    )
+    saturation_type = F.Parameters.EnumParameter.MakeChild(
+        enum_t=SaturationType
+    )
     gate_source_threshold_voltage = F.Parameters.NumericParameter.MakeChild(
         unit=F.Units.Volt
     )
@@ -42,7 +40,6 @@
         unit=F.Units.Volt
     )
     max_continuous_drain_current = F.Parameters.NumericParameter.MakeChild(
->>>>>>> beef1275
         unit=F.Units.Ampere
     )
     on_resistance = F.Parameters.NumericParameter.MakeChild(unit=F.Units.Ohm)
