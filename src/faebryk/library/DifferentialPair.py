# This file is part of the faebryk project
# SPDX-License-Identifier: MIT

from typing import Self

import faebryk.library._F as F
from faebryk.core.moduleinterface import ModuleInterface
<<<<<<< HEAD
=======
from faebryk.libs.library import L
from faebryk.libs.units import P
>>>>>>> e7db104f


class DifferentialPair(ModuleInterface):
    p: F.SignalElectrical
    n: F.SignalElectrical

<<<<<<< HEAD
    impedance: F.TBD
=======
    impedance = L.p_field(
        units=P.Ω,
        likely_constrained=True,
        soft_set=L.Range(10 * P.Ω, 100 * P.Ω),
        tolerance_guess=10 * P.percent,
    )
>>>>>>> e7db104f

    def terminated(self) -> Self:
        terminated_bus = type(self)()
        rs = terminated_bus.add_to_container(2, F.Resistor)
        for r in rs:
            r.resistance.alias_is(self.impedance)

        terminated_bus.p.signal.connect_via(rs[0], self.p.signal)
        terminated_bus.n.signal.connect_via(rs[1], self.n.signal)
        self.connect_shallow(terminated_bus)

        return terminated_bus<|MERGE_RESOLUTION|>--- conflicted
+++ resolved
@@ -5,27 +5,20 @@
 
 import faebryk.library._F as F
 from faebryk.core.moduleinterface import ModuleInterface
-<<<<<<< HEAD
-=======
 from faebryk.libs.library import L
 from faebryk.libs.units import P
->>>>>>> e7db104f
 
 
 class DifferentialPair(ModuleInterface):
     p: F.SignalElectrical
     n: F.SignalElectrical
 
-<<<<<<< HEAD
-    impedance: F.TBD
-=======
     impedance = L.p_field(
         units=P.Ω,
         likely_constrained=True,
         soft_set=L.Range(10 * P.Ω, 100 * P.Ω),
         tolerance_guess=10 * P.percent,
     )
->>>>>>> e7db104f
 
     def terminated(self) -> Self:
         terminated_bus = type(self)()
