<<<<<<< HEAD
"""
Implements a unit system and associated dimensional analysis.

All units are built on top of the SI base units, plus extensions for discrete quantities
(described below). A derived unit in this system can be modeled as a module over the
integers, represented by a vector of exponents for each of the base units, plus a
multiplier and offset to represent an affine transformation.

Dimensional properties:
- Units are commensurable if they share the same basis vector.
- An expression is dimensionally homogenous if all operands are commensurable.
- Dimensional homegeneity / commensurability is required for comparison, equation,
  addition, and subtraction of dimensional quantities.

Arithmetic:
- Unit multiplication/division map to addition/subtraction in the module, or
  element-wise addition/subtraction of the basis vectors.
- Exponentiation maps to scalar multiplication in the module, or element-wise
  multiplication of the basis vectors.
- Integration and differentiation map respectively to multiplication or division by the
  unit of the variable being integrated or differentiated with respect to, and therefore
  addition or subtraction of the involved basis vectors.

Discrete quantities:
The SI system specifies units for continuous quantities only. We extend this to include
certain discrete quantities (e.g. bits) in order to capture compatibility semantics.

Non-SI quantities:
Non-SI units are represented as affine transformations of SI units.

Angles:
Angle and solid angle (radian and steradian) dimensions are included in the basis,
contrary to the SI system, where they are dimensionless. This permits distinction
between e.g. torque and energy which would otherwise have the same basis vector.

Potential extensions to consider:
- explicit modeling of dimensions, separately from units
- support for rational exponents
- better model the distinction between affine and vector quantities
- also require orientational homogeneity when checking for commensurability

TODO:
 - add support for logarithmic units (e.g. dBSPL)
 - consider making incompatible units which differ only by context
   (e.g. Hertz and Becquerel)
 - check all `is_unit`s in compiled designs for symbol conflicts
"""

import math
from collections.abc import Callable, Sequence
from dataclasses import dataclass, field
from enum import Enum, auto
from functools import reduce
from typing import Any, ClassVar, Self

import pytest

import faebryk.core.faebrykpy as fbrk
=======
from typing import Any, Self, Sequence

>>>>>>> 4faf9400
import faebryk.core.node as fabll
import faebryk.library._F as F
from faebryk.core import graph
from faebryk.core.zig.gen.faebryk import typegraph
from faebryk.core.zig.gen.faebryk.composition import EdgeComposition
from faebryk.libs.util import not_none, once


class UnitException(Exception): ...


class UnitsNotCommensurableError(UnitException):
    def __init__(self, message: str, incommensurable_items: Sequence[fabll.NodeT]):
        self.message = message
        self.incommensurable_items = incommensurable_items

<<<<<<< HEAD
    def __str__(self) -> str:
        return self.message
=======

# TODO add all si units
# TODO decide whether base units require unit trait
>>>>>>> 4faf9400


class UnitNotFoundError(UnitException):
    def __init__(self, symbol: str):
        self.symbol = symbol

    def __str__(self) -> str:
        return f"Unit not found: {self.symbol}"


class UnitExpressionError(UnitException): ...


@dataclass
class BasisVector:
    ampere: int = field(default=0, metadata={"display_symbol": "A"})
    second: int = field(default=0, metadata={"display_symbol": "s"})
    meter: int = field(default=0, metadata={"display_symbol": "m"})
    kilogram: int = field(default=0, metadata={"display_symbol": "kg"})
    kelvin: int = field(default=0, metadata={"display_symbol": "K"})
    mole: int = field(default=0, metadata={"display_symbol": "mol"})
    candela: int = field(default=0, metadata={"display_symbol": "cd"})
    radian: int = field(default=0, metadata={"display_symbol": "rad"})
    steradian: int = field(default=0, metadata={"display_symbol": "sr"})
    bit: int = field(default=0, metadata={"display_symbol": "bit"})

    @classmethod
    def get_symbol(cls, field_name: str) -> str:
        return cls.__dataclass_fields__[field_name].metadata["display_symbol"]

    @classmethod
    def iter_fields_and_symbols(cls) -> Sequence[tuple[str, str]]:
        return [
            (name, f.metadata["display_symbol"])
            for name, f in cls.__dataclass_fields__.items()
        ]

    def _vector_op(
        self, other: "BasisVector", op: Callable[[int, int], int]
    ) -> "BasisVector":
        return BasisVector(
            **{
                field: op(getattr(self, field), getattr(other, field))
                for field in self.__dataclass_fields__.keys()
            }
        )

    def _scalar_op(self, op: Callable[[int], int]) -> "BasisVector":
        return BasisVector(
            **{
                field: op(getattr(self, field))
                for field in self.__dataclass_fields__.keys()
            }
        )

    def add(self, other: "BasisVector") -> "BasisVector":
        return self._vector_op(other, lambda x, y: x + y)

    def subtract(self, other: "BasisVector") -> "BasisVector":
        return self._vector_op(other, lambda x, y: x - y)

    def scalar_multiply(self, scalar: int) -> "BasisVector":
        return self._scalar_op(lambda x: x * scalar)


class _BasisVector(fabll.Node):
    ORIGIN: ClassVar[BasisVector] = BasisVector()

    @classmethod
    def MakeChild(cls, vector: BasisVector) -> fabll._ChildField[Self]:  # type: ignore
        """
        Create a _BasisVector child field with exponent values set at type level.
        Each basis dimension (ampere, second, meter, etc.) is stored as a Counts child
        with a composition edge linking it to this _BasisVector node.
        """
        out = fabll._ChildField(cls)

        from faebryk.library.Literals import Counts

        for field_name in BasisVector.__dataclass_fields__.keys():
            child = Counts.MakeChild(getattr(vector, field_name))
            # Add as dependant to ensure it's created as a sibling node
            out.add_dependant(child)
            # Create composition edge to make it a child of this _BasisVector
            out.add_dependant(
                fabll.MakeEdge(
                    [out],
                    [child],
                    edge=EdgeComposition.build(child_identifier=field_name),
                )
            )
        return out

    def setup(  # type: ignore
        self, g: graph.GraphView, tg: graph.TypeGraph, vector: BasisVector
    ) -> Self:
        from faebryk.library.Literals import Counts

        for field_name in BasisVector.__dataclass_fields__.keys():
            child = Counts.bind_typegraph(tg=tg).create_instance(g=g)
            child.setup_from_values(g=g, tg=tg, values=[getattr(vector, field_name)])
            _ = EdgeComposition.add_child(
                bound_node=self.instance,
                child=child.instance.node(),
                child_identifier=field_name,
            )

        return self

    def extract_vector(self) -> BasisVector:
        from faebryk.library.Literals import Counts

        children_by_name = {
            name: child
            for name, child in self.get_direct_children()
            if name is not None
        }
        return BasisVector(
            **{
                name: children_by_name[name].cast(Counts).get_values()[0]
                for name in BasisVector.__dataclass_fields__.keys()
            }
        )


class TestBasisVector:
    def test_basis_vector_store_and_retrieve(self):
        """Test that BasisVector can be stored in and retrieved from _BasisVector."""
        import faebryk.core.faebrykpy as fbrk

        # Setup graph and typegraph
        g = graph.GraphView.create()
        tg = fbrk.TypeGraph.create(g=g)

        # Create a test vector with some non-zero exponents
        original_vector = BasisVector(
            ampere=1,
            second=-2,
            meter=3,
            kilogram=0,
            kelvin=0,
            mole=0,
            candela=0,
            radian=0,
            steradian=0,
            bit=0,
        )

        # Create a _BasisVector instance and store the vector
        basis_vector = _BasisVector.bind_typegraph(tg=tg).create_instance(g=g)
        basis_vector.setup(g=g, tg=tg, vector=original_vector)

        # Retrieve the vector and verify it matches
        retrieved_vector = basis_vector.extract_vector()

        assert retrieved_vector == original_vector, (
            f"Retrieved vector {retrieved_vector} does not match original"
            f" {original_vector}"
        )


class is_base_unit(fabll.Node):
    _is_trait = fabll.Traits.MakeEdge(fabll.ImplementsTrait.MakeChild().put_on_type())


<<<<<<< HEAD
class is_unit(fabll.Node):
=======
# class UnitVectorComponent(fabll.Node):
#     base_unit = F.Collections.Pointer.MakeChild()
#     exponent=F.Parameters.NumericParameter.MakeChild(unit=Dimensionless,integer=True)
#
#     @classmethod
#     def MakeChild(
#         cls, base_unit: type[fabll.NodeT], exponent: int
#     ) -> fabll._ChildField[Any]:
#         out = fabll._ChildField(cls)
#         base_unit_field = fabll._ChildField(base_unit)
#         out.add_dependant(base_unit_field)
#         out.add_dependant(
#             F.Collections.Pointer.MakeEdge([out, cls.base_unit], [base_unit_field])
#         )
#         return out


class IsUnit(fabll.Node):
>>>>>>> 4faf9400
    _is_trait = fabll.Traits.MakeEdge(fabll.ImplementsTrait.MakeChild().put_on_type())

    _symbol_identifier: ClassVar[str] = "symbol"
    """
    Symbol or symbols representing the unit. Any member of the set is valid to indicate
    the unit in ato code. Must not conflict with symbols for other units
    """

    basis_vector = F.Collections.Pointer.MakeChild()
    """
    SI base units and corresponding exponents representing a derived unit. Must consist
    of base units only.
    """

    _multiplier_identifier: ClassVar[str] = "multiplier"
    """
    Multiplier to apply when converting to SI base units.
    """

    _offset_identifier: ClassVar[str] = "offset"
    """
    Offset to apply when converting to SI base units.
    """

    @classmethod
    def MakeChild(  # type: ignore
        cls,
        symbols: list[str],
        unit_vector: BasisVector,
        multiplier: float = 1.0,
        offset: float = 0.0,
    ) -> fabll._ChildField[Any]:
        out = fabll._ChildField(cls)

        from faebryk.library.Literals import NumericInterval, Strings

        symbol_field = Strings.MakeChild(*symbols)
        out.add_dependant(symbol_field)

        out.add_dependant(
            fabll.MakeEdge(
                [out],
                [symbol_field],
                edge=EdgeComposition.build(child_identifier=cls._symbol_identifier),
            )
        )

        multiplier_field = NumericInterval.MakeChild(min=multiplier, max=multiplier)
        out.add_dependant(multiplier_field)
        out.add_dependant(
            fabll.MakeEdge(
                [out],
                [multiplier_field],
                edge=EdgeComposition.build(child_identifier=cls._multiplier_identifier),
            )
        )

        offset_field = NumericInterval.MakeChild(min=offset, max=offset)
        out.add_dependant(offset_field)
        out.add_dependant(
            fabll.MakeEdge(
                [out],
                [offset_field],
                edge=EdgeComposition.build(child_identifier=cls._offset_identifier),
            )
        )

        unit_vector_field = _BasisVector.MakeChild(unit_vector)
        out.add_dependant(unit_vector_field)
        out.add_dependant(
            F.Collections.Pointer.MakeEdge([out, cls.basis_vector], [unit_vector_field])
        )

        return out

    @classmethod
    def MakeChild_Empty(cls) -> fabll._ChildField[Self]:  # type: ignore
        return fabll._ChildField(cls)

    def _extract_multiplier(self) -> float:
        multiplier_numeric = EdgeComposition.get_child_by_identifier(
            bound_node=self.instance, child_identifier=self._multiplier_identifier
        )
        assert multiplier_numeric is not None
        from faebryk.library.Literals import NumericInterval

        return NumericInterval.bind_instance(multiplier_numeric).get_value()

    def _extract_offset(self) -> float:
        offset_numeric = EdgeComposition.get_child_by_identifier(
            bound_node=self.instance, child_identifier=self._offset_identifier
        )
        assert offset_numeric is not None
        from faebryk.library.Literals import NumericInterval

        return NumericInterval.bind_instance(offset_numeric).get_value()

    def _extract_symbols(self) -> list[str]:
        symbol_field = EdgeComposition.get_child_by_identifier(
            bound_node=self.instance, child_identifier=self._symbol_identifier
        )
        assert symbol_field is not None
        from faebryk.library.Literals import Strings

        return Strings.bind_instance(symbol_field).get_values()

    def _extract_basis_vector(self) -> BasisVector:
        return _BasisVector.bind_instance(
            self.basis_vector.get().deref().instance
        ).extract_vector()

    def setup(  # type: ignore
        self,
        g: graph.GraphView,
        tg: graph.TypeGraph,
        symbols: list[str],
        unit_vector: BasisVector,
        multiplier: float = 1.0,
        offset: float = 0.0,
    ) -> Self:
        from faebryk.library.Literals import NumericInterval, Strings

        symbol = (
            Strings.bind_typegraph(tg=tg)
            .create_instance(g=g)
            .setup_from_values(*symbols)
        )
        _ = EdgeComposition.add_child(
            bound_node=self.instance,
            child=symbol.instance.node(),
            child_identifier=self._symbol_identifier,
        )
        multiplier_numeric = (
            NumericInterval.bind_typegraph(tg=tg)
            .create_instance(g=g)
            .setup_from_singleton(g=g, tg=tg, value=multiplier)
        )
        _ = EdgeComposition.add_child(
            bound_node=self.instance,
            child=multiplier_numeric.instance.node(),
            child_identifier=self._multiplier_identifier,
        )
        offset_numeric = (
            NumericInterval.bind_typegraph(tg=tg)
            .create_instance(g=g)
            .setup_from_singleton(g=g, tg=tg, value=offset)
        )
        _ = EdgeComposition.add_child(
            bound_node=self.instance,
            child=offset_numeric.instance.node(),
            child_identifier=self._offset_identifier,
        )
        basis_vector_field = (
            _BasisVector.bind_typegraph(tg=tg)
            .create_instance(g=g)
            .setup(g=g, tg=tg, vector=unit_vector)
        )
        self.basis_vector.get().point(basis_vector_field)

        return self

    def get_owner_node(self) -> fabll.Node:
        """
        Get the owner node that has this IsUnit trait.
        Useful when creating new QuantitySets from unit operations.
        """
        import faebryk.core.faebrykpy as fbrk

        owner = fbrk.EdgeTrait.get_owner_node_of(bound_node=self.instance)
        assert owner is not None, "IsUnit trait must have an owner node"
        return fabll.Node.bind_instance(instance=owner)

    def get_symbols(self) -> list[str]:
        lit = EdgeComposition.get_child_by_identifier(
            bound_node=self.instance, child_identifier=self._symbol_identifier
        )
        assert lit is not None
        from faebryk.library.Literals import Strings

        lit = Strings.bind_instance(lit)
        if lit is None:
            return []
        return lit.get_values()

    @property
    def is_affine(self) -> bool:
        return self._extract_offset() != 0.0

    def is_commensurable_with(self, other: "is_unit") -> bool:
        self_vector = self._extract_basis_vector()
        other_vector = other._extract_basis_vector()
        return self_vector == other_vector

    def is_dimensionless(self) -> bool:
        return self._extract_basis_vector() == _BasisVector.ORIGIN

    def is_angular(self) -> bool:
        """
        Check if this unit is angular (radians).
        Valid input for trigonometric functions.
        Enforces explicit use of Radian unit rather than accepting dimensionless.
        """
        v = self._extract_basis_vector()
        return v == BasisVector(radian=1)

    def to_base_units(self, g: graph.GraphView, tg: graph.TypeGraph) -> "is_unit":
        """
        Returns a new anonymous unit with the same basis vector, but with multiplier=1.0
        and offset=0.0.

        Examples:
        Kilometer.to_base_units() -> Meter
        DegreesCelsius.to_base_units() -> Kelvin
        Newton.to_base_units() -> kg*m/s^-2 (anonymous)

        # TODO: lookup and return existing named unit if available
        """

        return self.new(
            g=g, tg=tg, vector=self._extract_basis_vector(), multiplier=1.0, offset=0.0
        )

    @classmethod
    def new(
        cls,
        g: graph.GraphView,
        tg: graph.TypeGraph,
        vector: BasisVector,
        multiplier: float,
        offset: float,
    ) -> "is_unit":
        # TODO: caching?
        # TODO: generate symbol
        unit = (
            _AnonymousUnit.bind_typegraph(tg=tg)
            .create_instance(g=g)
            .setup(vector=vector, multiplier=multiplier, offset=offset)
        )

        return unit.get_trait(is_unit)

    def scaled_copy(
        self, g: graph.GraphView, tg: graph.TypeGraph, multiplier: float
    ) -> "is_unit":
        return self.new(
            g=g,
            tg=tg,
            vector=self._extract_basis_vector(),
            multiplier=multiplier * self._extract_multiplier(),
            offset=self._extract_offset(),
        )

    def op_multiply(
        self, g: graph.GraphView, tg: graph.TypeGraph, other: "is_unit"
    ) -> "is_unit":
        v1, v2 = self._extract_basis_vector(), other._extract_basis_vector()
        m1, m2 = self._extract_multiplier(), other._extract_multiplier()

        new_multiplier = m1 * m2
        new_vector = v1.add(v2)

        return self.new(
            g=g,
            tg=tg,
            vector=new_vector,
            multiplier=new_multiplier,
            offset=0.0,  # TODO
        )

    def op_divide(
        self, g: graph.GraphView, tg: graph.TypeGraph, other: "is_unit"
    ) -> "is_unit":
        v1, v2 = self._extract_basis_vector(), other._extract_basis_vector()
        m1, m2 = self._extract_multiplier(), other._extract_multiplier()

        new_multiplier = m1 / m2
        new_vector = v1.subtract(v2)

        return self.new(
            g=g,
            tg=tg,
            vector=new_vector,
            multiplier=new_multiplier,
            offset=0.0,  # TODO
        )

    def op_invert(self, g: graph.GraphView, tg: graph.TypeGraph) -> "is_unit":
        v = self._extract_basis_vector()
        m = self._extract_multiplier()
        return self.new(
            g=g,
            tg=tg,
            vector=v.scalar_multiply(-1),
            multiplier=1.0 / m,
            offset=0.0,
        )

    def op_power(
        self, g: graph.GraphView, tg: graph.TypeGraph, exponent: int
    ) -> "is_unit":
        v = self._extract_basis_vector()
        m = self._extract_multiplier()
        return self.new(
            g=g,
            tg=tg,
            vector=v.scalar_multiply(exponent),
            multiplier=m**exponent,
            offset=0.0,  # TODO
        )

    def get_conversion_to(self, target: "is_unit") -> tuple[float, float]:
        if not self.is_commensurable_with(target):
            raise UnitsNotCommensurableError(
                f"Units {self} and {target} are not commensurable",
                incommensurable_items=[self, target],
            )

        m1, o1 = self._extract_multiplier(), self._extract_offset()
        m2, o2 = target._extract_multiplier(), target._extract_offset()

        scale = m1 / m2
        offset = (o1 - o2) / m2

        return (scale, offset)

    def compact_repr(self) -> str:
        def to_superscript(n: int) -> str:
            """Convert an integer to Unicode superscript characters."""
            superscript_map = str.maketrans("-0123456789", "⁻⁰¹²³⁴⁵⁶⁷⁸⁹")
            return str(n).translate(superscript_map)

        def format_number(value: float) -> str:
            """Format a number without unnecessary trailing zeros."""
            if value == int(value):
                return str(int(value))
            return f"{value:g}"

        # use the first pre-defined symbol if available
        if symbols := self._extract_symbols():
            return symbols[0]

        # otherwise, render the basis vector
        vector = self._extract_basis_vector()
        multiplier = self._extract_multiplier()
        offset = self._extract_offset()

        result = "·".join(
            [
                f"{symbol}{to_superscript(exp)}" if exp != 1 else symbol
                for dim_name, symbol in BasisVector.iter_fields_and_symbols()
                if (exp := getattr(vector, dim_name)) != 0
            ]
        )

        if multiplier != 1.0:
            mult_str = format_number(multiplier)
            result = f"{mult_str}×{result}" if result else mult_str

        if offset != 0.0:
            result = f"({result}+{format_number(offset)})"

        return result

    def _basis_vector_to_dict(self, basis_vector: BasisVector) -> dict:
        """Convert a BasisVector dataclass to a dictionary of field values."""
        return {
            "ampere": basis_vector.ampere,
            "second": basis_vector.second,
            "meter": basis_vector.meter,
            "kilogram": basis_vector.kilogram,
            "kelvin": basis_vector.kelvin,
            "mole": basis_vector.mole,
            "candela": basis_vector.candela,
            "radian": basis_vector.radian,
            "steradian": basis_vector.steradian,
            "bit": basis_vector.bit,
        }

    def serialize(self) -> dict | str:
        """
        Serialize this unit to a dictionary.

        Returns a dict matching the component API format:
        {
            "symbols": ["symbol1", "symbol2"],
            "basis_vector": {"
                "ampere": 0,
                "second": 0,
                "meter": 0,
                "kilogram": 0,
                "kelvin": 0,
                "mole": 0,
                "candela": 0,
                "radian": 0,
                "steradian": 0,
                "bit": 0,
            },
            "multiplier": 1.0,
            "offset": 0.0,
        }
        """
        if symbols := self._extract_symbols():
            return symbols[0]

        out = {}
        basis_vector = self._extract_basis_vector()
        multiplier = self._extract_multiplier()
        offset = self._extract_offset()

        out["symbols"] = symbols
        out["basis_vector"] = self._basis_vector_to_dict(basis_vector)
        out["multiplier"] = multiplier
        out["offset"] = offset

<<<<<<< HEAD
        return out
=======
        for idx, unit in enumerate(units[1:], start=1):
            if reference != unit:
                raise UnitCompatibilityError(
                    "Operands have incompatible units:\n"
                    + "\n".join(
                        f"`{items[i]}` ({units[i].__name__})" for i in range(len(items))
                    ),
                    incompatible_items=items,
                )
>>>>>>> 4faf9400


class is_si_unit(fabll.Node):
    _is_trait = fabll.Traits.MakeEdge(fabll.ImplementsTrait.MakeChild().put_on_type())


class has_unit(fabll.Node):
    _is_trait = fabll.Traits.MakeEdge(fabll.ImplementsTrait.MakeChild().put_on_type())
    is_unit = F.Collections.Pointer.MakeChild()

<<<<<<< HEAD
=======
    def get_unit(self) -> IsUnit:
        return IsUnit.bind_instance(self.is_unit.get().deref().instance)

    def setup(self, is_unit: "F.Units.IsUnit") -> Self:
        self.is_unit.get().point(is_unit)
        return self

>>>>>>> 4faf9400
    @classmethod
    def MakeChild(cls, unit: type[fabll.NodeT]) -> fabll._ChildField[Self]:  # type: ignore
        out = fabll._ChildField(cls)
        unit_field = unit.MakeChild()
        out.add_dependant(unit_field)
        out.add_dependant(
            F.Collections.Pointer.MakeEdge([out, cls.is_unit], [unit_field, "_is_unit"])
        )
        return out

    def setup(self, g: graph.GraphView, unit: fabll.Node) -> Self:  # type: ignore
        unit_node = fabll.Traits(unit).get_obj_raw()
        self.unit.get().point(unit_node)
        return self

    def get_is_unit(self) -> is_unit:
        return self.unit.get().deref().get_trait(is_unit)


class is_si_prefixed_unit(fabll.Node):
    # FIXME: short and long forms, plus trait to select for display
    SI_PREFIXES: ClassVar[dict[str, float]] = {
        "Q": 10**30,  # quetta
        "R": 10**27,  # ronna
        "Y": 10**24,  # yotta
        "Z": 10**21,  # zetta
        "E": 10**18,  # exa
        "P": 10**15,  # peta
        "T": 10**12,  # tera
        "G": 10**9,  # giga
        "M": 10**6,  # mega
        "k": 10**3,  # kilo
        "h": 10**2,  # hecto
        "da": 10**1,  # deca
        "d": 10**-1,  # deci
        "c": 10**-2,  # centi
        "m": 10**-3,  # milli
        "u": 10**-6,  # micro
        "µ": 10**-6,  # micro
        "n": 10**-9,  # nano
        "p": 10**-12,  # pico
        "f": 10**-15,  # femto
        "a": 10**-18,  # atto
        "z": 10**-21,  # zepto
        "y": 10**-24,  # yocto
        "r": 10**-27,  # ronto
        "q": 10**-30,  # quecto
    }

    _is_trait = fabll.Traits.MakeEdge(fabll.ImplementsTrait.MakeChild().put_on_type())


class is_binary_prefixed_unit(fabll.Node):
    BINARY_PREFIXES: ClassVar[dict[str, float]] = {
        "Ki": 2**10,  # kibi
        "Mi": 2**20,  # mebi
        "Gi": 2**30,  # gibi
        "Ti": 2**40,  # tebi
        "Pi": 2**50,  # pebi
        "Ei": 2**60,  # exbi
        "Zi": 2**70,  # zebi
        "Yi": 2**80,  # yobi
    }

    _is_trait = fabll.Traits.MakeEdge(fabll.ImplementsTrait.MakeChild().put_on_type())


def decode_symbol(g: graph.GraphView, tg: typegraph.TypeGraph, symbol: str) -> is_unit:
    # TODO: caching
    # TODO: optimisation: pre-compute symbol map; build suffix trie

    all_units = fabll.Traits.get_implementors(is_unit.bind_typegraph(tg), g)
    # TODO: more efficient filtering
    symbol_map = {s: unit for unit in all_units for s in unit.get_symbols()}

    # 1. Exact match
    if symbol in symbol_map:
        return symbol_map[symbol]

    # 2. Prefixed
    for known_symbol in symbol_map.keys():
        if symbol.endswith(known_symbol):
            prefix = symbol.removesuffix(known_symbol)
            unit = symbol_map[known_symbol]
            parent, _ = unit.get_parent_force()

            if (
                parent.has_trait(is_si_prefixed_unit)
                and prefix in is_si_prefixed_unit.SI_PREFIXES
            ):
                scale_factor = is_si_prefixed_unit.SI_PREFIXES[prefix]
            elif (
                parent.has_trait(is_binary_prefixed_unit)
                and prefix in is_binary_prefixed_unit.BINARY_PREFIXES
            ):
                scale_factor = is_binary_prefixed_unit.BINARY_PREFIXES[prefix]
            else:
                continue

            # TODO: provide symbol for caching
            return unit.scaled_copy(g=g, tg=tg, multiplier=scale_factor)

    raise UnitNotFoundError(symbol)


class _UnitRegistry(Enum):
    # TODO: check all `is_unit`s in design for symbol conflicts

    Dimensionless = auto()

    # Scalar multiples
    Percent = auto()
    Ppm = auto()

    # SI base units
    Ampere = auto()
    Second = auto()
    Meter = auto()
    Kilogram = auto()
    Kelvin = auto()
    Mole = auto()
    Candela = auto()

    # SI derived units
    Radian = auto()
    Steradian = auto()
    Hertz = auto()
    Newton = auto()
    Pascal = auto()
    Joule = auto()
    Watt = auto()
    Coulomb = auto()
    Volt = auto()
    Farad = auto()
    Ohm = auto()
    Siemens = auto()
    Weber = auto()
    Tesla = auto()
    Henry = auto()
    DegreeCelsius = auto()
    Lumen = auto()
    Lux = auto()
    Becquerel = auto()
    Gray = auto()
    Sievert = auto()
    Katal = auto()

    # SI patches
    Gram = auto()

    # non-SI units
    Bit = auto()
    Byte = auto()

    # non-SI multiples

    # angles
    Degree = auto()
    ArcMinute = auto()
    ArcSecond = auto()

    # time
    Minute = auto()
    Hour = auto()
    Day = auto()
    Week = auto()
    Month = auto()
    Year = auto()

    # volume
    Liter = auto()

    # angular frequency
    Rpm = auto()


_UNIT_SYMBOLS: dict[_UnitRegistry, list[str]] = {
    # prefereed unit for display comes first (must be valid with prefixes)
    _UnitRegistry.Dimensionless: ["dimensionless"],  # TODO: allow None?
    _UnitRegistry.Percent: ["%"],
    _UnitRegistry.Ppm: ["ppm"],
    _UnitRegistry.Ampere: ["A"],
    _UnitRegistry.Second: ["s"],
    _UnitRegistry.Meter: ["m"],
    _UnitRegistry.Kilogram: ["kg"],
    _UnitRegistry.Kelvin: ["K"],
    _UnitRegistry.Mole: ["mol"],
    _UnitRegistry.Candela: ["cd"],
    _UnitRegistry.Radian: ["rad"],
    _UnitRegistry.Steradian: ["sr"],
    _UnitRegistry.Hertz: ["Hz"],
    _UnitRegistry.Newton: ["N"],
    _UnitRegistry.Pascal: ["Pa"],
    _UnitRegistry.Joule: ["J"],
    _UnitRegistry.Watt: ["W"],
    _UnitRegistry.Coulomb: ["C"],
    _UnitRegistry.Volt: ["V"],
    _UnitRegistry.Farad: ["F"],
    _UnitRegistry.Ohm: ["Ω", "Ohm"],
    _UnitRegistry.Siemens: ["S"],
    _UnitRegistry.Weber: ["Wb"],
    _UnitRegistry.Tesla: ["T"],
    _UnitRegistry.Henry: ["H"],
    _UnitRegistry.DegreeCelsius: ["°C"],
    _UnitRegistry.Lumen: ["lm"],
    _UnitRegistry.Lux: ["lx"],
    _UnitRegistry.Becquerel: ["Bq"],
    _UnitRegistry.Gray: ["Gy"],
    _UnitRegistry.Sievert: ["Sv"],
    _UnitRegistry.Katal: ["kat"],
    _UnitRegistry.Bit: ["b", "bit"],
    _UnitRegistry.Byte: ["B", "byte"],
    _UnitRegistry.Gram: ["g"],
    _UnitRegistry.Degree: ["°", "deg"],
    _UnitRegistry.ArcMinute: ["arcmin"],
    _UnitRegistry.ArcSecond: ["arcsec"],
    _UnitRegistry.Minute: ["min"],
    _UnitRegistry.Day: ["day"],
    _UnitRegistry.Hour: ["hour"],
    _UnitRegistry.Week: ["week"],
    _UnitRegistry.Month: ["month"],
    _UnitRegistry.Year: ["year"],
    _UnitRegistry.Liter: ["liter"],
    _UnitRegistry.Rpm: ["rpm", "RPM"],
}


class Dimensionless(fabll.Node):
    unit_vector_arg: ClassVar[BasisVector] = _BasisVector.ORIGIN

    _is_unit = fabll.Traits.MakeEdge(
        is_unit.MakeChild(_UNIT_SYMBOLS[_UnitRegistry.Dimensionless], unit_vector_arg)
    )


UnitVectorT = list[tuple[type[fabll.Node], int]]


class is_unit_expression(fabll.Node):
    _is_trait = fabll.Traits.MakeEdge(fabll.ImplementsTrait.MakeChild().put_on_type())


class UnitExpression(fabll.Node):
    """
    Accessor utility class for dynamic UnitExpressions.

    UnitExpressions are dynamically-constructed unit-like types representing
    higher-order derivations of static unit types. They are resolved to a standard unit
    instance at runtime.
    """

    # TODO: tie to NewUnitExpression fields
    _is_unit_expression = fabll.Traits.MakeEdge(is_unit_expression.MakeChild())
    expr = F.Collections.Pointer.MakeChild()

    # values are placeholders
    multiplier = F.Literals.Numbers.MakeChild(
        min=float("-inf"), max=float("inf"), unit=Dimensionless
    )
    offset = F.Literals.Numbers.MakeChild(
        min=float("-inf"), max=float("inf"), unit=Dimensionless
    )

    def get_expr(self) -> fabll.Node:
        return self.expr.get().deref()

    def get_multiplier(self) -> float:
        return self.multiplier.get().get_value()

    def get_offset(self) -> float:
        return self.offset.get().get_value()


def make_unit_expression_type(
    unit_vector: UnitVectorT, multiplier: float = 1.0, offset: float = 0.0
) -> type[fabll.Node]:
    from faebryk.library.Expressions import Multiply, Power

    multiplier_ = multiplier
    offset_ = offset

    class NewUnitExpression(fabll.Node):
        _is_unit_expression = fabll.Traits.MakeEdge(is_unit_expression.MakeChild())

        expr = F.Collections.Pointer.MakeChild()
        multiplier = F.Literals.Numbers.MakeChild(
            min=multiplier_, max=multiplier_, unit=Dimensionless
        )
        offset = F.Literals.Numbers.MakeChild(
            min=offset_, max=offset_, unit=Dimensionless
        )

        @classmethod
        def MakeChild(cls) -> fabll._ChildField[Self]:  # type: ignore
            out = fabll._ChildField(cls)
            term_fields = []

            for unit, exponent in unit_vector:
                unit_field = unit.MakeChild()
                out.add_dependant(unit_field)

                exponent_field = F.Parameters.NumericParameter.MakeChild(
                    unit=Dimensionless, integer=True, negative=True, zero_allowed=True
                )
                out.add_dependant(exponent_field)

                # Exponent is a dimensionless integer value for unit exponentiation
                exponent_lit = F.Literals.Numbers.MakeChild(
                    min=exponent, max=exponent, unit=Dimensionless
                )
                exponent_is_expr = F.Expressions.Is.MakeChild_Constrain(
                    [[exponent_field], [exponent_lit]]
                )
                exponent_is_expr.add_dependant(
                    exponent_lit, identifier="lit", before=True
                )
                out.add_dependant(exponent_is_expr)

                term_field = Power.MakeChild_FromOperands(unit_field, exponent_field)
                out.add_dependant(term_field)
                term_fields.append(term_field)

            expr_field = Multiply.MakeChild_FromOperands(*term_fields)
            out.add_dependant(expr_field)
            out.add_dependant(
                F.Collections.Pointer.MakeEdge([out, cls.expr], [expr_field])
            )

            return out

    unit_vector_str = "".join(
        f"{unit.__name__}^{exponent}" for unit, exponent in unit_vector
    )
    NewUnitExpression.__name__ = f"UnitExpression<{unit_vector_str}>"

    return NewUnitExpression


class _AnonymousUnit(fabll.Node):
    _is_unit = fabll.Traits.MakeEdge(is_unit.MakeChild_Empty())

    def setup(  # type: ignore
        self, vector: BasisVector, multiplier: float = 1.0, offset: float = 0.0
    ) -> Self:
        self._is_unit.get().setup(
            g=self.instance.g(),
            tg=self.tg,
            symbols=[],
            unit_vector=vector,
            multiplier=multiplier,
            offset=offset,
        )

        return self


class _UnitExpressionResolver:
    def __init__(self, g: graph.GraphView, tg: graph.TypeGraph):
        self.g = g
        self.tg = tg

    def visit(self, node: fabll.Node) -> is_unit:
        if unit := node.try_get_trait(is_unit):
            if unit.is_affine:
                raise UnitExpressionError(
                    "Cannot use affine unit in compound expression"
                )
            return unit

        if node.isinstance(F.Expressions.Multiply):
            return self.visit_multiply(node.cast(F.Expressions.Multiply))
        elif node.isinstance(F.Expressions.Divide):
            return self.visit_divide(node.cast(F.Expressions.Divide))
        elif node.isinstance(F.Expressions.Power):
            return self.visit_power(node.cast(F.Expressions.Power))
        elif node.has_trait(is_unit_expression):
            return self.visit_unit_expression(
                node.cast(
                    UnitExpression,
                    # originally a NewUnitExpression, but the fields should match
                    check=False,
                )
            )

        raise UnitExpressionError(
            f"Unsupported expression type: {node.get_type_name()}"
        )

    def visit_unit_expression(self, node: UnitExpression) -> is_unit:
        """Resolve a UnitExpression by traversing its expression tree."""

        multiplier = node.get_multiplier()
        offset = node.get_offset()

        if offset != 0.0:
            # TODO: document affine unit limitations
            raise UnitExpressionError("Cannot use unit expression with non-zero offset")

        inner_unit = self.visit(node.get_expr())
        inner_vector = inner_unit._extract_basis_vector()
        inner_multiplier = inner_unit._extract_multiplier()

        return is_unit.new(
            g=self.g,
            tg=self.tg,
            vector=inner_vector,
            multiplier=multiplier * inner_multiplier,
            offset=0.0,
        )

    def visit_multiply(self, node: F.Expressions.Multiply) -> is_unit:
        operands = node.operands.get().as_list()

        if not operands:
            return is_unit.new(
                g=self.g,
                tg=self.tg,
                vector=_BasisVector.ORIGIN,
                multiplier=1.0,
                offset=0.0,
            ).get_trait(is_unit)

        return reduce(
            lambda a, b: a.op_multiply(self.g, self.tg, b),
            (self.visit(op) for op in operands),
        )

    def visit_divide(self, node: F.Expressions.Divide) -> is_unit:
        return reduce(
            lambda a, b: a.op_divide(self.g, self.tg, b),
            (
                self.visit(op)
                for op in (
                    node.numerator.get().deref(),
                    *node.denominator.get().as_list(),
                )
            ),
        )

    def visit_power(self, node: F.Expressions.Power) -> is_unit:
        base = node.base.get().deref()
        exponent_node = node.exponent.get().deref()

        exponent_lit = (
            not_none(exponent_node.try_get_trait(F.Parameters.is_parameter_operatable))
            .force_extract_literal()
            .switch_cast()
        )

        if not exponent_lit.isinstance(F.Literals.Numbers):
            raise UnitExpressionError(
                f"Unit exponent must be numeric, got {exponent_lit.get_type_name()}"
            )

        exponent_val = exponent_lit.cast(F.Literals.Numbers).get_value()

        if not float(exponent_val).is_integer():
            raise UnitExpressionError(
                f"Unit exponent must be integer, got {exponent_val}"
            )

        return self.visit(base).op_power(self.g, self.tg, int(exponent_val))


def resolve_unit_expression(
    g: graph.GraphView, tg: graph.TypeGraph, expr: graph.BoundNode
) -> fabll.Node:
    # TODO: caching?
    resolver = _UnitExpressionResolver(g=g, tg=tg)
    node = fabll.Node.bind_instance(expr)
    result_unit = resolver.visit(node)
    parent, _ = result_unit.get_parent_force()
    return parent


# SI base units ------------------------------------------------------------------------


class Ampere(fabll.Node):
    unit_vector_arg: ClassVar[BasisVector] = BasisVector(ampere=1)

    _is_base_unit = fabll.Traits.MakeEdge(is_base_unit.MakeChild())
    _is_unit = fabll.Traits.MakeEdge(
        is_unit.MakeChild(_UNIT_SYMBOLS[_UnitRegistry.Ampere], unit_vector_arg)
    )
    _is_si_unit = fabll.Traits.MakeEdge(is_si_unit.MakeChild())
    _is_si_prefixed = fabll.Traits.MakeEdge(is_si_prefixed_unit.MakeChild())


class Meter(fabll.Node):
    unit_vector_arg: ClassVar[BasisVector] = BasisVector(meter=1)

    _is_base_unit = fabll.Traits.MakeEdge(is_base_unit.MakeChild())
    _is_unit = fabll.Traits.MakeEdge(
        is_unit.MakeChild(_UNIT_SYMBOLS[_UnitRegistry.Meter], unit_vector_arg)
    )
    _is_si_unit = fabll.Traits.MakeEdge(is_si_unit.MakeChild())
    _is_si_prefixed = fabll.Traits.MakeEdge(is_si_prefixed_unit.MakeChild())


class Kilogram(fabll.Node):
    unit_vector_arg: ClassVar[BasisVector] = BasisVector(kilogram=1)

    _is_base_unit = fabll.Traits.MakeEdge(is_base_unit.MakeChild())
    _is_unit = fabll.Traits.MakeEdge(
        is_unit.MakeChild(_UNIT_SYMBOLS[_UnitRegistry.Kilogram], unit_vector_arg)
    )
    _is_si_unit = fabll.Traits.MakeEdge(is_si_unit.MakeChild())


class Second(fabll.Node):
    unit_vector_arg: ClassVar[BasisVector] = BasisVector(second=1)

    _is_base_unit = fabll.Traits.MakeEdge(is_base_unit.MakeChild())
    _is_unit = fabll.Traits.MakeEdge(
        is_unit.MakeChild(_UNIT_SYMBOLS[_UnitRegistry.Second], unit_vector_arg)
    )
    _is_si_unit = fabll.Traits.MakeEdge(is_si_unit.MakeChild())
    _is_si_prefixed = fabll.Traits.MakeEdge(is_si_prefixed_unit.MakeChild())


class Kelvin(fabll.Node):
    unit_vector_arg: ClassVar[BasisVector] = BasisVector(kelvin=1)

    _is_base_unit = fabll.Traits.MakeEdge(is_base_unit.MakeChild())
    _is_unit = fabll.Traits.MakeEdge(
        is_unit.MakeChild(_UNIT_SYMBOLS[_UnitRegistry.Kelvin], unit_vector_arg)
    )
    _is_si_unit = fabll.Traits.MakeEdge(is_si_unit.MakeChild())
    _is_si_prefixed = fabll.Traits.MakeEdge(is_si_prefixed_unit.MakeChild())


class Mole(fabll.Node):
    unit_vector_arg: ClassVar[BasisVector] = BasisVector(mole=1)

    _is_base_unit = fabll.Traits.MakeEdge(is_base_unit.MakeChild())
    _is_unit = fabll.Traits.MakeEdge(
        is_unit.MakeChild(_UNIT_SYMBOLS[_UnitRegistry.Mole], unit_vector_arg)
    )
    _is_si_unit = fabll.Traits.MakeEdge(is_si_unit.MakeChild())
    _is_si_prefixed = fabll.Traits.MakeEdge(is_si_prefixed_unit.MakeChild())


class Candela(fabll.Node):
    unit_vector_arg: ClassVar[BasisVector] = BasisVector(candela=1)

    _is_base_unit = fabll.Traits.MakeEdge(is_base_unit.MakeChild())
    _is_unit = fabll.Traits.MakeEdge(
        is_unit.MakeChild(_UNIT_SYMBOLS[_UnitRegistry.Candela], unit_vector_arg)
    )
    _is_si_unit = fabll.Traits.MakeEdge(is_si_unit.MakeChild())
    _is_si_prefixed = fabll.Traits.MakeEdge(is_si_prefixed_unit.MakeChild())


# SI coherent derived units ------------------------------------------------------------


class Radian(fabll.Node):
    unit_vector_arg: ClassVar[BasisVector] = BasisVector(radian=1)

    _is_unit = fabll.Traits.MakeEdge(
        is_unit.MakeChild(_UNIT_SYMBOLS[_UnitRegistry.Radian], unit_vector_arg)
    )
    _is_si_unit = fabll.Traits.MakeEdge(is_si_unit.MakeChild())
    _is_si_prefixed = fabll.Traits.MakeEdge(is_si_prefixed_unit.MakeChild())


class Steradian(fabll.Node):
    unit_vector_arg: ClassVar[BasisVector] = BasisVector(steradian=1)

    _is_unit = fabll.Traits.MakeEdge(
        is_unit.MakeChild(_UNIT_SYMBOLS[_UnitRegistry.Steradian], unit_vector_arg)
    )
    _is_si_unit = fabll.Traits.MakeEdge(is_si_unit.MakeChild())
    _is_si_prefixed = fabll.Traits.MakeEdge(is_si_prefixed_unit.MakeChild())


class Hertz(fabll.Node):
    unit_vector_arg: ClassVar[BasisVector] = BasisVector(second=-1)

    _is_unit = fabll.Traits.MakeEdge(
        is_unit.MakeChild(_UNIT_SYMBOLS[_UnitRegistry.Hertz], unit_vector_arg)
    )
    _is_si_prefixed = fabll.Traits.MakeEdge(is_si_prefixed_unit.MakeChild())


class Newton(fabll.Node):
    unit_vector_arg: ClassVar[BasisVector] = BasisVector(kilogram=1, meter=1, second=-2)

    _is_unit = fabll.Traits.MakeEdge(
        is_unit.MakeChild(_UNIT_SYMBOLS[_UnitRegistry.Newton], unit_vector_arg)
    )
    _is_si_prefixed = fabll.Traits.MakeEdge(is_si_prefixed_unit.MakeChild())


class Pascal(fabll.Node):
    unit_vector_arg: ClassVar[BasisVector] = BasisVector(
        kilogram=1, meter=-1, second=-2
    )

    _is_unit = fabll.Traits.MakeEdge(
        is_unit.MakeChild(_UNIT_SYMBOLS[_UnitRegistry.Pascal], unit_vector_arg)
    )
    _is_si_unit = fabll.Traits.MakeEdge(is_si_unit.MakeChild())
    _is_si_prefixed = fabll.Traits.MakeEdge(is_si_prefixed_unit.MakeChild())


class Joule(fabll.Node):
    unit_vector_arg: ClassVar[BasisVector] = BasisVector(kilogram=1, meter=2, second=-2)

    _is_unit = fabll.Traits.MakeEdge(
        is_unit.MakeChild(_UNIT_SYMBOLS[_UnitRegistry.Joule], unit_vector_arg)
    )
    _is_si_unit = fabll.Traits.MakeEdge(is_si_unit.MakeChild())
    _is_si_prefixed = fabll.Traits.MakeEdge(is_si_prefixed_unit.MakeChild())


class Watt(fabll.Node):
    unit_vector_arg: ClassVar[BasisVector] = BasisVector(kilogram=1, meter=2, second=-3)

    _is_unit = fabll.Traits.MakeEdge(
        is_unit.MakeChild(_UNIT_SYMBOLS[_UnitRegistry.Watt], unit_vector_arg)
    )
    _is_si_unit = fabll.Traits.MakeEdge(is_si_unit.MakeChild())
    _is_si_prefixed = fabll.Traits.MakeEdge(is_si_prefixed_unit.MakeChild())


class Coulomb(fabll.Node):
    unit_vector_arg: ClassVar[BasisVector] = BasisVector(ampere=1, second=1)

    _is_unit = fabll.Traits.MakeEdge(
        is_unit.MakeChild(_UNIT_SYMBOLS[_UnitRegistry.Coulomb], unit_vector_arg)
    )
    _is_si_unit = fabll.Traits.MakeEdge(is_si_unit.MakeChild())
    _is_si_prefixed = fabll.Traits.MakeEdge(is_si_prefixed_unit.MakeChild())


class Volt(fabll.Node):
    unit_vector_arg: ClassVar[BasisVector] = BasisVector(
        kilogram=1, meter=2, second=-3, ampere=-1
    )

    _is_unit = fabll.Traits.MakeEdge(
        is_unit.MakeChild(_UNIT_SYMBOLS[_UnitRegistry.Volt], unit_vector_arg)
    )
    _is_si_unit = fabll.Traits.MakeEdge(is_si_unit.MakeChild())
    _is_si_prefixed = fabll.Traits.MakeEdge(is_si_prefixed_unit.MakeChild())


class Farad(fabll.Node):
    unit_vector_arg: ClassVar[BasisVector] = BasisVector(
        kilogram=-1, meter=-2, second=4, ampere=2
    )

    _is_unit = fabll.Traits.MakeEdge(
        is_unit.MakeChild(_UNIT_SYMBOLS[_UnitRegistry.Farad], unit_vector_arg)
    )
    _is_si_unit = fabll.Traits.MakeEdge(is_si_unit.MakeChild())
    _is_si_prefixed = fabll.Traits.MakeEdge(is_si_prefixed_unit.MakeChild())


class Ohm(fabll.Node):
    unit_vector_arg: ClassVar[BasisVector] = BasisVector(
        kilogram=1, meter=2, second=-3, ampere=-2
    )

    _is_unit = fabll.Traits.MakeEdge(
        is_unit.MakeChild(_UNIT_SYMBOLS[_UnitRegistry.Ohm], unit_vector_arg)
    )
    _is_si_unit = fabll.Traits.MakeEdge(is_si_unit.MakeChild())
    _is_si_prefixed = fabll.Traits.MakeEdge(is_si_prefixed_unit.MakeChild())


class Siemens(fabll.Node):
    unit_vector_arg: ClassVar[BasisVector] = BasisVector(
        kilogram=-1, meter=-2, second=3, ampere=2
    )

    _is_unit = fabll.Traits.MakeEdge(
        is_unit.MakeChild(_UNIT_SYMBOLS[_UnitRegistry.Siemens], unit_vector_arg)
    )
    _is_si_unit = fabll.Traits.MakeEdge(is_si_unit.MakeChild())
    _is_si_prefixed = fabll.Traits.MakeEdge(is_si_prefixed_unit.MakeChild())


class Weber(fabll.Node):
    unit_vector_arg: ClassVar[BasisVector] = BasisVector(
        kilogram=1, meter=2, second=-2, ampere=-1
    )

    _is_unit = fabll.Traits.MakeEdge(
        is_unit.MakeChild(_UNIT_SYMBOLS[_UnitRegistry.Weber], unit_vector_arg)
    )
    _is_si_unit = fabll.Traits.MakeEdge(is_si_unit.MakeChild())
    _is_si_prefixed = fabll.Traits.MakeEdge(is_si_prefixed_unit.MakeChild())


class Tesla(fabll.Node):
    unit_vector_arg: ClassVar[BasisVector] = BasisVector(
        kilogram=1, second=-2, ampere=-1
    )

    _is_unit = fabll.Traits.MakeEdge(
        is_unit.MakeChild(_UNIT_SYMBOLS[_UnitRegistry.Tesla], unit_vector_arg)
    )
    _is_si_unit = fabll.Traits.MakeEdge(is_si_unit.MakeChild())
    _is_si_prefixed = fabll.Traits.MakeEdge(is_si_prefixed_unit.MakeChild())


class Henry(fabll.Node):
    unit_vector_arg: ClassVar[BasisVector] = BasisVector(
        kilogram=1, meter=2, second=-2, ampere=-2
    )

    _is_unit = fabll.Traits.MakeEdge(
        is_unit.MakeChild(_UNIT_SYMBOLS[_UnitRegistry.Henry], unit_vector_arg)
    )
    _is_si_unit = fabll.Traits.MakeEdge(is_si_unit.MakeChild())
    _is_si_prefixed = fabll.Traits.MakeEdge(is_si_prefixed_unit.MakeChild())


class DegreeCelsius(fabll.Node):
    unit_vector_arg: ClassVar[BasisVector] = BasisVector(kelvin=1)

    _is_unit = fabll.Traits.MakeEdge(
        is_unit.MakeChild(
            _UNIT_SYMBOLS[_UnitRegistry.DegreeCelsius],
            unit_vector_arg,
            offset=273.15,
        )
    )
    _is_si_unit = fabll.Traits.MakeEdge(is_si_unit.MakeChild())
    _is_si_prefixed = fabll.Traits.MakeEdge(is_si_prefixed_unit.MakeChild())


class Lumen(fabll.Node):
    unit_vector_arg: ClassVar[BasisVector] = BasisVector(candela=1, steradian=1)

    _is_unit = fabll.Traits.MakeEdge(
        is_unit.MakeChild(_UNIT_SYMBOLS[_UnitRegistry.Lumen], unit_vector_arg)
    )
    _is_si_unit = fabll.Traits.MakeEdge(is_si_unit.MakeChild())
    _is_si_prefixed = fabll.Traits.MakeEdge(is_si_prefixed_unit.MakeChild())


class Lux(fabll.Node):
    unit_vector_arg: ClassVar[BasisVector] = BasisVector(
        candela=1, steradian=1, meter=-2
    )

    _is_unit = fabll.Traits.MakeEdge(
        is_unit.MakeChild(_UNIT_SYMBOLS[_UnitRegistry.Lux], unit_vector_arg)
    )
    _is_si_unit = fabll.Traits.MakeEdge(is_si_unit.MakeChild())
    _is_si_prefixed = fabll.Traits.MakeEdge(is_si_prefixed_unit.MakeChild())


# TODO: prevent mixing with Hertz via context/domain tagging system?
class Becquerel(fabll.Node):
    unit_vector_arg: ClassVar[BasisVector] = BasisVector(second=-1)

    _is_unit = fabll.Traits.MakeEdge(
        is_unit.MakeChild(_UNIT_SYMBOLS[_UnitRegistry.Becquerel], unit_vector_arg)
    )
    _is_si_unit = fabll.Traits.MakeEdge(is_si_unit.MakeChild())
    _is_si_prefixed = fabll.Traits.MakeEdge(is_si_prefixed_unit.MakeChild())


class Gray(fabll.Node):
    unit_vector_arg: ClassVar[BasisVector] = BasisVector(meter=2, second=-2)

    _is_unit = fabll.Traits.MakeEdge(
        is_unit.MakeChild(_UNIT_SYMBOLS[_UnitRegistry.Gray], unit_vector_arg)
    )
    _is_si_unit = fabll.Traits.MakeEdge(is_si_unit.MakeChild())
    _is_si_prefixed = fabll.Traits.MakeEdge(is_si_prefixed_unit.MakeChild())


class Sievert(fabll.Node):
    unit_vector_arg: ClassVar[BasisVector] = BasisVector(meter=2, second=-2)

    _is_unit = fabll.Traits.MakeEdge(
        is_unit.MakeChild(_UNIT_SYMBOLS[_UnitRegistry.Sievert], unit_vector_arg)
    )
    _is_si_unit = fabll.Traits.MakeEdge(is_si_unit.MakeChild())
    _is_si_prefixed = fabll.Traits.MakeEdge(is_si_prefixed_unit.MakeChild())


class Katal(fabll.Node):
    unit_vector_arg: ClassVar[BasisVector] = BasisVector(mole=1, second=-1)

    _is_unit = fabll.Traits.MakeEdge(
        is_unit.MakeChild(_UNIT_SYMBOLS[_UnitRegistry.Katal], unit_vector_arg)
    )
    _is_si_unit = fabll.Traits.MakeEdge(is_si_unit.MakeChild())
    _is_si_prefixed = fabll.Traits.MakeEdge(is_si_prefixed_unit.MakeChild())


# SI patches ---------------------------------------------------------------------------


class Gram(fabll.Node):
    unit_vector_arg: ClassVar[BasisVector] = BasisVector(kilogram=1)

    _is_unit = fabll.Traits.MakeEdge(
        is_unit.MakeChild(
            _UNIT_SYMBOLS[_UnitRegistry.Gram], unit_vector_arg, multiplier=1e-3
        )
    )
    _is_si_prefixed = fabll.Traits.MakeEdge(is_si_prefixed_unit.MakeChild())


# non-SI base units --------------------------------------------------------------------


class Bit(fabll.Node):
    unit_vector_arg: ClassVar[BasisVector] = BasisVector(bit=1)

    _is_base_unit = fabll.Traits.MakeEdge(is_base_unit.MakeChild())
    _is_unit = fabll.Traits.MakeEdge(
        is_unit.MakeChild(_UNIT_SYMBOLS[_UnitRegistry.Bit], unit_vector_arg)
    )
    _is_si_prefixed = fabll.Traits.MakeEdge(is_si_prefixed_unit.MakeChild())
    _is_binary_prefixed = fabll.Traits.MakeEdge(is_binary_prefixed_unit.MakeChild())


# Dimensionless scalar multiples -------------------------------------------------------


class Percent(fabll.Node):
    unit_vector_arg: ClassVar[BasisVector] = _BasisVector.ORIGIN

    _is_unit = fabll.Traits.MakeEdge(
        is_unit.MakeChild(
            _UNIT_SYMBOLS[_UnitRegistry.Percent], unit_vector_arg, multiplier=1e-2
        )
    )


class Ppm(fabll.Node):
    unit_vector_arg: ClassVar[BasisVector] = _BasisVector.ORIGIN

    _is_unit = fabll.Traits.MakeEdge(
        is_unit.MakeChild(
            _UNIT_SYMBOLS[_UnitRegistry.Ppm], unit_vector_arg, multiplier=1e-6
        )
    )


# Common non-SI multiples --------------------------------------------------------------

<<<<<<< HEAD
=======
class AmpereHour(fabll.Node):
    _is_unit = fabll.Traits.MakeEdge(
        IsUnit.MakeChild("Ah", [(Ampere, 1), (Second, 3600)])
    )  # TODO: This exponent should be 1, we need some represenation of multiplying
>>>>>>> 4faf9400

class Degree(fabll.Node):
    unit_vector_arg: ClassVar[BasisVector] = BasisVector(radian=1)

    _is_unit = fabll.Traits.MakeEdge(
        is_unit.MakeChild(
            _UNIT_SYMBOLS[_UnitRegistry.Degree],
            unit_vector_arg,
            multiplier=math.pi / 180.0,
        )
    )


class ArcMinute(fabll.Node):
    unit_vector_arg: ClassVar[BasisVector] = BasisVector(radian=1)

    _is_unit = fabll.Traits.MakeEdge(
        is_unit.MakeChild(
            _UNIT_SYMBOLS[_UnitRegistry.ArcMinute],
            unit_vector_arg,
            multiplier=math.pi / 180.0 / 60.0,
        )
    )


class ArcSecond(fabll.Node):
    unit_vector_arg: ClassVar[BasisVector] = BasisVector(radian=1)

    _is_unit = fabll.Traits.MakeEdge(
        is_unit.MakeChild(
            _UNIT_SYMBOLS[_UnitRegistry.ArcSecond],
            unit_vector_arg,
            multiplier=math.pi / 180.0 / 3600.0,
        )
    )


class Minute(fabll.Node):
    unit_vector_arg: ClassVar[BasisVector] = BasisVector(second=1)

    _is_unit = fabll.Traits.MakeEdge(
        is_unit.MakeChild(
            _UNIT_SYMBOLS[_UnitRegistry.Minute], unit_vector_arg, multiplier=60.0
        )
    )


class Hour(fabll.Node):
    unit_vector_arg: ClassVar[BasisVector] = BasisVector(second=1)

    _is_unit = fabll.Traits.MakeEdge(
        is_unit.MakeChild(
            _UNIT_SYMBOLS[_UnitRegistry.Hour], unit_vector_arg, multiplier=3600.0
        )
    )


class Day(fabll.Node):
    unit_vector_arg: ClassVar[BasisVector] = BasisVector(second=1)

    _is_unit = fabll.Traits.MakeEdge(
        is_unit.MakeChild(
            _UNIT_SYMBOLS[_UnitRegistry.Day], unit_vector_arg, multiplier=24 * 3600.0
        )
    )


class Week(fabll.Node):
    unit_vector_arg: ClassVar[BasisVector] = BasisVector(second=1)

    _is_unit = fabll.Traits.MakeEdge(
        is_unit.MakeChild(
            _UNIT_SYMBOLS[_UnitRegistry.Week],
            unit_vector_arg,
            multiplier=7 * 24 * 3600.0,
        )
    )


class Month(fabll.Node):
    unit_vector_arg: ClassVar[BasisVector] = BasisVector(second=1)

    _is_unit = fabll.Traits.MakeEdge(
        is_unit.MakeChild(
            _UNIT_SYMBOLS[_UnitRegistry.Month],
            unit_vector_arg,
            multiplier=(365.25 / 12) * 24 * 3600.0,
        )
    )


class Year(fabll.Node):
    unit_vector_arg: ClassVar[BasisVector] = BasisVector(second=1)

    _is_unit = fabll.Traits.MakeEdge(
        is_unit.MakeChild(
            _UNIT_SYMBOLS[_UnitRegistry.Year],
            unit_vector_arg,
            multiplier=365.25 * 24 * 3600.0,
        )
    )


class Liter(fabll.Node):
    unit_vector_arg: ClassVar[BasisVector] = BasisVector(meter=3)

    _is_unit = fabll.Traits.MakeEdge(
        is_unit.MakeChild(
            _UNIT_SYMBOLS[_UnitRegistry.Liter], unit_vector_arg, multiplier=1e-3
        )
    )
    _is_si_prefixed = fabll.Traits.MakeEdge(is_si_prefixed_unit.MakeChild())


class RPM(fabll.Node):
    unit_vector_arg: ClassVar[BasisVector] = BasisVector(radian=1, second=-1)

    _is_unit = fabll.Traits.MakeEdge(
        is_unit.MakeChild(
            _UNIT_SYMBOLS[_UnitRegistry.Rpm],
            unit_vector_arg,
            multiplier=(2 * math.pi) / 60.0,
        )
    )


class Byte(fabll.Node):
<<<<<<< HEAD
    unit_vector_arg: ClassVar[BasisVector] = BasisVector(bit=1)
=======
    _is_unit = fabll.Traits.MakeEdge(
        IsUnit.MakeChild("B", [(Dimensionless, 8)])
    )  # TODO: exponent should be 1, we need some represenation of multiplying
>>>>>>> 4faf9400

    _is_unit = is_unit.MakeChild(
        _UNIT_SYMBOLS[_UnitRegistry.Byte], unit_vector_arg, multiplier=8.0
    )
    _is_si_prefixed = fabll.Traits.MakeEdge(is_si_prefixed_unit.MakeChild())
    _is_binary_prefixed = fabll.Traits.MakeEdge(is_binary_prefixed_unit.MakeChild())


# Shortcuts for use elsewhere in the standard library ---------------------------------


class BitsPerSecond(fabll.Node):
    unit_vector_arg: ClassVar[BasisVector] = BasisVector(bit=1, second=-1)

    _is_unit = fabll.Traits.MakeEdge(is_unit.MakeChild([], unit_vector_arg))
    _is_si_prefixed = fabll.Traits.MakeEdge(is_si_prefixed_unit.MakeChild())
    _is_binary_prefixed = fabll.Traits.MakeEdge(is_binary_prefixed_unit.MakeChild())


class AmpereHour(fabll.Node):
    unit_vector_arg: ClassVar[BasisVector] = BasisVector(ampere=1, second=1)

    _is_unit = fabll.Traits.MakeEdge(
        is_unit.MakeChild([], unit_vector_arg, multiplier=3600.0)
    )
    _is_si_prefixed = fabll.Traits.MakeEdge(is_si_prefixed_unit.MakeChild())


VoltsPerSecond = make_unit_expression_type([(Volt, 1), (Second, -1)])


# Logarithmic units --------------------------------------------------------------------
# TODO: logarithmic units


class BoundUnitsContext:
    def __init__(self, tg: fbrk.TypeGraph, g: graph.GraphView):
        self.tg = tg
        self.g = g
        self.literals = F.Literals.BoundLiteralContext(tg=tg, g=g)

    @property
    @once
    def NumericParameter(self) -> F.Parameters.NumericParameter:
        return F.Parameters.NumericParameter.bind_typegraph(tg=self.tg).create_instance(
            g=self.g
        )

    @property
    @once
    def Meter(self) -> Meter:
        return Meter.bind_typegraph(tg=self.tg).create_instance(g=self.g)

    @property
    @once
    def Second(self) -> Second:
        return Second.bind_typegraph(tg=self.tg).create_instance(g=self.g)

    @property
    @once
    def Hour(self) -> Hour:
        return Hour.bind_typegraph(tg=self.tg).create_instance(g=self.g)

    @property
    @once
    def Dimensionless(self) -> Dimensionless:
        return Dimensionless.bind_typegraph(tg=self.tg).create_instance(g=self.g)

    @property
    @once
    def Percent(self) -> Percent:
        return Percent.bind_typegraph(tg=self.tg).create_instance(g=self.g)

    @property
    @once
    def Ppm(self) -> Ppm:
        return Ppm.bind_typegraph(tg=self.tg).create_instance(g=self.g)

    @property
    @once
    def Radian(self) -> Radian:
        return Radian.bind_typegraph(tg=self.tg).create_instance(g=self.g)

    @property
    @once
    def Steradian(self) -> Steradian:
        return Steradian.bind_typegraph(tg=self.tg).create_instance(g=self.g)

    @property
    @once
    def DegreeCelsius(self) -> DegreeCelsius:
        return DegreeCelsius.bind_typegraph(tg=self.tg).create_instance(g=self.g)

    @property
    @once
    def Kelvin(self) -> Kelvin:
        return Kelvin.bind_typegraph(tg=self.tg).create_instance(g=self.g)

    @property
    @once
    def Volt(self) -> Volt:
        return Volt.bind_typegraph(tg=self.tg).create_instance(g=self.g)

    @property
    @once
    def Ohm(self) -> Ohm:
        return Ohm.bind_typegraph(tg=self.tg).create_instance(g=self.g)

    @property
    @once
    def Ampere(self) -> Ampere:
        return Ampere.bind_typegraph(tg=self.tg).create_instance(g=self.g)

    @property
    @once
    def Degree(self) -> Degree:
        return Degree.bind_typegraph(tg=self.tg).create_instance(g=self.g)

    @property
    @once
    def Bit(self) -> Bit:
        return Bit.bind_typegraph(tg=self.tg).create_instance(g=self.g)


class _TestWithContext:
    @pytest.fixture
    def ctx(cls) -> BoundUnitsContext:
        g = graph.GraphView.create()
        tg = fbrk.TypeGraph.create(g=g)
        return BoundUnitsContext(tg=tg, g=g)


class TestIsUnit(_TestWithContext):
    @staticmethod
    def assert_commensurability(items: Sequence[is_unit]) -> is_unit:
        if not items:
            raise ValueError("At least one item is required")

        (first_unit, *other_units) = items

        for other_unit in other_units:
            if not first_unit.is_commensurable_with(other_unit):
                symbols = [unit._extract_symbols() for unit in items]
                raise UnitsNotCommensurableError(
                    "Operands have incommensurable units:\n"
                    + "\n".join(
                        f"`{item.__repr__()}` ({symbols[i]})"
                        for i, item in enumerate(items)
                    ),
                    incommensurable_items=items,
                )

        return first_unit

    def test_assert_commensurability_empty_list(self):
        """Test that empty list raises ValueError"""
        with pytest.raises(ValueError):
            TestIsUnit.assert_commensurability([])

    def test_assert_commmensurability_single_item(self, ctx: BoundUnitsContext):
        """Test that single item list returns its unit"""
        result = TestIsUnit.assert_commensurability([ctx.Meter.get_trait(is_unit)])
        assert result == ctx.Meter.get_trait(is_unit)
        parent, _ = result.get_parent_force()
        assert parent.isinstance(Meter)
        assert is_unit.bind_instance(result.instance).get_symbols() == ["m"]

    def test_assert_commensurability(self, ctx: BoundUnitsContext):
        """Test that commensurable units pass validation and return first unit"""
        result = TestIsUnit.assert_commensurability(
            [
                ctx.Second._is_unit.get(),
                ctx.Hour._is_unit.get(),
            ]
        )
        parent, _ = result.get_parent_force()
        assert parent.isinstance(Second)

    def test_assert_incommensurability(self, ctx: BoundUnitsContext):
        """Test that incompatible units raise UnitsNotCommensurable"""
        with pytest.raises(UnitsNotCommensurableError):
            TestIsUnit.assert_commensurability(
                [ctx.Meter._is_unit.get(), ctx.Second._is_unit.get()]
            )

    def test_assert_commensurable_units_with_derived(self, ctx: BoundUnitsContext):
        """Test that derived units are handled correctly"""

        MetersPerSecondExpr = make_unit_expression_type([(Meter, 1), (Second, -1)])
        KilometerExpr = make_unit_expression_type([(Meter, 1)], multiplier=1000)
        KilometersPerHourExpr = make_unit_expression_type(
            [(KilometerExpr, 1), (Hour, -1)]
        )

        class App(fabll.Node):
            meters_per_second_expr = MetersPerSecondExpr.MakeChild()
            kilometers_per_hour_expr = KilometersPerHourExpr.MakeChild()

        app = App.bind_typegraph(tg=ctx.tg).create_instance(g=ctx.g)
        meters_per_second = resolve_unit_expression(
            tg=ctx.tg, g=ctx.g, expr=app.meters_per_second_expr.get().instance
        )
        kilometers_per_hour = resolve_unit_expression(
            tg=ctx.tg, g=ctx.g, expr=app.kilometers_per_hour_expr.get().instance
        )

        TestIsUnit.assert_commensurability(
            [
                meters_per_second.get_trait(is_unit),
                kilometers_per_hour.get_trait(is_unit),
            ]
        )

    def test_assert_commensurability_with_incommensurable_derived(
        self,
        ctx: BoundUnitsContext,
    ):
        """Test that incommensurable derived units raise UnitsNotCommensurable"""
        MetersPerSecondExpr = make_unit_expression_type([(Meter, 1), (Second, -1)])

        MeterSecondsExpr = make_unit_expression_type([(Meter, 1), (Second, 1)])

        class App(fabll.Node):
            meters_per_second_expr = MetersPerSecondExpr.MakeChild()
            meter_seconds_expr = MeterSecondsExpr.MakeChild()

        app = App.bind_typegraph(tg=ctx.tg).create_instance(g=ctx.g)
        meters_per_second = resolve_unit_expression(
            tg=ctx.tg, g=ctx.g, expr=app.meters_per_second_expr.get().instance
        )
        meter_seconds = resolve_unit_expression(
            tg=ctx.tg, g=ctx.g, expr=app.meter_seconds_expr.get().instance
        )
        with pytest.raises(UnitsNotCommensurableError):
            TestIsUnit.assert_commensurability(
                [
                    meters_per_second.get_trait(is_unit),
                    meter_seconds.get_trait(is_unit),
                ]
            )

    def test_dimensionless_radian_steradian_incompatible(self, ctx: BoundUnitsContext):
        """
        Test that dimensionless, radian, and steradian are mutually incommensurable.
        """
        dimensionless = ctx.Dimensionless._is_unit.get()
        radian = ctx.Radian._is_unit.get()
        steradian = ctx.Steradian._is_unit.get()

        with pytest.raises(UnitsNotCommensurableError):
            TestIsUnit.assert_commensurability([dimensionless, radian])

        with pytest.raises(UnitsNotCommensurableError):
            TestIsUnit.assert_commensurability([dimensionless, steradian])

        with pytest.raises(UnitsNotCommensurableError):
            TestIsUnit.assert_commensurability([radian, steradian])

    def test_dimensionless_percent_ppm_compatible(self, ctx: BoundUnitsContext):
        """Test that dimensionless, percent, and ppm are mutually commensurable."""
        dimensionless = ctx.Dimensionless._is_unit.get()
        percent = ctx.Percent._is_unit.get()
        ppm = ctx.Ppm._is_unit.get()

        result = TestIsUnit.assert_commensurability([dimensionless, percent, ppm])
        parent, _ = result.get_parent_force()
        assert parent.isinstance(Dimensionless)

    def test_unit_multiply(self, ctx: BoundUnitsContext):
        """Test unit multiplication: Volt * Ampere produces Watt-equivalent basis."""
        volt = ctx.Volt._is_unit.get()
        ampere = ctx.Ampere._is_unit.get()

        result = volt.op_multiply(ctx.g, ctx.tg, ampere)
        assert result._extract_basis_vector() == BasisVector(
            kilogram=1, meter=2, second=-3
        )

    def test_unit_divide(self, ctx: BoundUnitsContext):
        """Test unit division: Volt / Ampere produces Ohm-equivalent basis."""
        volt = ctx.Volt._is_unit.get()
        ampere = ctx.Ampere._is_unit.get()

        result = volt.op_divide(ctx.g, ctx.tg, ampere)
        assert result._extract_basis_vector() == Ohm.unit_vector_arg

    def test_unit_power(self, ctx: BoundUnitsContext):
        """Test unit exponentiation."""
        meter = ctx.Meter._is_unit.get()

        squared = meter.op_power(ctx.g, ctx.tg, 2)
        assert squared._extract_basis_vector() == BasisVector(meter=2)

        cubed = meter.op_power(ctx.g, ctx.tg, 3)
        assert cubed._extract_basis_vector() == BasisVector(meter=3)

        inverse = meter.op_power(ctx.g, ctx.tg, -1)
        assert inverse._extract_basis_vector() == BasisVector(meter=-1)

    def test_unit_invert(self, ctx: BoundUnitsContext):
        """Test unit inversion: 1/Second has the same basis as Hertz."""
        second = ctx.Second._is_unit.get()

        result = second.op_invert(ctx.g, ctx.tg)
        assert result._extract_basis_vector() == Hertz.unit_vector_arg

    def test_get_conversion_to_scaled(self, ctx: BoundUnitsContext):
        """Test conversion between units with different multipliers."""
        _ = ctx.Meter
        meter = decode_symbol(g=ctx.g, tg=ctx.tg, symbol="m")
        kilometer = decode_symbol(g=ctx.g, tg=ctx.tg, symbol="km")

        scale, offset = kilometer.get_conversion_to(meter)
        assert scale == 1000.0
        assert offset == 0.0

        scale, offset = meter.get_conversion_to(kilometer)
        assert scale == 0.001
        assert offset == 0.0

    def test_get_conversion_to_affine(self, ctx: BoundUnitsContext):
        """Test conversion between affine units (DegreeCelsius <-> Kelvin)."""
        celsius = ctx.DegreeCelsius._is_unit.get()
        kelvin = ctx.Kelvin._is_unit.get()

        scale, offset = celsius.get_conversion_to(kelvin)
        assert scale == 1.0
        assert offset == 273.15

    def test_get_conversion_to_incommensurable_raises(self, ctx: BoundUnitsContext):
        """Test that conversion between incommensurable units raises error."""
        meter = ctx.Meter._is_unit.get()
        second = ctx.Second._is_unit.get()

        with pytest.raises(UnitsNotCommensurableError):
            meter.get_conversion_to(second)

    def test_is_affine(self, ctx: BoundUnitsContext):
        """Test is_affine property for affine and non-affine units."""
        celsius = ctx.DegreeCelsius._is_unit.get()
        kelvin = ctx.Kelvin._is_unit.get()
        meter = ctx.Meter._is_unit.get()

        assert celsius.is_affine
        assert not kelvin.is_affine
        assert not meter.is_affine

    def test_is_dimensionless(self, ctx: BoundUnitsContext):
        """Test is_dimensionless property."""
        dimensionless = ctx.Dimensionless._is_unit.get()
        percent = ctx.Percent._is_unit.get()
        ppm = ctx.Ppm._is_unit.get()
        meter = ctx.Meter._is_unit.get()

        assert dimensionless.is_dimensionless()
        assert percent.is_dimensionless()
        assert ppm.is_dimensionless()
        assert not meter.is_dimensionless()

    def test_is_angular(self, ctx: BoundUnitsContext):
        """Test is_angular property."""
        radian = ctx.Radian._is_unit.get()
        degree = ctx.Degree._is_unit.get()
        meter = ctx.Meter._is_unit.get()
        dimensionless = ctx.Dimensionless._is_unit.get()

        assert radian.is_angular()
        assert degree.is_angular()
        assert not meter.is_angular()
        assert not dimensionless.is_angular()

    def test_setup(self, ctx: BoundUnitsContext):
        is_unit_ = is_unit.bind_typegraph(tg=ctx.tg).create_instance(g=ctx.g)
        is_unit_.setup(
            g=ctx.g,
            tg=ctx.tg,
            symbols=["m"],
            unit_vector=BasisVector(meter=1),
            multiplier=1.0,
            offset=0.0,
        )
        assert not_none(is_unit_._extract_symbols()) == ["m"]

        assert _BasisVector.bind_instance(
            is_unit_.basis_vector.get().deref().instance
        ).extract_vector() == BasisVector(meter=1)

        assert is_unit_._extract_multiplier() == 1.0
        assert is_unit_._extract_offset() == 0.0

    def test_to_base_units_prefixed(self, ctx: BoundUnitsContext):
        """Prefixed unit normalizes to base unit with multiplier=1."""
        _ = ctx.Meter
        kilometer = decode_symbol(g=ctx.g, tg=ctx.tg, symbol="km")
        base = kilometer.to_base_units(g=ctx.g, tg=ctx.tg)

        assert base._extract_basis_vector() == BasisVector(meter=1)
        assert base._extract_multiplier() == 1.0
        assert base._extract_offset() == 0.0

    def test_to_base_units_affine(self, ctx: BoundUnitsContext):
        """Affine unit normalizes to base unit with offset=0."""
        celsius = ctx.DegreeCelsius._is_unit.get()
        base = celsius.to_base_units(g=ctx.g, tg=ctx.tg)

        assert base._extract_basis_vector() == BasisVector(kelvin=1)
        assert base._extract_multiplier() == 1.0
        assert base._extract_offset() == 0.0

    def test_to_base_units_derived(self, ctx: BoundUnitsContext):
        """Derived unit normalizes to base SI dimensions."""
        newton = (
            Newton.bind_typegraph(tg=ctx.tg).create_instance(g=ctx.g).get_trait(is_unit)
        )
        base = newton.to_base_units(g=ctx.g, tg=ctx.tg)

        assert base._extract_basis_vector() == BasisVector(
            kilogram=1, meter=1, second=-2
        )
        assert base._extract_multiplier() == 1.0
        assert base._extract_offset() == 0.0

    def test_compact_repr_with_symbol(self, ctx: BoundUnitsContext):
        """Unit with symbol returns that symbol."""
        meter = ctx.Meter._is_unit.get()
        assert meter.compact_repr() == "m"

    def test_compact_repr_first_symbol(self, ctx: BoundUnitsContext):
        """Unit with multiple symbols returns the first one."""
        ohm = ctx.Ohm._is_unit.get()
        assert ohm.compact_repr() == "Ω"

    def test_compact_repr_anonymous_unit(self, ctx: BoundUnitsContext):
        """Anonymous unit renders basis vector with superscript exponents."""
        # Order follows BasisVector field order: A, s, m, kg, K, mol, cd, rad, sr, bit
        velocity_unit = is_unit.new(
            g=ctx.g,
            tg=ctx.tg,
            vector=BasisVector(meter=1, second=-1),
            multiplier=1.0,
            offset=0.0,
        )
        assert velocity_unit.compact_repr() == "s⁻¹·m"

    def test_compact_repr_dimensionless(self, ctx: BoundUnitsContext):
        """Dimensionless anonymous unit renders as empty string."""
        dimensionless_anon = is_unit.new(
            g=ctx.g,
            tg=ctx.tg,
            vector=BasisVector(),
            multiplier=1.0,
            offset=0.0,
        )
        assert dimensionless_anon.compact_repr() == ""

    def test_compact_repr_dimensionless_with_multiplier(self, ctx: BoundUnitsContext):
        """Dimensionless with multiplier renders multiplier only (no trailing ×)."""
        scaled_dimensionless = is_unit.new(
            g=ctx.g,
            tg=ctx.tg,
            vector=BasisVector(),
            multiplier=1000.0,
            offset=0.0,
        )
        assert scaled_dimensionless.compact_repr() == "1000"

    def test_compact_repr_with_multiplier(self, ctx: BoundUnitsContext):
        """Multiplier is prefixed without trailing zeros."""
        scaled_unit = is_unit.new(
            g=ctx.g,
            tg=ctx.tg,
            vector=BasisVector(meter=1),
            multiplier=1000.0,
            offset=0.0,
        )
        assert scaled_unit.compact_repr() == "1000×m"

    def test_compact_repr_with_offset(self, ctx: BoundUnitsContext):
        """Offset wraps in parentheses without trailing zeros."""
        offset_unit = is_unit.new(
            g=ctx.g,
            tg=ctx.tg,
            vector=BasisVector(kelvin=1),
            multiplier=1.0,
            offset=273.15,
        )
        assert offset_unit.compact_repr() == "(K+273.15)"

    def test_compact_repr_with_multiplier_and_offset(self, ctx: BoundUnitsContext):
        """Both multiplier and offset render correctly."""
        scaled_offset_unit = is_unit.new(
            g=ctx.g,
            tg=ctx.tg,
            vector=BasisVector(kelvin=1),
            multiplier=0.5,
            offset=100.0,
        )
        assert scaled_offset_unit.compact_repr() == "(0.5×K+100)"

    def test_is_unit_serialize_named_unit(self, ctx: BoundUnitsContext):
        """Test that is_unit.serialize() returns the expected API format."""
        serialized = ctx.Ohm._is_unit.get().serialize()
        expected = "Ω"
        assert serialized == expected

    def test_is_unit_serialize_anonymous_unit(self, ctx: BoundUnitsContext):
        """
        Test that is_unit.serialize() returns the expected format for anonymous units.
        """
        anonymous_unit = is_unit.new(
            g=ctx.g,
            tg=ctx.tg,
            vector=BasisVector(meter=1),
            multiplier=10.0,
            offset=1.0,
        )

        expected = {
            "symbols": [],
            "basis_vector": {
                "kilogram": 0,
                "meter": 1,
                "second": 0,
                "ampere": 0,
                "kelvin": 0,
                "mole": 0,
                "candela": 0,
                "radian": 0,
                "steradian": 0,
                "bit": 0,
            },
            "multiplier": 10.0,
            "offset": 1.0,
        }

        assert anonymous_unit.serialize() == expected


class TestSymbols(_TestWithContext):
    def test_decode_symbol_base_unit(self, ctx: BoundUnitsContext):
        """Decode a base unit symbol."""
        _ = ctx.Meter
        decoded = decode_symbol(g=ctx.g, tg=ctx.tg, symbol="m")

        assert decoded._extract_basis_vector() == BasisVector(meter=1)
        assert decoded._extract_multiplier() == 1.0
        assert decoded._extract_offset() == 0.0

    def test_decode_symbol_prefixed_unit(self, ctx: BoundUnitsContext):
        """Decode a prefixed unit symbol."""
        _ = ctx.Meter
        decoded = decode_symbol(g=ctx.g, tg=ctx.tg, symbol="km")

        assert decoded._extract_basis_vector() == BasisVector(meter=1)
        assert decoded._extract_multiplier() == 1000.0
        assert decoded._extract_offset() == 0.0

    def test_decode_symbol_not_found(self, ctx: BoundUnitsContext):
        with pytest.raises(UnitNotFoundError):
            decode_symbol(g=ctx.g, tg=ctx.tg, symbol="not_found")

    def test_decode_symbol_not_a_unit(self, ctx: BoundUnitsContext):
        with pytest.raises(UnitNotFoundError):
            decode_symbol(g=ctx.g, tg=ctx.tg, symbol="m/s")

    def test_decode_symbol_invalid_prefix_for_unit(self, ctx: BoundUnitsContext):
        with pytest.raises(UnitNotFoundError):
            decode_symbol(g=ctx.g, tg=ctx.tg, symbol="k%")

    @pytest.mark.parametrize(
        "symbol,expected_multiplier",
        [
            ("km", 1000.0),
            ("mm", 0.001),
            ("µm", 1e-6),
            ("um", 1e-6),
            ("nm", 1e-9),
            ("pm", 1e-12),
            ("Mm", 1e6),
            ("Gm", 1e9),
        ],
    )
    def test_decode_symbol_si_prefixes(
        self, ctx: BoundUnitsContext, symbol: str, expected_multiplier: float
    ):
        """Test decoding symbols with various SI prefixes."""
        _ = ctx.Meter
        decoded = decode_symbol(g=ctx.g, tg=ctx.tg, symbol=symbol)

        assert decoded._extract_basis_vector() == BasisVector(meter=1)
        assert decoded._extract_multiplier() == pytest.approx(expected_multiplier)

    @pytest.mark.parametrize(
        "symbol,expected_multiplier",
        [
            ("Kibit", 2**10),
            ("Mibit", 2**20),
            ("Gibit", 2**30),
            ("Tibit", 2**40),
        ],
    )
    def test_decode_symbol_binary_prefixes(
        self, ctx: BoundUnitsContext, symbol: str, expected_multiplier: float
    ):
        """Test decoding symbols with binary prefixes for units that support them."""
        _ = Bit.bind_typegraph(tg=ctx.tg).create_instance(g=ctx.g)
        decoded = decode_symbol(g=ctx.g, tg=ctx.tg, symbol=symbol)

        assert decoded._extract_basis_vector() == BasisVector(bit=1)
        assert decoded._extract_multiplier() == pytest.approx(expected_multiplier)

    @pytest.mark.parametrize(
        "symbol,expected_multiplier",
        [
            ("KiB", 8 * 2**10),
            ("MiB", 8 * 2**20),
            ("GiB", 8 * 2**30),
            ("TiB", 8 * 2**40),
        ],
    )
    def test_decode_symbol_binary_prefixes_dervied(
        self, ctx: BoundUnitsContext, symbol: str, expected_multiplier: float
    ):
        """
        Test decoding symbols with binary prefixes for derived units that support them.
        """
        _ = Byte.bind_typegraph(tg=ctx.tg).create_instance(g=ctx.g)
        decoded = decode_symbol(g=ctx.g, tg=ctx.tg, symbol=symbol)

        assert decoded._extract_basis_vector() == BasisVector(bit=1)
        assert decoded.get_conversion_to(ctx.Bit._is_unit.get()) == (
            expected_multiplier,
            0.0,
        )
        assert decoded._extract_multiplier() == pytest.approx(expected_multiplier)

    def test_decode_symbol_invalid_binary_prefix_for_si_only(
        self, ctx: BoundUnitsContext
    ):
        """Test that SI-only units reject binary prefixes."""
        _ = ctx.Meter
        # Meter supports SI prefixes but not binary prefixes
        with pytest.raises(UnitNotFoundError):
            decode_symbol(g=ctx.g, tg=ctx.tg, symbol="Kim")

    def test_decode_symbol_invalid_prefix_for_non_prefixed_unit(
        self, ctx: BoundUnitsContext
    ):
        """Test that units without prefix traits reject all prefixes."""
        _ = ctx.Degree
        # Degree does not have SI or binary prefix traits
        with pytest.raises(UnitNotFoundError):
            decode_symbol(g=ctx.g, tg=ctx.tg, symbol="kdeg")
        with pytest.raises(UnitNotFoundError):
            decode_symbol(g=ctx.g, tg=ctx.tg, symbol="mdeg")


class TestUnitExpressions(_TestWithContext):
    def test_affine_unit_in_expression_raises(self, ctx: BoundUnitsContext):
        """
        Test that affine units (non-zero offset) raise error in compound expressions.
        """
        celsius = ctx.DegreeCelsius._is_unit.get()
        assert celsius.is_affine

        CelsiusExpr = make_unit_expression_type([(DegreeCelsius, 1)])

        class App(fabll.Node):
            celsius_expr = CelsiusExpr.MakeChild()

        app = App.bind_typegraph(tg=ctx.tg).create_instance(g=ctx.g)

        with pytest.raises(UnitExpressionError):
            resolve_unit_expression(
                tg=ctx.tg, g=ctx.g, expr=app.celsius_expr.get().instance
            )

    def test_resolve_basic_unit(self, ctx: BoundUnitsContext):
        """Test that a simple unit expression (Meter^1) resolves correctly."""
        MeterExpr = make_unit_expression_type([(Meter, 1)])

        class App(fabll.Node):
            meter_expr = MeterExpr.MakeChild()

        app = App.bind_typegraph(tg=ctx.tg).create_instance(g=ctx.g)
        resolved = resolve_unit_expression(
            tg=ctx.tg, g=ctx.g, expr=app.meter_expr.get().instance
        )

        unit = resolved.get_trait(is_unit)
        assert unit._extract_basis_vector() == BasisVector(meter=1)
        assert unit._extract_multiplier() == 1.0

    def test_resolve_derived_unit(self, ctx: BoundUnitsContext):
        """Test that derived units (Meter * Second^-1) resolve correctly."""
        VelocityExpr = make_unit_expression_type([(Meter, 1), (Second, -1)])

        class App(fabll.Node):
            velocity_expr = VelocityExpr.MakeChild()

        app = App.bind_typegraph(tg=ctx.tg).create_instance(g=ctx.g)
        resolved = resolve_unit_expression(
            tg=ctx.tg, g=ctx.g, expr=app.velocity_expr.get().instance
        )

        unit = resolved.get_trait(is_unit)
        assert unit._extract_basis_vector() == BasisVector(meter=1, second=-1)
        assert unit._extract_multiplier() == 1.0

    def test_resolve_scaled_unit(self, ctx: BoundUnitsContext):
        """Test that expressions with scaled units resolve with correct multiplier."""
        KilometerExpr = make_unit_expression_type([(Meter, 1)], multiplier=1000.0)

        class App(fabll.Node):
            km_expr = KilometerExpr.MakeChild()

        app = App.bind_typegraph(tg=ctx.tg).create_instance(g=ctx.g)
        resolved = resolve_unit_expression(
            tg=ctx.tg, g=ctx.g, expr=app.km_expr.get().instance
        )

        unit = resolved.get_trait(is_unit)
        assert unit._extract_basis_vector() == BasisVector(meter=1)
        assert unit._extract_multiplier() == 1000.0

    def test_resolve_compound_prefixed_unit(self, ctx: BoundUnitsContext):
        """Test expressions mixing prefixed and base units (km/h)."""
        KilometerExpr = make_unit_expression_type([(Meter, 1)], multiplier=1000.0)
        KilometersPerHourExpr = make_unit_expression_type(
            [(KilometerExpr, 1), (Hour, -1)]
        )

        class App(fabll.Node):
            kmh_expr = KilometersPerHourExpr.MakeChild()

        app = App.bind_typegraph(tg=ctx.tg).create_instance(g=ctx.g)
        resolved = resolve_unit_expression(
            tg=ctx.tg, g=ctx.g, expr=app.kmh_expr.get().instance
        )

        unit = resolved.get_trait(is_unit)
        assert unit._extract_basis_vector() == BasisVector(meter=1, second=-1)
        # km/h = 1000m / 3600s
        assert unit._extract_multiplier() == pytest.approx(1000.0 / 3600.0)

    def test_resolve_manual_divide(self, ctx: BoundUnitsContext):
        """Test that manually constructed Divide expressions resolve correctly."""
        divide = (
            F.Expressions.Divide.bind_typegraph(tg=ctx.tg)
            .create_instance(g=ctx.g)
            .setup(ctx.Meter, ctx.Second)  # type: ignore
        )

        result = _UnitExpressionResolver(g=ctx.g, tg=ctx.tg).visit_divide(divide)
        assert result._extract_basis_vector() == BasisVector(meter=1, second=-1)
        assert result._extract_multiplier() == 1.0

    def test_resolve_manual_power(self, ctx: BoundUnitsContext):
        """Test that manually constructed Power expressions resolve correctly."""
        exponent_param = ctx.NumericParameter.setup(
            units=ctx.Dimensionless._is_unit.get()
        )

        exponent_param.alias_to_literal(
            g=ctx.g,
            value=ctx.literals.Numbers.setup_from_singleton(
                g=ctx.g, tg=ctx.tg, value=2.0, unit=ctx.Dimensionless._is_unit.get()
            ),
        )

        power = (
            F.Expressions.Power.bind_typegraph(tg=ctx.tg)
            .create_instance(g=ctx.g)
            .setup(ctx.Meter, exponent_param)  # type: ignore
        )

        result = _UnitExpressionResolver(g=ctx.g, tg=ctx.tg).visit_power(power)
        assert result._extract_basis_vector() == BasisVector(meter=2)
        assert result._extract_multiplier() == 1.0

    def test_unit_expression_multiplier(self, ctx: BoundUnitsContext):
        """Test that multiplier on UnitExpression is correctly applied."""
        ScaledMeterExpr = make_unit_expression_type([(Meter, 1)], multiplier=1000.0)

        class App(fabll.Node):
            scaled_expr = ScaledMeterExpr.MakeChild()

        app = App.bind_typegraph(tg=ctx.tg).create_instance(g=ctx.g)
        resolved = resolve_unit_expression(
            tg=ctx.tg, g=ctx.g, expr=app.scaled_expr.get().instance
        )

        assert resolved.get_trait(is_unit)._extract_multiplier() == 1000.0

    def test_resolve_unit_expression_with_offset_raises(self, ctx: BoundUnitsContext):
        """Test that UnitExpression with non-zero offset raises error."""
        OffsetExpr = make_unit_expression_type([(Meter, 1)], offset=10.0)

        class App(fabll.Node):
            offset_expr = OffsetExpr.MakeChild()

        app = App.bind_typegraph(tg=ctx.tg).create_instance(g=ctx.g)

        with pytest.raises(UnitExpressionError):
            resolve_unit_expression(
                tg=ctx.tg, g=ctx.g, expr=app.offset_expr.get().instance
            )

    def test_resolve_non_integer_exponent_raises(self, ctx: BoundUnitsContext):
        """Test that non-integer exponents raise UnitExpressionError."""
        exponent_param = ctx.NumericParameter.setup(
            units=ctx.Dimensionless._is_unit.get()
        )
        exponent_param.alias_to_literal(
            g=ctx.g,
            value=ctx.literals.Numbers.setup_from_singleton(
                g=ctx.g, tg=ctx.tg, value=1.5, unit=ctx.Dimensionless._is_unit.get()
            ),
        )

        power = (
            F.Expressions.Power.bind_typegraph(tg=ctx.tg)
            .create_instance(g=ctx.g)
            .setup(base=ctx.Meter, exponent=exponent_param)  # type: ignore
        )

        resolver = _UnitExpressionResolver(g=ctx.g, tg=ctx.tg)
        with pytest.raises(UnitExpressionError):
            resolver.visit_power(power)

    def test_resolve_dimensionless_expression(self, ctx: BoundUnitsContext):
        """Test that dimensionless results (e.g., Meter / Meter) are handled."""
        MeterOverMeterExpr = make_unit_expression_type([(Meter, 1), (Meter, -1)])

        class App(fabll.Node):
            dimensionless_expr = MeterOverMeterExpr.MakeChild()

        app = App.bind_typegraph(tg=ctx.tg).create_instance(g=ctx.g)
        resolved = resolve_unit_expression(
            tg=ctx.tg, g=ctx.g, expr=app.dimensionless_expr.get().instance
        )

        unit = resolved.get_trait(is_unit)
        assert unit._extract_basis_vector() == _BasisVector.ORIGIN
        assert unit.is_dimensionless()<|MERGE_RESOLUTION|>--- conflicted
+++ resolved
@@ -1,4 +1,3 @@
-<<<<<<< HEAD
 """
 Implements a unit system and associated dimensional analysis.
 
@@ -57,10 +56,6 @@
 import pytest
 
 import faebryk.core.faebrykpy as fbrk
-=======
-from typing import Any, Self, Sequence
-
->>>>>>> 4faf9400
 import faebryk.core.node as fabll
 import faebryk.library._F as F
 from faebryk.core import graph
@@ -77,14 +72,8 @@
         self.message = message
         self.incommensurable_items = incommensurable_items
 
-<<<<<<< HEAD
     def __str__(self) -> str:
         return self.message
-=======
-
-# TODO add all si units
-# TODO decide whether base units require unit trait
->>>>>>> 4faf9400
 
 
 class UnitNotFoundError(UnitException):
@@ -250,28 +239,7 @@
     _is_trait = fabll.Traits.MakeEdge(fabll.ImplementsTrait.MakeChild().put_on_type())
 
 
-<<<<<<< HEAD
 class is_unit(fabll.Node):
-=======
-# class UnitVectorComponent(fabll.Node):
-#     base_unit = F.Collections.Pointer.MakeChild()
-#     exponent=F.Parameters.NumericParameter.MakeChild(unit=Dimensionless,integer=True)
-#
-#     @classmethod
-#     def MakeChild(
-#         cls, base_unit: type[fabll.NodeT], exponent: int
-#     ) -> fabll._ChildField[Any]:
-#         out = fabll._ChildField(cls)
-#         base_unit_field = fabll._ChildField(base_unit)
-#         out.add_dependant(base_unit_field)
-#         out.add_dependant(
-#             F.Collections.Pointer.MakeEdge([out, cls.base_unit], [base_unit_field])
-#         )
-#         return out
-
-
-class IsUnit(fabll.Node):
->>>>>>> 4faf9400
     _is_trait = fabll.Traits.MakeEdge(fabll.ImplementsTrait.MakeChild().put_on_type())
 
     _symbol_identifier: ClassVar[str] = "symbol"
@@ -686,19 +654,7 @@
         out["multiplier"] = multiplier
         out["offset"] = offset
 
-<<<<<<< HEAD
         return out
-=======
-        for idx, unit in enumerate(units[1:], start=1):
-            if reference != unit:
-                raise UnitCompatibilityError(
-                    "Operands have incompatible units:\n"
-                    + "\n".join(
-                        f"`{items[i]}` ({units[i].__name__})" for i in range(len(items))
-                    ),
-                    incompatible_items=items,
-                )
->>>>>>> 4faf9400
 
 
 class is_si_unit(fabll.Node):
@@ -707,29 +663,17 @@
 
 class has_unit(fabll.Node):
     _is_trait = fabll.Traits.MakeEdge(fabll.ImplementsTrait.MakeChild().put_on_type())
-    is_unit = F.Collections.Pointer.MakeChild()
-
-<<<<<<< HEAD
-=======
-    def get_unit(self) -> IsUnit:
-        return IsUnit.bind_instance(self.is_unit.get().deref().instance)
-
-    def setup(self, is_unit: "F.Units.IsUnit") -> Self:
-        self.is_unit.get().point(is_unit)
-        return self
-
->>>>>>> 4faf9400
+    unit = F.Collections.Pointer.MakeChild()
+
     @classmethod
     def MakeChild(cls, unit: type[fabll.NodeT]) -> fabll._ChildField[Self]:  # type: ignore
         out = fabll._ChildField(cls)
         unit_field = unit.MakeChild()
         out.add_dependant(unit_field)
-        out.add_dependant(
-            F.Collections.Pointer.MakeEdge([out, cls.is_unit], [unit_field, "_is_unit"])
-        )
+        out.add_dependant(F.Collections.Pointer.MakeEdge([out, cls.unit], [unit_field]))
         return out
 
-    def setup(self, g: graph.GraphView, unit: fabll.Node) -> Self:  # type: ignore
+    def setup(self, unit: is_unit) -> Self:  # type: ignore
         unit_node = fabll.Traits(unit).get_obj_raw()
         self.unit.get().point(unit_node)
         return self
@@ -1570,13 +1514,6 @@
 
 # Common non-SI multiples --------------------------------------------------------------
 
-<<<<<<< HEAD
-=======
-class AmpereHour(fabll.Node):
-    _is_unit = fabll.Traits.MakeEdge(
-        IsUnit.MakeChild("Ah", [(Ampere, 1), (Second, 3600)])
-    )  # TODO: This exponent should be 1, we need some represenation of multiplying
->>>>>>> 4faf9400
 
 class Degree(fabll.Node):
     unit_vector_arg: ClassVar[BasisVector] = BasisVector(radian=1)
@@ -1704,13 +1641,7 @@
 
 
 class Byte(fabll.Node):
-<<<<<<< HEAD
     unit_vector_arg: ClassVar[BasisVector] = BasisVector(bit=1)
-=======
-    _is_unit = fabll.Traits.MakeEdge(
-        IsUnit.MakeChild("B", [(Dimensionless, 8)])
-    )  # TODO: exponent should be 1, we need some represenation of multiplying
->>>>>>> 4faf9400
 
     _is_unit = is_unit.MakeChild(
         _UNIT_SYMBOLS[_UnitRegistry.Byte], unit_vector_arg, multiplier=8.0
