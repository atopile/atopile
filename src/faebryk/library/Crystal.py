--- conflicted
+++ resolved
@@ -4,10 +4,7 @@
 import faebryk.library._F as F
 from faebryk.core.module import Module
 from faebryk.libs.library import L
-<<<<<<< HEAD
-=======
 from faebryk.libs.units import P
->>>>>>> e7db104f
 
 
 class Crystal(Module):
@@ -20,15 +17,6 @@
     # ----------------------------------------
     #               parameters
     # ----------------------------------------
-<<<<<<< HEAD
-    frequency: F.TBD
-    frequency_tolerance: F.TBD
-    frequency_temperature_tolerance: F.TBD
-    frequency_ageing: F.TBD
-    equivalent_series_resistance: F.TBD
-    shunt_capacitance: F.TBD
-    load_capacitance: F.TBD
-=======
     frequency = L.p_field(
         units=P.Hz,
         likely_constrained=True,
@@ -77,7 +65,6 @@
         soft_set=L.Range(8 * P.pF, 30 * P.pF),
         tolerance_guess=10 * P.percent,
     )
->>>>>>> e7db104f
 
     # ----------------------------------------
     #                traits
