--- conflicted
+++ resolved
@@ -12,14 +12,7 @@
     gnd = F.Electrical.MakeChild()
     unnamed = [F.Electrical.MakeChild() for _ in range(2)]
 
-<<<<<<< HEAD
-    frequency = fabll.Parameter.MakeChild_Numeric(
-=======
-    # ----------------------------------------
-    #               parameters
-    # ----------------------------------------
     frequency = F.Parameters.NumericParameter.MakeChild(
->>>>>>> beef1275
         unit=F.Units.Hertz,
     )
 
