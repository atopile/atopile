--- conflicted
+++ resolved
@@ -8,12 +8,7 @@
 import faebryk.library._F as F
 
 # import faebryk.enum_sets as enum_sets
-<<<<<<< HEAD
-from faebryk.libs.util import KeyErrorAmbiguous, not_none, once
-=======
-import faebryk.library._F as F
 from faebryk.libs.util import KeyErrorAmbiguous, not_none
->>>>>>> 1590b857
 
 if TYPE_CHECKING:
     import faebryk.library.Expressions as Expressions
@@ -646,93 +641,6 @@
         )
 
 
-class CountParameter(fabll.Node):
-    """
-    Parameter for integer count values.
-    Similar to NumericParameter but constrained to discrete integer counts.
-    Uses Numbers.Counts as its literal type.
-    """
-
-    _is_parameter = fabll.Traits.MakeEdge(is_parameter.MakeChild())
-    _is_parameter_operatable = fabll.Traits.MakeEdge(
-        is_parameter_operatable.MakeChild()
-    )
-    _can_be_operand = fabll.Traits.MakeEdge(can_be_operand.MakeChild())
-
-    def try_extract_constrained_literal(self) -> "F.Numbers.Counts | None":
-        """
-        Try to extract the constrained Counts literal from this parameter.
-        Returns None if the parameter is not constrained to a literal.
-        """
-        from faebryk.library.Literals import Counts
-
-        return self.get_trait(is_parameter_operatable).try_get_constrained_literal(
-            lit_type=Counts
-        )
-
-    def force_extract_literal(self) -> "F.Numbers.Counts":
-        """
-        Extract the constrained Counts literal, raising if not constrained.
-        """
-        from faebryk.library.Literals import Counts
-
-        return self.get_trait(is_parameter_operatable).force_extract_literal(
-            lit_type=Counts
-        )
-
-    def extract_single(self) -> int:
-        """
-        Extract a single integer value from this parameter.
-        Raises if not constrained to a single value.
-        """
-        return self.force_extract_literal().get_single()
-
-    def alias_to_single(self, value: int, g: graph.GraphView | None = None) -> None:
-        """
-        Constrain this parameter to a single integer value.
-        """
-        self.alias_to_literal(value, g=g)
-
-    def alias_to_literal(self, *values: int, g: graph.GraphView | None = None) -> None:
-        """
-        Constrain this parameter to a set of integer values.
-        """
-        g = g or self.instance.g()
-        from faebryk.library.Literals import Counts
-
-        counts_lit = (
-            Counts.bind_typegraph(tg=self.tg)
-            .create_instance(g=g)
-            .setup_from_values(g=g, tg=self.tg, values=list(values))
-        )
-        # Counts has _can_be_operand trait, so it works with alias_to_literal
-        # Cast to satisfy type checker since LiteralNodes doesn't include Counts
-        self._is_parameter_operatable.get().alias_to_literal(
-            g=g,
-            value=cast("Literals.LiteralNodes", counts_lit),
-        )
-
-    def setup(
-        self,
-        *,
-        within: "F.Numbers.Counts | None" = None,
-        likely_constrained: bool = False,
-    ) -> Self:
-        """
-        Setup method for configuration (currently a placeholder for future constraints).
-        """
-        # TODO: Implement constraint logic if needed
-        return self
-
-    @classmethod
-    def MakeChild(cls) -> fabll._ChildField["Self"]:
-        """
-        Create a CountParameter as a child field.
-        """
-        out = fabll._ChildField(cls)
-        return out
-
-
 # Binding context ----------------------------------------------------------------------
 
 
@@ -764,66 +672,12 @@
         return self._get_bound(BooleanParameter).create_instance(g=self.g)
 
     @property
-<<<<<<< HEAD
-    @once
-    def NumericParameter(self):
-        return NumericParameter.bind_typegraph(tg=self.tg)
-
-    @property
-    @once
-    def CountParameter(self):
-        return CountParameter.bind_typegraph(tg=self.tg)
-
-    def create_string_parameter(self, value: str) -> "StringParameter":
-        return self.StringParameter.create_instance(g=self.g).alias_to_single(
-            value=value, g=self.g
-        )
-
-    def create_boolean_parameter(self, value: bool) -> "BooleanParameter":
-        return self.BooleanParameter.create_instance(g=self.g).alias_to_single(
-            value=value, g=self.g
-        )
-
-    def create_enum_parameter(self, enum: type[Enum]) -> "EnumParameter":
-        return self.EnumParameter.create_instance(g=self.g).setup(enum=enum)
-
-    def create_count_parameter(self, *values: int) -> "CountParameter":
-        """
-        Create a CountParameter optionally constrained to the given values.
-        If no values provided, creates an unconstrained parameter.
-        """
-        param = self.CountParameter.create_instance(g=self.g)
-        if values:
-            param.alias_to_literal(*values, g=self.g)
-        return param
-
-    def create_numeric_parameter(
-        self,
-        units: "Units.is_unit | None" = None,
-        within: "Literals.Numbers | None" = None,
-        domain: "NumberDomain | None" = None,
-        soft_set: "Literals.Numbers | None" = None,
-        guess: "Literals.Numbers | None" = None,
-        tolerance_guess: float | None = None,
-        likely_constrained: bool = False,
-    ) -> "NumericParameter":
-        return self.NumericParameter.create_instance(g=self.g).setup(
-            units=units,
-            within=within,
-            domain=domain,
-            soft_set=soft_set,
-            guess=guess,
-            tolerance_guess=tolerance_guess,
-            likely_constrained=likely_constrained,
-        )
-=======
     def EnumParameter(self) -> EnumParameter:
         return self._get_bound(EnumParameter).create_instance(g=self.g)
 
     @property
     def NumericParameter(self) -> NumericParameter:
         return self._get_bound(NumericParameter).create_instance(g=self.g)
->>>>>>> 1590b857
 
 
 # Tests --------------------------------------------------------------------------------
@@ -868,65 +722,6 @@
     ]
 
 
-<<<<<<< HEAD
-def test_count_parameter():
-    """Test CountParameter creation and constraint extraction."""
-    g = graph.GraphView.create()
-    tg = fbrk.TypeGraph.create(g=g)
-
-    # Test basic creation and aliasing
-    p1 = CountParameter.bind_typegraph(tg=tg).create_instance(g=g)
-    p1.alias_to_literal(1, 2, 3)
-
-    # Verify we can extract the constrained literal
-    lit = p1.try_extract_constrained_literal()
-    assert lit is not None
-    assert lit.get_values() == [1, 2, 3]
-
-
-def test_count_parameter_single():
-    """Test CountParameter with single value extraction."""
-    g = graph.GraphView.create()
-    tg = fbrk.TypeGraph.create(g=g)
-
-    p1 = CountParameter.bind_typegraph(tg=tg).create_instance(g=g)
-    p1.alias_to_single(42)
-
-    # Verify single value extraction
-    assert p1.extract_single() == 42
-    lit = p1.force_extract_literal()
-    assert lit.is_single_element()
-    assert lit.get_single() == 42
-
-
-def test_count_parameter_make_child():
-    """Test CountParameter.MakeChild() class method."""
-    g = graph.GraphView.create()
-    tg = fbrk.TypeGraph.create(g=g)
-
-    class App(fabll.Node):
-        count_param = CountParameter.MakeChild()
-
-    app = App.bind_typegraph(tg=tg).create_instance(g=g)
-    app.count_param.get().alias_to_literal(5, 10, 15)
-
-    lit = app.count_param.get().try_extract_constrained_literal()
-    assert lit is not None
-    assert lit.get_values() == [5, 10, 15]
-
-
-def test_bound_parameter_context_count():
-    """Test CountParameter through BoundParameterContext."""
-    g = graph.GraphView.create()
-    tg = fbrk.TypeGraph.create(g=g)
-
-    ctx = BoundParameterContext(tg=tg, g=g)
-    param = ctx.create_count_parameter(100, 200)
-
-    lit = param.try_extract_constrained_literal()
-    assert lit is not None
-    assert lit.get_values() == [100, 200]
-=======
 def test_enum_param():
     g = fabll.graph.GraphView.create()
     tg = fbrk.TypeGraph.create(g=g)
@@ -954,9 +749,9 @@
     example_node = ExampleNode.bind_typegraph(tg=tg).create_instance(g=g)
 
     # Enum Literal Type Node
-    atype = TF.Literals.EnumsFactory(ExampleNode.MyEnum)
-    cls_n = cast(type[fabll.NodeT], atype)
-    enum_type_node = cls_n.bind_typegraph(tg=tg).get_or_create_type()
+    # atype = TF.Literals.EnumsFactory(ExampleNode.MyEnum)
+    # cls_n = cast(type[fabll.NodeT], atype)
+    # enum_type_node = cls_n.bind_typegraph(tg=tg).get_or_create_type()
 
     # Enum Parameter from TG
     enum_param = example_node.enum_p_tg.get()
@@ -1147,5 +942,4 @@
     # Recursive: p1 sees both Add and Multiply (through the Add)
     p1_ops_recursive = p1_po.get_operations(recursive=True)
     assert add_expr in p1_ops_recursive
-    assert mul_expr in p1_ops_recursive
->>>>>>> 1590b857
+    assert mul_expr in p1_ops_recursive