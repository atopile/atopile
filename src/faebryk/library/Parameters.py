--- conflicted
+++ resolved
@@ -323,11 +323,7 @@
 
         return out
 
-<<<<<<< HEAD
-    def domain_set(self) -> "Literals.is_literal":
-=======
     def domain_set(self) -> "F.NumberDomain":
->>>>>>> 4faf9400
         # TODO
         pass
 
@@ -545,20 +541,10 @@
 
     # domain = fabll.ChildField(NumberDomain)
 
-<<<<<<< HEAD
     def get_units(self) -> "Units.is_unit":
         from faebryk.library.Units import has_unit
 
         return self.get_trait(has_unit).get_is_unit()
-=======
-    def get_units(self) -> "Units.IsUnit | None":
-        from faebryk.library.Units import HasUnit
-
-        has_unit = self.try_get_trait(HasUnit)
-        if has_unit is None:
-            return None
-        return has_unit.get_unit()
->>>>>>> 4faf9400
 
     def get_domain(self) -> "NumberDomain":
         return F.NumberDomain.bind_instance(
@@ -587,11 +573,7 @@
     def setup(
         self,
         *,
-<<<<<<< HEAD
         units: "Units.is_unit | None" = None,
-=======
-        is_unit: "F.Units.IsUnit | None" = None,
->>>>>>> 4faf9400
         # hard constraints
         within: "Literals.Numbers | None" = None,
         domain: "NumberDomain | None" = None,
@@ -602,13 +584,13 @@
         likely_constrained: bool = False,
     ) -> Self:
         from faebryk.library.NumberDomain import NumberDomain
-        from faebryk.library.Units import HasUnit
-
-        if is_unit:
+        from faebryk.library.Units import has_unit
+
+        if units:
             has_unit = (
-                HasUnit.bind_typegraph(tg=self.tg)
+                has_unit.bind_typegraph(tg=self.tg)
                 .create_instance(g=self.g)
-                .setup(is_unit=is_unit)
+                .setup(unit=units)
             )
             fabll.Traits.add_instance_to(self, has_unit)
         if domain is None:  # Default domain is unbounded
@@ -645,11 +627,8 @@
         # )
         from faebryk.library.Units import has_unit
 
-<<<<<<< HEAD
-        out.add_dependant(fabll.Traits.MakeEdge(has_unit.MakeChild(unit), [out]))
-=======
         if unit:
-            out.add_dependant(fabll.Traits.MakeEdge(HasUnit.MakeChild(unit), [out]))
+            out.add_dependant(fabll.Traits.MakeEdge(has_unit.MakeChild(unit), [out]))
 
         domain = NumberDomain.MakeChild(
             negative=negative, zero_allowed=zero_allowed, integer=integer
@@ -664,7 +643,6 @@
             )
         )
 
->>>>>>> 4faf9400
         # out.add_dependant(
         #     *NumberDomain.MakeEdges(
         #         ref=[out, cls.domain],
@@ -798,15 +776,9 @@
     example_node = ExampleNode.bind_typegraph(tg=tg).create_instance(g=g)
 
     # Enum Literal Type Node
-<<<<<<< HEAD
-    # atype = TF.Literals.EnumsFactory(ExampleNode.MyEnum)
-    # cls_n = cast(type[fabll.NodeT], atype)
-    # enum_type_node = cls_n.bind_typegraph(tg=tg).get_or_create_type()
-=======
     atype = TF.Literals.EnumsFactory(ExampleNode.MyEnum)
     cls_n = cast(type[fabll.NodeT], atype)
     _ = cls_n.bind_typegraph(tg=tg).get_or_create_type()
->>>>>>> 4faf9400
 
     # Enum Parameter from TG
     enum_param = example_node.enum_p_tg.get()
