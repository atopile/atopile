# This file is part of the faebryk project
# SPDX-License-Identifier: MIT

from enum import Enum, auto

import faebryk.library._F as F
from faebryk.core.module import Module
from faebryk.libs.library import L
<<<<<<< HEAD
=======
from faebryk.libs.units import P, quantity
>>>>>>> e7db104f


class Comparator(Module):
    class OutputType(Enum):
        Differential = auto()
        PushPull = auto()
        OpenDrain = auto()

<<<<<<< HEAD
    common_mode_rejection_ratio: F.TBD
    input_bias_current: F.TBD
    input_hysteresis_voltage: F.TBD
    input_offset_voltage: F.TBD
    propagation_delay: F.TBD
    output_type: F.TBD
=======
    common_mode_rejection_ratio = L.p_field(
        units=P.dB,
        likely_constrained=True,
        soft_set=L.Range(quantity(60, P.dB), quantity(120, P.dB)),
        tolerance_guess=10 * P.percent,
    )
    input_bias_current = L.p_field(
        units=P.A,
        likely_constrained=True,
        soft_set=L.Range(1 * P.pA, 1 * P.µA),
        tolerance_guess=20 * P.percent,
    )
    input_hysteresis_voltage = L.p_field(
        units=P.V,
        likely_constrained=True,
        soft_set=L.Range(1 * P.mV, 100 * P.mV),
        tolerance_guess=15 * P.percent,
    )
    input_offset_voltage = L.p_field(
        units=P.V,
        soft_set=L.Range(10 * P.µV, 10 * P.mV),
        tolerance_guess=20 * P.percent,
    )
    propagation_delay = L.p_field(
        units=P.s,
        soft_set=L.Range(10 * P.ns, 1 * P.ms),
        tolerance_guess=15 * P.percent,
    )
    output_type = L.p_field(
        domain=L.Domains.ENUM(OutputType),
        likely_constrained=True,
    )
>>>>>>> e7db104f

    power: F.ElectricPower
    inverting_input: F.Electrical
    non_inverting_input: F.Electrical
    output: F.Electrical

    @L.rt_field
    def simple_value_representation(self):
        return F.has_simple_value_representation_based_on_params(
            (
                self.common_mode_rejection_ratio,
                self.input_bias_current,
                self.input_hysteresis_voltage,
                self.input_offset_voltage,
                self.propagation_delay,
            ),
            lambda cmrr, ib, vhys, vos, tpd: (
                ", ".join(
                    [
                        f"{cmrr} CMRR",
                        f"{ib.as_unit('A')} Ib",
                        f"{vhys.as_unit('V')} Vhys",
                        f"{vos.as_unit('V')} Vos",
                        f"{tpd.as_unit('s')} tpd",
                    ]
                )
            ),
        )

    designator_prefix = L.f_field(F.has_designator_prefix_defined)(
        F.has_designator_prefix.Prefix.U
    )<|MERGE_RESOLUTION|>--- conflicted
+++ resolved
@@ -6,10 +6,7 @@
 import faebryk.library._F as F
 from faebryk.core.module import Module
 from faebryk.libs.library import L
-<<<<<<< HEAD
-=======
 from faebryk.libs.units import P, quantity
->>>>>>> e7db104f
 
 
 class Comparator(Module):
@@ -18,14 +15,6 @@
         PushPull = auto()
         OpenDrain = auto()
 
-<<<<<<< HEAD
-    common_mode_rejection_ratio: F.TBD
-    input_bias_current: F.TBD
-    input_hysteresis_voltage: F.TBD
-    input_offset_voltage: F.TBD
-    propagation_delay: F.TBD
-    output_type: F.TBD
-=======
     common_mode_rejection_ratio = L.p_field(
         units=P.dB,
         likely_constrained=True,
@@ -58,7 +47,6 @@
         domain=L.Domains.ENUM(OutputType),
         likely_constrained=True,
     )
->>>>>>> e7db104f
 
     power: F.ElectricPower
     inverting_input: F.Electrical
