# This file is part of the faebryk project
# SPDX-License-Identifier: MIT

import logging

import faebryk.library._F as F  # noqa: F401
<<<<<<< HEAD
from faebryk.core.module import Module, ModuleException
from faebryk.core.parameter import Parameter
=======
from faebryk.core.module import Module
from faebryk.core.parameter import ParameterOperatable
from faebryk.exporters.pcb.layout.absolute import LayoutAbsolute
>>>>>>> e7db104f
from faebryk.exporters.pcb.layout.extrude import LayoutExtrude
from faebryk.exporters.pcb.layout.heuristic_decoupling import Params
from faebryk.exporters.pcb.layout.next_to import LayoutNextTo
from faebryk.exporters.pcb.layout.typehierarchy import LayoutTypeHierarchy
from faebryk.library.has_pcb_position import has_pcb_position
from faebryk.libs.library import L  # noqa: F401
from faebryk.libs.picker.picker import DescriptiveProperties
from faebryk.libs.units import P
from faebryk.libs.util import assert_once

logger = logging.getLogger(__name__)


class Diodes_Incorporated_AP2552W6_7(Module):
    """
    Power Distribution Switch. Mostly used in USB applications.
    2.7V~5.5V 70mΩ 2.1A SOT-26
    """

    @assert_once
<<<<<<< HEAD
    def set_current_limit(self, current: Parameter) -> F.Resistor:
        self.current_limit.merge(current)
=======
    def set_current_limit(self, current: ParameterOperatable.NumberLike) -> None:
        self.current_limit.alias_is(current)
>>>>>>> e7db104f

        current_limit_setting_resistor = self.ilim.add(F.Resistor())

        self.ilim.signal.connect_via(
            current_limit_setting_resistor, self.ilim.reference.lv
        )  # TODO: bit ugly

        # TODO:
        # Rlim is in Kohm
        # current is in mA
        # Rlim_min = (20.08 / (self.current_limit * P.mA)) ^ (1 / 0.956) * P.kohm
        # Rlim_max = (20.08 / (self.current_limit * P.mA)) ^ (1 / 0.904) * P.kohm

        # Rlim = Range(Rlim_min, Rlim_max)
<<<<<<< HEAD
        Rlim = F.Range.from_center_rel(
            51 * P.kohm, 0.01
        )  # TODO: remove: ~0.52A typical current limit
        if not Rlim.is_subset_of(F.Range(10 * P.kohm, 210 * P.kohm)):
            raise ModuleException(
                self,
                f"Rlim must be in the range 10kOhm to 210kOhm but is {Rlim.get_most_narrow()}",  # noqa: E501
            )
=======
        # Rlim = F.Constant(51 * P.kohm)  # TODO: remove: ~0.52A typical current limit
        # if not Rlim.is_subset_of(L.Range(10 * P.kohm, 210 * P.kohm)):
        #    raise ModuleException(
        #        self,
        #        f"Rlim must be in the range 10kOhm to 210kOhm but is {Rlim.get_most_narrow()}",  # noqa: E501
        #    )
>>>>>>> e7db104f

        # current_limit_setting_resistor.resistance.constrain_subset(Rlim)

        return current_limit_setting_resistor

    # ----------------------------------------
    #     modules, interfaces, parameters
    # ----------------------------------------
    power_in: F.ElectricPower
    power_out: F.ElectricPower
    enable: F.ElectricLogic
    fault: F.ElectricLogic
    ilim: F.SignalElectrical

<<<<<<< HEAD
    current_limit: F.TBD
=======
    current_limit = L.p_field(
        units=P.A,
        likely_constrained=True,
        soft_set=L.Range(100 * P.mA, 2.1 * P.A),
        tolerance_guess=10 * P.percent,
    )
>>>>>>> e7db104f
    # ----------------------------------------
    #                 traits
    # ----------------------------------------
    designator_prefix = L.f_field(F.has_designator_prefix_defined)(
        F.has_designator_prefix.Prefix.U
    )
    descriptive_properties = L.f_field(F.has_descriptive_properties_defined)(
        {
            DescriptiveProperties.manufacturer: "Diodes Incorporated",
            DescriptiveProperties.partno: "AP2552W6-7",
        }
    )
    datasheet = L.f_field(F.has_datasheet_defined)(
        "https://wmsc.lcsc.com/wmsc/upload/file/pdf/v2/lcsc/2304140030_Diodes-Incorporated-AP2552W6-7_C441824.pdf"  # noqa: E501
    )

    @L.rt_field
    def pin_association_heuristic(self):
        return F.has_pin_association_heuristic_lookup_table(
            mapping={
                self.power_in.hv: ["IN"],
                self.power_in.lv: ["GND"],
                self.enable.signal: ["EN/EN#"],
                self.fault.signal: ["FAULT#"],
                self.ilim.signal: ["ILIM"],
                self.power_out.hv: ["OUT"],
            },
            accept_prefix=False,
            case_sensitive=False,
        )

    @L.rt_field
    def can_bridge(self):
        return F.can_bridge_defined(self.power_in, self.power_out)

    @L.rt_field
    def has_defined_layout(self):
        # pcb layout
        Point = has_pcb_position.Point
        L = has_pcb_position.layer_type
        LVL = LayoutTypeHierarchy.Level

        layouts = [
            LVL(
                mod_type=F.Resistor,
                layout=LayoutNextTo(
                    self.ilim.signal,
                    params=Params(
                        distance_between_pad_edges=1,
                        extra_rotation_of_footprint=90,
                    ),
                ),
            ),
            LVL(
                mod_type=F.Capacitor,
                layout=LayoutExtrude(
                    base=Point((-0.95, 3.25, 270, L.NONE)),
                    vector=(-6.5, 0, 180),
                    dynamic_rotation=True,
                ),
            ),
        ]
        return F.has_pcb_layout_defined(LayoutTypeHierarchy(layouts))

    def __preinit__(self):
        # ------------------------------------
        #           connections
        # ------------------------------------
        F.ElectricLogic.connect_all_module_references(self, gnd_only=True)
        F.ElectricLogic.connect_all_module_references(
            self, exclude={self.power_in, self.power_out, self.ilim}
        )
        # ------------------------------------
        #          parametrization
        # ------------------------------------<|MERGE_RESOLUTION|>--- conflicted
+++ resolved
@@ -4,14 +4,8 @@
 import logging
 
 import faebryk.library._F as F  # noqa: F401
-<<<<<<< HEAD
-from faebryk.core.module import Module, ModuleException
-from faebryk.core.parameter import Parameter
-=======
 from faebryk.core.module import Module
 from faebryk.core.parameter import ParameterOperatable
-from faebryk.exporters.pcb.layout.absolute import LayoutAbsolute
->>>>>>> e7db104f
 from faebryk.exporters.pcb.layout.extrude import LayoutExtrude
 from faebryk.exporters.pcb.layout.heuristic_decoupling import Params
 from faebryk.exporters.pcb.layout.next_to import LayoutNextTo
@@ -32,13 +26,8 @@
     """
 
     @assert_once
-<<<<<<< HEAD
-    def set_current_limit(self, current: Parameter) -> F.Resistor:
-        self.current_limit.merge(current)
-=======
-    def set_current_limit(self, current: ParameterOperatable.NumberLike) -> None:
+    def set_current_limit(self, current: ParameterOperatable.NumberLike) -> F.Resistor:
         self.current_limit.alias_is(current)
->>>>>>> e7db104f
 
         current_limit_setting_resistor = self.ilim.add(F.Resistor())
 
@@ -53,23 +42,12 @@
         # Rlim_max = (20.08 / (self.current_limit * P.mA)) ^ (1 / 0.904) * P.kohm
 
         # Rlim = Range(Rlim_min, Rlim_max)
-<<<<<<< HEAD
-        Rlim = F.Range.from_center_rel(
-            51 * P.kohm, 0.01
-        )  # TODO: remove: ~0.52A typical current limit
-        if not Rlim.is_subset_of(F.Range(10 * P.kohm, 210 * P.kohm)):
-            raise ModuleException(
-                self,
-                f"Rlim must be in the range 10kOhm to 210kOhm but is {Rlim.get_most_narrow()}",  # noqa: E501
-            )
-=======
         # Rlim = F.Constant(51 * P.kohm)  # TODO: remove: ~0.52A typical current limit
         # if not Rlim.is_subset_of(L.Range(10 * P.kohm, 210 * P.kohm)):
         #    raise ModuleException(
         #        self,
         #        f"Rlim must be in the range 10kOhm to 210kOhm but is {Rlim.get_most_narrow()}",  # noqa: E501
         #    )
->>>>>>> e7db104f
 
         # current_limit_setting_resistor.resistance.constrain_subset(Rlim)
 
@@ -84,16 +62,12 @@
     fault: F.ElectricLogic
     ilim: F.SignalElectrical
 
-<<<<<<< HEAD
-    current_limit: F.TBD
-=======
     current_limit = L.p_field(
         units=P.A,
         likely_constrained=True,
         soft_set=L.Range(100 * P.mA, 2.1 * P.A),
         tolerance_guess=10 * P.percent,
     )
->>>>>>> e7db104f
     # ----------------------------------------
     #                 traits
     # ----------------------------------------
