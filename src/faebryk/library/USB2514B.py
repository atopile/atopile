# This file is part of the faebryk project
# SPDX-License-Identifier: MIT

import logging
from enum import Enum, auto

import faebryk.library._F as F
from faebryk.core.module import Module
from faebryk.libs.library import L
from faebryk.libs.picker.picker import DescriptiveProperties
from faebryk.libs.units import P
from faebryk.libs.util import assert_once

logger = logging.getLogger(__name__)


class USB2514B(Module):
    class ConfigurableUSB(Module):
        """
        USB port wrapper with configuration pins and power enable pin.
        """

        usb: F.USB2_0_IF.Data
        usb_power_enable: F.ElectricLogic
        over_current_sense: F.ElectricLogic

        # configuration interfaces
        battery_charging_enable: F.ElectricLogic
        usb_port_disable_p: F.ElectricLogic
        usb_port_disable_n: F.ElectricLogic

        @assert_once
        def configure_usb_port(
            self,
            enable_usb: bool = True,
            enable_battery_charging: bool = True,
        ):
            """
            Configure the specified USB port.
            """
            # enable/disable usb port
            if not enable_usb:
                self.usb_port_disable_p.set_weak(on=True)
                self.usb_port_disable_n.set_weak(on=True)

            # enable/disable battery charging
            if not enable_battery_charging:
                self.battery_charging_enable.set_weak(on=False)

        def __preinit__(self):
            F.ElectricLogic.connect_all_module_references(self)
            self.usb_port_disable_p.signal.connect(self.usb.p.signal)
            self.usb_port_disable_n.signal.connect(self.usb.n.signal)
            self.usb_power_enable.connect(self.battery_charging_enable)

    class ConfigurationSource(Enum):
        DEFAULT = auto()
        """
        - Strap options enabled
        - Self-powered operation enabled
        - Individual power switching
        - Individual over-current sensing
        """
        BUS_POWERED = auto()
        """
        Default configuration with the following overrides:
        - Bus-powered operation
        """
        SMBUS = auto()
        """"
        The hub is configured externally over SMBus (as an SMBus slave device):
        - Strap options disabled
        - All registers configured over SMBus
        """
        EEPROM = auto()
        """
        The hub is configured over 2-wire I2C EEPROM:
        - Strap options disabled
        - All registers configured by I2C EEPROM
        """

    @assert_once
    def set_configuration_source(
        self,
        configuration_source: ConfigurationSource = ConfigurationSource.DEFAULT,
    ):
        """
        Set the source of configuration settings for the USB2514B.
        """
        if configuration_source == USB2514B.ConfigurationSource.DEFAULT:
            self.configuration_source_input[0].pulled.pull(up=False)
            self.configuration_source_input[1].pulled.pull(up=False)
        elif configuration_source == USB2514B.ConfigurationSource.BUS_POWERED:
            self.configuration_source_input[0].pulled.pull(up=False)
            self.configuration_source_input[1].pulled.pull(up=True)
        elif configuration_source == USB2514B.ConfigurationSource.SMBUS:
            self.configuration_source_input[0].pulled.pull(up=True)
            self.configuration_source_input[1].pulled.pull(up=False)
        elif configuration_source == USB2514B.ConfigurationSource.EEPROM:
            self.configuration_source_input[0].pulled.pull(up=True)
            self.configuration_source_input[1].pulled.pull(up=True)

    class NonRemovablePortConfiguration(Enum):
        ALL_PORTS_REMOVABLE = auto()
        PORT_0_NOT_REMOVABLE = auto()
        PORT_0_1_NOT_REMOVABLE = auto()
        PORT_0_1_2_NOT_REMOVABLE = auto()

    @assert_once
    def set_non_removable_ports(
        self,
        non_removable_port_configuration: NonRemovablePortConfiguration,
    ):
        """
        Set the non-removable port configuration of the USB2514.
        """
        if (
            non_removable_port_configuration
            == USB2514B.NonRemovablePortConfiguration.ALL_PORTS_REMOVABLE
        ):
            self.usb_removability_configuration_intput[0].set_weak(on=False)
            self.usb_removability_configuration_intput[1].set_weak(on=False)
        elif (
            non_removable_port_configuration
            == USB2514B.NonRemovablePortConfiguration.PORT_0_NOT_REMOVABLE
        ):
            self.usb_removability_configuration_intput[0].set_weak(on=True)
            self.usb_removability_configuration_intput[1].set_weak(on=False)
        elif (
            non_removable_port_configuration
            == USB2514B.NonRemovablePortConfiguration.PORT_0_1_NOT_REMOVABLE
        ):
            self.usb_removability_configuration_intput[0].set_weak(on=False)
            self.usb_removability_configuration_intput[1].set_weak(on=True)
        elif (
            non_removable_port_configuration
            == USB2514B.NonRemovablePortConfiguration.PORT_0_1_2_NOT_REMOVABLE
        ):
            self.usb_removability_configuration_intput[0].set_weak(on=True)
            self.usb_removability_configuration_intput[1].set_weak(on=True)

    # ----------------------------------------
    #     modules, interfaces, parameters
    # ----------------------------------------
    power_3v3_regulator: F.ElectricPower
    power_3v3_analog: F.ElectricPower
    power_pll: F.ElectricPower
    power_core: F.ElectricPower
    power_io: F.ElectricPower

    usb_upstream: F.USB2_0_IF.Data
    configurable_downstream_usb = L.list_field(4, ConfigurableUSB)

    xtal_if: F.XtalIF
    external_clock_input: F.ElectricLogic

    usb_bias_resistor_input: F.SignalElectrical
    vbus_detect: F.SignalElectrical

    test: F.Electrical
    reset: F.ElectricLogic
    local_power_detection: F.SignalElectrical

    usb_removability_configuration_intput = L.list_field(2, F.ElectricLogic)
    configuration_source_input = L.list_field(2, F.ElectricLogic)

    suspense_indicator: F.ElectricLogic
    high_speed_upstream_indicator: F.ElectricLogic

    i2c: F.I2C

    # ----------------------------------------
    #                 traits
    # ----------------------------------------
    designator_prefix = L.f_field(F.has_designator_prefix_defined)(
        F.has_designator_prefix.Prefix.U
    )
    descriptive_properties = L.f_field(F.has_descriptive_properties_defined)(
        {
            DescriptiveProperties.manufacturer: "Microchip Tech",
            DescriptiveProperties.partno: "USB2514B-AEZC-TR",
        }
    )
    datasheet = L.f_field(F.has_datasheet_defined)(
        "https://ww1.microchip.com/downloads/aemDocuments/documents/UNG/ProductDocuments/DataSheets/USB251xB-xBi-Data-Sheet-DS00001692.pdf"
    )

    @L.rt_field
    def can_attach_to_footprint(self):
        return F.can_attach_to_footprint_via_pinmap(
            {
                "1": self.configurable_downstream_usb[0].usb.n.signal,
                "2": self.configurable_downstream_usb[0].usb.p.signal,
                "3": self.configurable_downstream_usb[1].usb.n.signal,
                "4": self.configurable_downstream_usb[1].usb.p.signal,
                "5": self.power_3v3_analog.hv,
                "6": self.configurable_downstream_usb[2].usb.n.signal,
                "7": self.configurable_downstream_usb[2].usb.p.signal,
                "8": self.configurable_downstream_usb[3].usb.n.signal,
                "9": self.configurable_downstream_usb[3].usb.p.signal,
                "10": self.power_3v3_analog.hv,
                "11": self.test,
                "12": self.configurable_downstream_usb[
                    0
                ].battery_charging_enable.signal,
                "13": self.configurable_downstream_usb[0].over_current_sense.signal,
                "14": self.power_core.hv,
                "15": self.power_3v3_regulator.hv,
                "16": self.configurable_downstream_usb[
                    1
                ].battery_charging_enable.signal,
                "17": self.configurable_downstream_usb[1].over_current_sense.signal,
                "18": self.configurable_downstream_usb[
                    2
                ].battery_charging_enable.signal,
                "19": self.configurable_downstream_usb[2].over_current_sense.signal,
                "20": self.configurable_downstream_usb[
                    3
                ].battery_charging_enable.signal,
                "21": self.configurable_downstream_usb[3].over_current_sense.signal,
                "22": self.usb_removability_configuration_intput[1].signal,
                "23": self.power_io.hv,
                "24": self.configuration_source_input[0].signal,
                "25": self.configuration_source_input[1].signal,
                "26": self.reset.signal,
                "27": self.vbus_detect.signal,
                "28": self.usb_removability_configuration_intput[0].signal,
                "29": self.power_3v3_analog.hv,
                "30": self.usb_upstream.n.signal,
                "31": self.usb_upstream.p.signal,
                "32": self.xtal_if.xout,
                "33": self.xtal_if.xin,
                "34": self.power_pll.hv,
                "35": self.usb_bias_resistor_input.signal,
                "36": self.power_3v3_analog.hv,
                "37": self.power_3v3_analog.lv,
            }
        )

    @L.rt_field
    def pin_association_heuristic(self):
        return F.has_pin_association_heuristic_lookup_table(
            mapping={
                self.power_core.hv: ["CRFILT"],
                self.power_core.lv: ["EP"],
                self.configuration_source_input[1].signal: ["HS_IND/CFG_SEL1"],
                self.configurable_downstream_usb[0].over_current_sense.signal: [
                    "OCS_N1"
                ],
                self.configurable_downstream_usb[1].over_current_sense.signal: [
                    "OCS_N2"
                ],
                self.configurable_downstream_usb[2].over_current_sense.signal: [
                    "OCS_N3"
                ],
                self.configurable_downstream_usb[3].over_current_sense.signal: [
                    "OCS_N4"
                ],
                self.power_pll.hv: ["PLLFILT"],
                self.configurable_downstream_usb[0].battery_charging_enable.signal: [
                    "PRTPWR1/BC_EN1"
                ],
                self.configurable_downstream_usb[1].battery_charging_enable.signal: [
                    "PRTPWR2/BC_EN2"
                ],
                self.configurable_downstream_usb[2].battery_charging_enable.signal: [
                    "PRTPWR3/BC_EN3"
                ],
                self.configurable_downstream_usb[3].battery_charging_enable.signal: [
                    "PRTPWR4/BC_EN4"
                ],
                self.usb_bias_resistor_input.signal: ["RBIAS"],
                self.reset.signal: ["RESET_N"],
                self.configuration_source_input[0].signal: ["SCL/SMBCLK/CFG_SEL0"],
                self.usb_removability_configuration_intput[1].signal: [
                    "SDA/SMBDATA/NON_REM1"
                ],
                self.usb_removability_configuration_intput[0].signal: [
                    "SUSP_IND/LOCAL_PWR/NON_REM0"
                ],
                self.test: ["TEST"],
                self.configurable_downstream_usb[0].usb.n.signal: [
                    "USBDM_DN1/PRT_DIS_M1"
                ],
                self.configurable_downstream_usb[1].usb.n.signal: [
                    "USBDM_DN2/PRT_DIS_M2"
                ],
                self.configurable_downstream_usb[2].usb.n.signal: [
                    "USBDM_DN3/PRT_DOS_M3"
                ],
                self.configurable_downstream_usb[3].usb.n.signal: [
                    "USBDM_DN4/PRT_DIS_M4"
                ],
                self.usb_upstream.p.signal: ["USBDM_UP"],
                self.configurable_downstream_usb[0].usb.p.signal: [
                    "USBDP_DN1/PRT_DIS_P1"
                ],
                self.configurable_downstream_usb[1].usb.p.signal: [
                    "USBDP_DN2/PRT_DIS_P2"
                ],
                self.configurable_downstream_usb[2].usb.p.signal: [
                    "USBDP_DN3/PRT_DIS_P3"
                ],
                self.configurable_downstream_usb[3].usb.p.signal: [
                    "USBDP_DN4/PRT_DIS_P4"
                ],
                self.usb_upstream.p.signal: ["USBDP_UP"],
                self.vbus_detect.signal: ["VBUS_DET"],
                self.power_3v3_regulator.hv: ["VDD33"],
                self.power_3v3_analog.hv: ["VDDA33"],
                self.xtal_if.xin: ["XTALIN/CLKIN"],
                self.xtal_if.xout: ["XTALOUT"],
            },
            accept_prefix=False,
            case_sensitive=False,
        )

    def __preinit__(self):
        # ----------------------------------------
        #              connections
        # ----------------------------------------
        self.configuration_source_input[0].connect(self.i2c.scl)
        self.configuration_source_input[1].connect(self.high_speed_upstream_indicator)
        self.usb_removability_configuration_intput[0].signal.connect(
            self.suspense_indicator.signal,
            self.local_power_detection.signal,
        )
        self.usb_removability_configuration_intput[1].connect(self.i2c.sda)
        self.test.connect(self.power_core.lv)

        F.ElectricLogic.connect_all_module_references(self, gnd_only=True)
        F.ElectricLogic.connect_all_module_references(
            self,
            exclude={
                self.power_pll,
                self.power_core,
                self.power_io,
                self.vbus_detect,
                self.local_power_detection,
            },
        )

        # ----------------------------------------
        #              parametrization
        # ----------------------------------------
        self.power_pll.voltage.constrain_subset(
            L.Range.from_center_rel(1.8 * P.V, 0.05)
        )  # datasheet does not specify a voltage range
        self.power_core.voltage.constrain_subset(
            L.Range.from_center_rel(1.8 * P.V, 0.05)
        )  # datasheet does not specify a voltage range
<<<<<<< HEAD
        self.power_3v3_regulator.voltage.merge(
            F.Range.from_center(3.3 * P.V, 0.3 * P.V)
        )
        self.power_3v3_analog.voltage.merge(F.Range.from_center(3.3 * P.V, 0.3 * P.V))
        self.power_io.voltage.merge(F.Range.from_center(3.3 * P.V, 0.3 * P.V))
=======
        self.power_3v3.voltage.constrain_subset(
            L.Range.from_center(3.3 * P.V, 0.3 * P.V)
        )
        self.power_3v3_analog.voltage.constrain_subset(
            L.Range.from_center(3.3 * P.V, 0.3 * P.V)
        )
>>>>>>> e7db104f
<|MERGE_RESOLUTION|>--- conflicted
+++ resolved
@@ -349,17 +349,12 @@
         self.power_core.voltage.constrain_subset(
             L.Range.from_center_rel(1.8 * P.V, 0.05)
         )  # datasheet does not specify a voltage range
-<<<<<<< HEAD
-        self.power_3v3_regulator.voltage.merge(
-            F.Range.from_center(3.3 * P.V, 0.3 * P.V)
-        )
-        self.power_3v3_analog.voltage.merge(F.Range.from_center(3.3 * P.V, 0.3 * P.V))
-        self.power_io.voltage.merge(F.Range.from_center(3.3 * P.V, 0.3 * P.V))
-=======
-        self.power_3v3.voltage.constrain_subset(
+        self.power_3v3_regulator.voltage.constrain_subset(
             L.Range.from_center(3.3 * P.V, 0.3 * P.V)
         )
         self.power_3v3_analog.voltage.constrain_subset(
             L.Range.from_center(3.3 * P.V, 0.3 * P.V)
         )
->>>>>>> e7db104f
+        self.power_io.voltage.constrain_subset(
+            L.Range.from_center(3.3 * P.V, 0.3 * P.V)
+        )