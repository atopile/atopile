# This file is part of the faebryk project
# SPDX-License-Identifier: MIT

from enum import Enum, auto

import faebryk.library._F as F
from faebryk.core.module import Module
from faebryk.libs.library import L
<<<<<<< HEAD
from faebryk.libs.units import P
=======
from faebryk.libs.units import P, quantity
>>>>>>> e7db104f
from faebryk.libs.util import assert_once, join_if_non_empty


class LDO(Module):
    @assert_once
    def enable_output(self):
        self.enable.set(True)

    class OutputType(Enum):
        FIXED = auto()
        ADJUSTABLE = auto()

    class OutputPolarity(Enum):
        POSITIVE = auto()
        NEGATIVE = auto()

<<<<<<< HEAD
    max_input_voltage: F.TBD
    output_voltage: F.TBD
    output_polarity: F.TBD
    output_type: F.TBD
    output_current: F.TBD
    psrr: F.TBD
    dropout_voltage: F.TBD
    quiescent_current: F.TBD

=======
    max_input_voltage = L.p_field(
        units=P.V,
        likely_constrained=True,
        soft_set=L.Range(1 * P.V, 100 * P.V),
    )
    output_voltage = L.p_field(
        units=P.V,
        likely_constrained=True,
        soft_set=L.Range(1 * P.V, 100 * P.V),
    )
    quiescent_current = L.p_field(
        units=P.A,
        likely_constrained=True,
        soft_set=L.Range(1 * P.mA, 100 * P.mA),
    )
    dropout_voltage = L.p_field(
        units=P.V,
        likely_constrained=True,
        soft_set=L.Range(1 * P.mV, 100 * P.mV),
    )
    psrr = L.p_field(
        units=P.dB,
        likely_constrained=True,
        soft_set=L.Range(quantity(1, P.dB), quantity(100, P.dB)),
    )
    output_polarity = L.p_field(
        domain=L.Domains.ENUM(OutputPolarity),
    )
    output_type = L.p_field(
        domain=L.Domains.ENUM(OutputType),
    )
    output_current = L.p_field(
        units=P.A,
        likely_constrained=True,
        soft_set=L.Range(1 * P.mA, 100 * P.mA),
    )
>>>>>>> e7db104f
    enable: F.ElectricLogic
    power_in: F.ElectricPower
    power_out = L.d_field(lambda: F.ElectricPower().make_source())

    def __preinit__(self):
        self.max_input_voltage.constrain_ge(self.power_in.voltage)
        self.power_out.voltage.alias_is(self.output_voltage)

        self.enable.reference.connect(self.power_in)
        # TODO: should be implemented differently (see below)
        # if self.output_polarity == self.OutputPolarity.NEGATIVE:
        #    self.power_in.hv.connect(self.power_out.hv)
        # else:
        #    self.power_in.lv.connect(self.power_out.lv)

    @L.rt_field
    def single_electric_reference(self):
        return F.has_single_electric_reference_defined(
            F.ElectricLogic.connect_all_module_references(self, gnd_only=True)
        )

    @L.rt_field
    def decoupled(self):
        return F.can_be_decoupled_rails(self.power_in, self.power_out)

    @L.rt_field
    def can_bridge(self):
        return F.can_bridge_defined(self.power_in, self.power_out)

    @L.rt_field
    def simple_value_representation(self):
        return F.has_simple_value_representation_based_on_params(
            (
                self.output_polarity,
                self.output_type,
                self.output_voltage,
                self.output_current,
                self.psrr,
                self.dropout_voltage,
                self.max_input_voltage,
                self.quiescent_current,
            ),
            lambda output_polarity,
            output_type,
            output_voltage,
            output_current,
            psrr,
            dropout_voltage,
            max_input_voltage,
            quiescent_current: "LDO "
            + join_if_non_empty(
                " ",
                output_voltage.as_unit_with_tolerance("V"),
                output_current.as_unit("A"),
                psrr.as_unit("dB"),
                dropout_voltage.as_unit("V"),
                f"Vin max {max_input_voltage.as_unit("V")}",
                f"Iq {quiescent_current.as_unit("A")}",
            ),
        )

    designator_prefix = L.f_field(F.has_designator_prefix_defined)(
        F.has_designator_prefix.Prefix.U
    )

    @L.rt_field
    def pin_association_heuristic(self):
        return F.has_pin_association_heuristic_lookup_table(
            mapping={
                self.power_in.hv: ["Vin", "Vi", "in"],
                self.power_out.hv: ["Vout", "Vo", "out"],
                self.power_in.lv: ["GND", "V-"],
                self.enable.signal: ["EN", "Enable"],
            },
            accept_prefix=False,
            case_sensitive=False,
        )<|MERGE_RESOLUTION|>--- conflicted
+++ resolved
@@ -6,11 +6,7 @@
 import faebryk.library._F as F
 from faebryk.core.module import Module
 from faebryk.libs.library import L
-<<<<<<< HEAD
-from faebryk.libs.units import P
-=======
 from faebryk.libs.units import P, quantity
->>>>>>> e7db104f
 from faebryk.libs.util import assert_once, join_if_non_empty
 
 
@@ -27,17 +23,6 @@
         POSITIVE = auto()
         NEGATIVE = auto()
 
-<<<<<<< HEAD
-    max_input_voltage: F.TBD
-    output_voltage: F.TBD
-    output_polarity: F.TBD
-    output_type: F.TBD
-    output_current: F.TBD
-    psrr: F.TBD
-    dropout_voltage: F.TBD
-    quiescent_current: F.TBD
-
-=======
     max_input_voltage = L.p_field(
         units=P.V,
         likely_constrained=True,
@@ -74,7 +59,6 @@
         likely_constrained=True,
         soft_set=L.Range(1 * P.mA, 100 * P.mA),
     )
->>>>>>> e7db104f
     enable: F.ElectricLogic
     power_in: F.ElectricPower
     power_out = L.d_field(lambda: F.ElectricPower().make_source())
