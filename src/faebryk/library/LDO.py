--- conflicted
+++ resolved
@@ -10,19 +10,13 @@
 
 
 class LDO(fabll.Node):
-<<<<<<< HEAD
     # ----------------------------------------
     #                 enums
     # ----------------------------------------
-    @assert_once
-    def enable_output(self):
-        self.enable.set(True)
-=======
     # TODO: add this back?
     # @assert_once
     # def enable_output(self):
     #     self.enable.set(True)
->>>>>>> beef1275
 
     class OutputType(Enum):
         FIXED = auto()
@@ -32,7 +26,6 @@
         POSITIVE = auto()
         NEGATIVE = auto()
 
-<<<<<<< HEAD
     # ----------------------------------------
     #     modules, interfaces, parameters
     # ----------------------------------------
@@ -40,15 +33,6 @@
     power_in = F.ElectricPower.MakeChild()
     power_out = F.ElectricPower.MakeChild()
 
-    max_input_voltage = fabll.Parameter.MakeChild_Numeric(F.Units.Volt)
-    output_voltage = fabll.Parameter.MakeChild_Numeric(F.Units.Volt)
-    quiescent_current = fabll.Parameter.MakeChild_Numeric(F.Units.Ampere)
-    dropout_voltage = fabll.Parameter.MakeChild_Numeric(F.Units.Volt)
-    ripple_rejection_ratio = fabll.Parameter.MakeChild_Numeric(F.Units.Decibel)
-    output_polarity = fabll.Parameter.MakeChild_Enum(OutputPolarity)
-    output_type = fabll.Parameter.MakeChild_Enum(OutputType)
-    output_current = fabll.Parameter.MakeChild_Numeric(F.Units.Ampere)
-=======
     max_input_voltage = F.Parameters.NumericParameter.MakeChild(F.Units.Volt)
     output_voltage = F.Parameters.NumericParameter.MakeChild(F.Units.Volt)
     quiescent_current = F.Parameters.NumericParameter.MakeChild(F.Units.Ampere)
@@ -57,45 +41,16 @@
     output_polarity = F.Parameters.EnumParameter.MakeChild(OutputPolarity)
     output_type = F.Parameters.EnumParameter.MakeChild(OutputType)
     output_current = F.Parameters.NumericParameter.MakeChild(F.Units.Ampere)
->>>>>>> beef1275
 
     # ----------------------------------------
     #                 traits
     # ----------------------------------------
     _is_module = fabll.is_module.MakeChild()
 
-<<<<<<< HEAD
     # ----------------------------------------
     #                WIP
     # ----------------------------------------
-    # @fabll.rt_field
-    # def pickable(self) -> F.is_pickable_by_type:
-    #     return F.is_pickable_by_type(
-    #         F.is_pickable_by_type.Type.LDO,
-    #         {
-    #             "max_input_voltage": self.max_input_voltage,
-    #             "output_voltage": self.output_voltage,
-    #             "quiescent_current": self.quiescent_current,
-    #             "dropout_voltage": self.dropout_voltage,
-    #             # TODO: add support in backend
-    #             # "ripple_rejection_ratio": self.ripple_rejection_ratio,
-    #             "output_polarity": self.output_polarity,
-    #             "output_type": self.output_type,
-    #             "output_current": self.output_current,
-    #         },
-    #     )
 
-    def __preinit__(self):
-        self.max_input_voltage.constrain_ge(self.power_in.voltage)
-        self.power_out.voltage.constrain_subset(self.output_voltage)
-
-        self.enable.enable.reference.connect(self.power_in)
-        # TODO: should be implemented differently (see below)
-        # if self.output_polarity == self.OutputPolarity.NEGATIVE:
-        #    self.power_in.hv.connect(self.power_out.hv)
-        # else:
-        #    self.power_in.lv.connect(self.power_out.lv)
-=======
     # def __preinit__(self):
     #     self.max_input_voltage.constrain_ge(self.power_in.voltage)
     #     self.power_out.voltage.constrain_subset(self.output_voltage)
@@ -106,7 +61,6 @@
     #     #    self.power_in.hv.connect(self.power_out.hv)
     #     # else:
     #     #    self.power_in.lv.connect(self.power_out.lv)
->>>>>>> beef1275
 
     _single_electric_reference = fabll.ChildField(F.has_single_electric_reference)
 
