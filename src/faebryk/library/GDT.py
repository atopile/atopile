--- conflicted
+++ resolved
@@ -6,10 +6,7 @@
 import faebryk.library._F as F
 from faebryk.core.module import Module
 from faebryk.libs.library import L
-<<<<<<< HEAD
-=======
 from faebryk.libs.units import P
->>>>>>> e7db104f
 
 logger = logging.getLogger(__name__)
 
@@ -19,10 +16,6 @@
     tube_1: F.Electrical
     tube_2: F.Electrical
 
-<<<<<<< HEAD
-    dc_breakdown_voltage: F.TBD
-    impulse_discharge_current: F.TBD
-=======
     dc_breakdown_voltage = L.p_field(
         units=P.V,
         likely_constrained=True,
@@ -33,7 +26,6 @@
         likely_constrained=True,
         soft_set=L.Range(100 * P.mA, 100 * P.A),
     )
->>>>>>> e7db104f
 
     @L.rt_field
     def can_bridge(self):
