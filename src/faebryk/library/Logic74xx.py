# This file is part of the faebryk project
# SPDX-License-Identifier: MIT

from enum import Enum, auto
from typing import Callable, Sequence

import faebryk.library._F as F
from faebryk.core.module import Module
from faebryk.libs.library import L


class Logic74xx(Module):
    class Family(Enum):
        """
        see https://www.ti.com/lit/sg/sdyu001ab/sdyu001ab.pdf?ts=1692776786223
        """

        UC = auto()
        AUP = auto()
        ALVC = auto()
        AUP1T = auto()
        AVC = auto()
        LV1T = auto()
        LVC = auto()
        AC = auto()
        AHC = auto()
        HC = auto()
        LV_A = auto()
        ALB = auto()
        ALVT = auto()
        GTL = auto()
        GTLP = auto()
        LVT = auto()
        VME = auto()
        ABT = auto()
        ABTE = auto()
        ACT = auto()
        AHCT = auto()
        ALS = auto()
        AS = auto()
        BCT = auto()
        F = auto()
        FB = auto()
        FCT = auto()
        HCT = auto()
        LS = auto()
        LV_AT = auto()
        S = auto()
        TTL = auto()
        CD4000 = auto()

    power: F.ElectricPower
<<<<<<< HEAD
    logic_family: F.TBD
=======
    logic_family = L.p_field(domain=L.Domains.ENUM(Family))
>>>>>>> e7db104f

    designator = L.f_field(F.has_designator_prefix_defined)(
        F.has_designator_prefix.Prefix.U
    )

    @L.rt_field
    def single_electric_reference(self):
        return F.has_single_electric_reference_defined(
            F.ElectricLogic.connect_all_module_references(self)
        )

    def __init__(
        self,
        gates_factory: Sequence[Callable[[], F.ElectricLogicGate]],
    ) -> None:
        super().__init__()

        self.gates_factory = gates_factory

    @L.rt_field
    def gates(self):
        return [g() for g in self.gates_factory]<|MERGE_RESOLUTION|>--- conflicted
+++ resolved
@@ -50,11 +50,7 @@
         CD4000 = auto()
 
     power: F.ElectricPower
-<<<<<<< HEAD
-    logic_family: F.TBD
-=======
     logic_family = L.p_field(domain=L.Domains.ENUM(Family))
->>>>>>> e7db104f
 
     designator = L.f_field(F.has_designator_prefix_defined)(
         F.has_designator_prefix.Prefix.U
