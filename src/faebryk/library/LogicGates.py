--- conflicted
+++ resolved
@@ -7,24 +7,6 @@
 
 class LogicGates(Namespace):
     class OR(F.LogicGate):
-<<<<<<< HEAD
-        def __init__(self, input_cnt: F.Constant):
-            super().__init__(input_cnt, F.Constant(1), F.LogicGate.can_logic_or_gate())
-
-    class NOR(F.LogicGate):
-        def __init__(self, input_cnt: F.Constant):
-            super().__init__(input_cnt, F.Constant(1), F.LogicGate.can_logic_nor_gate())
-
-    class NAND(F.LogicGate):
-        def __init__(self, input_cnt: F.Constant):
-            super().__init__(
-                input_cnt, F.Constant(1), F.LogicGate.can_logic_nand_gate()
-            )
-
-    class XOR(F.LogicGate):
-        def __init__(self, input_cnt: F.Constant):
-            super().__init__(input_cnt, F.Constant(1), F.LogicGate.can_logic_xor_gate())
-=======
         def __init__(self, input_cnt: int):
             super().__init__(input_cnt, 1, F.LogicGate.can_logic_or_gate())
 
@@ -38,5 +20,4 @@
 
     class XOR(F.LogicGate):
         def __init__(self, input_cnt: int):
-            super().__init__(input_cnt, 1, F.LogicGate.can_logic_xor_gate())
->>>>>>> e7db104f
+            super().__init__(input_cnt, 1, F.LogicGate.can_logic_xor_gate())