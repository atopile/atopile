--- conflicted
+++ resolved
@@ -4,18 +4,6 @@
 import faebryk.library._F as F
 from faebryk.core.module import Module
 from faebryk.libs.library import L
-<<<<<<< HEAD
-
-
-class OpAmp(Module):
-    bandwidth: F.TBD
-    common_mode_rejection_ratio: F.TBD
-    input_bias_current: F.TBD
-    input_offset_voltage: F.TBD
-    gain_bandwidth_product: F.TBD
-    output_current: F.TBD
-    slew_rate: F.TBD
-=======
 from faebryk.libs.units import P
 
 
@@ -27,7 +15,6 @@
     gain_bandwidth_product = L.p_field(units=P.Hz)
     output_current = L.p_field(units=P.A)
     slew_rate = L.p_field(units=P.V / P.s)
->>>>>>> e7db104f
 
     power: F.ElectricPower
     inverting_input: F.Electrical
