# This file is part of the faebryk project
# SPDX-License-Identifier: MIT

import faebryk.core.node as fabll
import faebryk.library._F as F


class OpAmp(fabll.Node):
<<<<<<< HEAD
    # ----------------------------------------
    #     modules, interfaces, parameters
    # ----------------------------------------
    inverting_input = F.Electrical.MakeChild()
    non_inverting_input = F.Electrical.MakeChild()
    output = F.Electrical.MakeChild()

    bandwidth = fabll.Parameter.MakeChild_Numeric(unit=F.Units.Hertz)
    common_mode_rejection_ratio = fabll.Parameter.MakeChild_Numeric(
=======
    bandwidth = F.Parameters.NumericParameter.MakeChild(unit=F.Units.Hertz)
    common_mode_rejection_ratio = F.Parameters.NumericParameter.MakeChild(
>>>>>>> beef1275
        unit=F.Units.Decibel
    )
    input_bias_current = F.Parameters.NumericParameter.MakeChild(unit=F.Units.Ampere)
    input_offset_voltage = F.Parameters.NumericParameter.MakeChild(unit=F.Units.Volt)
    gain_bandwidth_product = F.Parameters.NumericParameter.MakeChild(unit=F.Units.Hertz)
    output_current = F.Parameters.NumericParameter.MakeChild(unit=F.Units.Ampere)
    slew_rate = F.Parameters.NumericParameter.MakeChild(unit=F.Units.VoltsPerSecond)

<<<<<<< HEAD
    # ----------------------------------------
    #                 traits
    # ----------------------------------------
    _is_module = fabll.is_module.MakeChild()

    # ----------------------------------------
    #                WIP
    # ----------------------------------------
    # TODO: Refactor pin association heuristic to use ref paths insted of child field
    power = fabll.ChildField(F.ElectricPower)
    power_hv = fabll.ChildField(F.Electrical)
    # fabll.EdgeField(
    #     [power],
    #     [power_hv],
    #     edge=EdgeInterfaceConnection.build(identifier="power_hv", order=None),
    # )
    power_lv = fabll.ChildField(F.Electrical)
    # fabll.EdgeField(
    #     [power],
    #     [power_lv],
    #     edge=EdgeInterfaceConnection.build(identifier="power_hv", order=None),
    # )

=======
    power = F.ElectricPower.MakeChild()

    input = F.DifferentialPair.MakeChild()
    output = F.Electrical.MakeChild()

>>>>>>> beef1275
    S = F.has_simple_value_representation.Spec
    _simple_repr = F.has_simple_value_representation.MakeChild(
        S(bandwidth, prefix="BW"),
        S(common_mode_rejection_ratio, prefix="CMRR"),
        S(input_bias_current, prefix="Ib"),
        S(input_offset_voltage, prefix="Vos"),
        S(gain_bandwidth_product, prefix="GBW"),
        S(output_current, prefix="Iout"),
        S(slew_rate, prefix="SR"),
    )

    _pin_association_heuristic = F.has_pin_association_heuristic.MakeChild(
        mapping={
            power.get().hv: ["V+", "Vcc", "Vdd", "Vcc+"],
            power.get().lv: ["V-", "Vee", "Vss", "GND", "Vcc-"],
            input.get().n: ["-", "IN-"],
            input.get().p: ["+", "IN+"],
            output: ["OUT"],
        },
        accept_prefix=False,
        case_sensitive=False,
    )

    designator_prefix = F.has_designator_prefix.MakeChild(
        F.has_designator_prefix.Prefix.U
    )

    usage_example = F.has_usage_example.MakeChild(
        example="""
        import OpAmp, Resistor, ElectricPower, Electrical

        opamp = new OpAmp
        opamp.bandwidth = 1MHz +/- 10%
        opamp.gain_bandwidth_product = 10MHz +/- 20%
        opamp.input_offset_voltage = 1mV +/- 50%
        opamp.slew_rate = 1V/us +/- 20%
        opamp.package = "SOIC-8"

        # Power supply connections (dual supply)
        power_pos = new ElectricPower
        power_neg = new ElectricPower
        assert power_pos.voltage within 5V +/- 5%
        assert power_neg.voltage within -5V +/- 5%
        opamp.power.hv ~ power_pos.hv
        opamp.power.lv ~ power_neg.lv

        # Non-inverting amplifier configuration
        feedback_resistor = new Resistor
        gain_resistor = new Resistor
        feedback_resistor.resistance = 10kohm +/- 1%
        gain_resistor.resistance = 1kohm +/- 1%

        # Connections for gain = 1 + (Rf/Rg) = 11
        input_signal ~ opamp.non_inverting_input
        opamp.inverting_input ~> gain_resistor ~> power_neg.lv
        opamp.output ~> feedback_resistor ~> opamp.inverting_input
        output_signal ~ opamp.output
        """,
        language=F.has_usage_example.Language.ato,
    )<|MERGE_RESOLUTION|>--- conflicted
+++ resolved
@@ -6,20 +6,15 @@
 
 
 class OpAmp(fabll.Node):
-<<<<<<< HEAD
     # ----------------------------------------
     #     modules, interfaces, parameters
     # ----------------------------------------
-    inverting_input = F.Electrical.MakeChild()
-    non_inverting_input = F.Electrical.MakeChild()
+    power = F.ElectricPower.MakeChild()
+    input = F.DifferentialPair.MakeChild()
     output = F.Electrical.MakeChild()
 
-    bandwidth = fabll.Parameter.MakeChild_Numeric(unit=F.Units.Hertz)
-    common_mode_rejection_ratio = fabll.Parameter.MakeChild_Numeric(
-=======
     bandwidth = F.Parameters.NumericParameter.MakeChild(unit=F.Units.Hertz)
     common_mode_rejection_ratio = F.Parameters.NumericParameter.MakeChild(
->>>>>>> beef1275
         unit=F.Units.Decibel
     )
     input_bias_current = F.Parameters.NumericParameter.MakeChild(unit=F.Units.Ampere)
@@ -28,37 +23,7 @@
     output_current = F.Parameters.NumericParameter.MakeChild(unit=F.Units.Ampere)
     slew_rate = F.Parameters.NumericParameter.MakeChild(unit=F.Units.VoltsPerSecond)
 
-<<<<<<< HEAD
-    # ----------------------------------------
-    #                 traits
-    # ----------------------------------------
-    _is_module = fabll.is_module.MakeChild()
 
-    # ----------------------------------------
-    #                WIP
-    # ----------------------------------------
-    # TODO: Refactor pin association heuristic to use ref paths insted of child field
-    power = fabll.ChildField(F.ElectricPower)
-    power_hv = fabll.ChildField(F.Electrical)
-    # fabll.EdgeField(
-    #     [power],
-    #     [power_hv],
-    #     edge=EdgeInterfaceConnection.build(identifier="power_hv", order=None),
-    # )
-    power_lv = fabll.ChildField(F.Electrical)
-    # fabll.EdgeField(
-    #     [power],
-    #     [power_lv],
-    #     edge=EdgeInterfaceConnection.build(identifier="power_hv", order=None),
-    # )
-
-=======
-    power = F.ElectricPower.MakeChild()
-
-    input = F.DifferentialPair.MakeChild()
-    output = F.Electrical.MakeChild()
-
->>>>>>> beef1275
     S = F.has_simple_value_representation.Spec
     _simple_repr = F.has_simple_value_representation.MakeChild(
         S(bandwidth, prefix="BW"),
