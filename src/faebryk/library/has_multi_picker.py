--- conflicted
+++ resolved
@@ -4,7 +4,7 @@
 
 import logging
 from abc import abstractmethod
-from typing import Any, Callable, Mapping
+from typing import Callable, Mapping
 
 import faebryk.library._F as F
 from faebryk.core.module import Module
@@ -42,11 +42,7 @@
     def __preinit__(self): ...
 
     class FunctionPicker(Picker):
-<<<<<<< HEAD
-        def __init__(self, picker: Callable[[Module], Any]):
-=======
         def __init__(self, picker: Callable[[Module, Solver], None], solver: Solver):
->>>>>>> e7db104f
             self.picker = picker
             self.solver = solver
 
