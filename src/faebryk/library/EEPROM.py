# This file is part of the faebryk project
# SPDX-License-Identifier: MIT

import faebryk.library._F as F
from faebryk.core.module import Module
from faebryk.libs.library import L
<<<<<<< HEAD
=======
from faebryk.libs.units import P
>>>>>>> e7db104f


class EEPROM(Module):
    """
    Generic EEPROM module with F.I2C interface.
    """

    def set_address(self, addr: int):
        """
        Configure the address of the EEPROM by setting the address pins.
        """
        assert addr < (1 << len(self.address))

        for i, e in enumerate(self.address):
            e.set(addr & (1 << i) != 0)

    # ----------------------------------------
    #     modules, interfaces, parameters
    # ----------------------------------------

<<<<<<< HEAD
    memory_size: F.TBD
=======
    memory_size = L.p_field(
        units=P.bit,
        likely_constrained=True,
        domain=L.Domains.Numbers.NATURAL(),
        soft_set=L.Range(128 * P.bit, 1024 * P.kbit),
    )
>>>>>>> e7db104f

    power: F.ElectricPower
    i2c: F.I2C
    write_protect: F.ElectricLogic
    address = L.list_field(3, F.ElectricLogic)

    # ----------------------------------------
    #                traits
    # ----------------------------------------

    designator_prefix = L.f_field(F.has_designator_prefix_defined)(
        F.has_designator_prefix.Prefix.U
    )

    @L.rt_field
    def single_electric_reference(self):
        return F.has_single_electric_reference_defined(
            F.ElectricLogic.connect_all_module_references(self)
        )

    def __preinit__(self):
        # ----------------------------------------
        #                connections
        # ----------------------------------------
        self.power.decoupled.decouple()
        self.i2c.terminate()<|MERGE_RESOLUTION|>--- conflicted
+++ resolved
@@ -4,10 +4,7 @@
 import faebryk.library._F as F
 from faebryk.core.module import Module
 from faebryk.libs.library import L
-<<<<<<< HEAD
-=======
 from faebryk.libs.units import P
->>>>>>> e7db104f
 
 
 class EEPROM(Module):
@@ -28,16 +25,12 @@
     #     modules, interfaces, parameters
     # ----------------------------------------
 
-<<<<<<< HEAD
-    memory_size: F.TBD
-=======
     memory_size = L.p_field(
         units=P.bit,
         likely_constrained=True,
         domain=L.Domains.Numbers.NATURAL(),
         soft_set=L.Range(128 * P.bit, 1024 * P.kbit),
     )
->>>>>>> e7db104f
 
     power: F.ElectricPower
     i2c: F.I2C
