--- conflicted
+++ resolved
@@ -7,10 +7,7 @@
 import faebryk.library._F as F
 from faebryk.core.module import Module
 from faebryk.libs.library import L
-<<<<<<< HEAD
-=======
 from faebryk.libs.units import P
->>>>>>> e7db104f
 
 logger = logging.getLogger(__name__)
 
@@ -25,11 +22,6 @@
         FAST = auto()
 
     unnamed = L.list_field(2, F.Electrical)
-<<<<<<< HEAD
-    fuse_type: F.TBD
-    response_type: F.TBD
-    trip_current: F.TBD
-=======
     fuse_type = L.p_field(
         domain=L.Domains.ENUM(FuseType),
     )
@@ -42,7 +34,6 @@
         domain=L.Domains.Numbers.REAL(),
         soft_set=L.Range(100 * P.mA, 100 * P.A),
     )
->>>>>>> e7db104f
 
     attach_to_footprint: F.can_attach_to_footprint_symmetrically
 
