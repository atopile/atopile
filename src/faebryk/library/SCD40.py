# This file is part of the faebryk project
# SPDX-License-Identifier: MIT


import faebryk.library._F as F
from faebryk.core.module import Module
from faebryk.libs.library import L
from faebryk.libs.units import P


class SCD40(Module):
    """
    Sensirion SCD4x NIR CO2 sensor
    """

    class _scd4x_esphome_config(F.has_esphome_config.impl()):
<<<<<<< HEAD
        update_interval: F.TBD
=======
        update_interval = L.p_field(units=P.s, tolerance_guess=0)
>>>>>>> e7db104f

        def get_config(self) -> dict:
            obj = self.get_obj(SCD40)

            i2c = F.is_esphome_bus.find_connected_bus(obj.i2c)

            return {
                "sensor": [
                    {
                        "platform": "scd4x",
                        "co2": {
                            "name": "CO2",
                        },
                        "temperature": {
                            "name": "Moving Temperature",
                        },
                        "humidity": {
                            "name": "Humidity",
                        },
                        "address": 0x62,
                        "i2c_id": i2c.get_trait(F.is_esphome_bus).get_bus_id(),
                        "update_interval": self.update_interval,
                    }
                ]
            }

    esphome_config: _scd4x_esphome_config

    # interfaces
    power: F.ElectricPower
    i2c: F.I2C

    @L.rt_field
    def attach_to_footprint(self):
        return F.can_attach_to_footprint_via_pinmap(
            {
                "6": self.power.lv,
                "20": self.power.lv,
                "21": self.power.lv,
                "7": self.power.hv,
                "19": self.power.hv,
                "9": self.i2c.scl.signal,
                "10": self.i2c.sda.signal,
            }
        )

    def __preinit__(self):
        self.power.voltage.constrain_subset(L.Range.from_center_rel(3.3 * P.V, 0.05))
        self.i2c.terminate()
        self.power.decoupled.decouple()
        self.i2c.frequency.constrain_le(
            F.I2C.define_max_frequency_capability(F.I2C.SpeedMode.fast_speed)
        )

    designator_prefix = L.f_field(F.has_designator_prefix_defined)(
        F.has_designator_prefix.Prefix.U
    )
    datasheet = L.f_field(F.has_datasheet_defined)(
        "https://sensirion.com/media/documents/48C4B7FB/64C134E7/Sensirion_SCD4x_Datasheet.pdf"
    )<|MERGE_RESOLUTION|>--- conflicted
+++ resolved
@@ -14,11 +14,7 @@
     """
 
     class _scd4x_esphome_config(F.has_esphome_config.impl()):
-<<<<<<< HEAD
-        update_interval: F.TBD
-=======
         update_interval = L.p_field(units=P.s, tolerance_guess=0)
->>>>>>> e7db104f
 
         def get_config(self) -> dict:
             obj = self.get_obj(SCD40)
