--- conflicted
+++ resolved
@@ -5,22 +5,13 @@
 import faebryk.library._F as F
 from faebryk.core.module import Module
 from faebryk.libs.library import L
-<<<<<<< HEAD
-=======
 from faebryk.libs.units import P
->>>>>>> e7db104f
 from faebryk.libs.util import join_if_non_empty
 
 
 class Inductor(Module):
     unnamed = L.list_field(2, F.Electrical)
 
-<<<<<<< HEAD
-    inductance: F.TBD
-    self_resonant_frequency: F.TBD
-    rated_current: F.TBD
-    dc_resistance: F.TBD
-=======
     inductance = L.p_field(
         units=P.H,
         likely_constrained=True,
@@ -43,7 +34,6 @@
         soft_set=L.Range(10 * P.mΩ, 100 * P.Ω),
         tolerance_guess=10 * P.percent,
     )
->>>>>>> e7db104f
 
     @L.rt_field
     def can_bridge(self):
