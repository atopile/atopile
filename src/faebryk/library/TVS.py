--- conflicted
+++ resolved
@@ -4,18 +4,11 @@
 import logging
 
 import faebryk.library._F as F
-<<<<<<< HEAD
-=======
 from faebryk.libs.library import L
 from faebryk.libs.units import P
->>>>>>> e7db104f
 
 logger = logging.getLogger(__name__)
 
 
 class TVS(F.Diode):
-<<<<<<< HEAD
-    reverse_breakdown_voltage: F.TBD
-=======
-    reverse_breakdown_voltage = L.p_field(units=P.V)
->>>>>>> e7db104f
+    reverse_breakdown_voltage = L.p_field(units=P.V)