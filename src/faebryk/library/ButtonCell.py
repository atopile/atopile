--- conflicted
+++ resolved
@@ -53,11 +53,6 @@
         N_2430 = 2430
         N_2450 = 2450
 
-<<<<<<< HEAD
-    material: F.TBD
-    shape: F.TBD
-    size: F.TBD
-=======
     material = L.p_field(
         domain=L.Domains.ENUM(Material),
     )
@@ -67,7 +62,6 @@
     size = L.p_field(
         domain=L.Domains.ENUM(Size),
     )
->>>>>>> e7db104f
 
     designator_prefix = L.f_field(F.has_designator_prefix_defined)(
         F.has_designator_prefix.Prefix.B
