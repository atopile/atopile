--- conflicted
+++ resolved
@@ -209,7 +209,7 @@
         self.crystal_oscillator.crystal.frequency_tolerance.constrain_le(50 * P.ppm)
 
         # TODO: ugly
-        self.crystal_oscillator.current_limiting_resistor.resistance.merge(0 * P.ohm)
+        self.crystal_oscillator.current_limiting_resistor.resistance.alias_is(0 * P.ohm)
 
         # usb transceiver bias resistor
         self.bias_resistor.resistance.constrain_subset(
@@ -219,16 +219,17 @@
         for led in [self.suspend_indicator.led, self.power_3v3_indicator]:
             led.led.color.constrain_subset(F.LED.Color.GREEN)
             led.led.brightness.constrain_subset(
-                TypicalLuminousIntensity.APPLICATION_LED_INDICATOR_INSIDE.value.value
-            )
-
-<<<<<<< HEAD
-        self.ldo_3v3.output_voltage.merge(F.Range.from_center_rel(3.3 * P.V, 0.05))
-        self.ldo_3v3.power_in.decoupled.decouple().capacitance.merge(
-            F.Range.from_center_rel(100 * P.nF, 0.1)
-        )
-        self.ldo_3v3.power_out.decoupled.decouple().capacitance.merge(
-            F.Range.from_center_rel(100 * P.nF, 0.1)
+                TypicalLuminousIntensity.APPLICATION_LED_INDICATOR_INSIDE.value
+            )
+
+        self.ldo_3v3.output_voltage.constrain_subset(
+            L.Range.from_center_rel(3.3 * P.V, 0.05)
+        )
+        self.ldo_3v3.power_in.decoupled.decouple().capacitance.constrain_subset(
+            L.Range.from_center_rel(100 * P.nF, 0.1)
+        )
+        self.ldo_3v3.power_out.decoupled.decouple().capacitance.constrain_subset(
+            L.Range.from_center_rel(100 * P.nF, 0.1)
         )
 
         # Hub controller power rails decoupling
@@ -237,36 +238,32 @@
                 F.MultiCapacitor(2)
             )
         )
-        regulator_decoupling_caps.capacitors[0].capacitance.merge(
-            F.Range.from_center_rel(100 * P.nF, 0.05)
-        )
-        regulator_decoupling_caps.capacitors[1].capacitance.merge(
-            F.Range.from_center_rel(4.7 * P.uF, 0.05)
+        regulator_decoupling_caps.capacitors[0].capacitance.constrain_subset(
+            L.Range.from_center_rel(100 * P.nF, 0.05)
+        )
+        regulator_decoupling_caps.capacitors[1].capacitance.constrain_subset(
+            L.Range.from_center_rel(4.7 * P.uF, 0.05)
         )
         self.hub_controller.power_3v3_analog.decoupled.decouple().specialize(
             F.MultiCapacitor(4)
-        ).set_equal_capacitance_each(F.Range.from_center_rel(100 * P.nF, 0.05))
-        self.hub_controller.power_pll.decoupled.decouple().capacitance.merge(
-            F.Range.from_center_rel(100 * P.nF, 0.5)
-        )
-        self.hub_controller.power_core.decoupled.decouple().capacitance.merge(
-            F.Range.from_center_rel(100 * P.nF, 0.5)
-        )
-        self.hub_controller.power_io.decoupled.decouple().capacitance.merge(
-            F.Range.from_center_rel(100 * P.nF, 0.5)
+        ).set_equal_capacitance_each(L.Range.from_center_rel(100 * P.nF, 0.05))
+        self.hub_controller.power_pll.decoupled.decouple().capacitance.constrain_subset(
+            L.Range.from_center_rel(100 * P.nF, 0.5)
+        )
+        self.hub_controller.power_core.decoupled.decouple().capacitance.constrain_subset(
+            L.Range.from_center_rel(100 * P.nF, 0.5)
+        )
+        self.hub_controller.power_io.decoupled.decouple().capacitance.constrain_subset(
+            L.Range.from_center_rel(100 * P.nF, 0.5)
         )
 
         # VBUS detect
         for r in self.vbus_voltage_divider.resistor:
-            r.resistance.merge(F.Range.from_center_rel(100 * P.kohm, 0.01))
+            r.resistance.constrain_subset(L.Range.from_center_rel(100 * P.kohm, 0.01))
 
         # reset
-        self.hub_controller.reset.set_weak(on=True).resistance.merge(
-            F.Range.from_center_rel(100 * P.kohm, 0.01)
-=======
-        self.ldo_3v3.output_voltage.constrain_subset(
-            L.Range.from_center_rel(3.3 * P.V, 0.05)
->>>>>>> e7db104f
+        self.hub_controller.reset.set_weak(on=True).resistance.constrain_subset(
+            L.Range.from_center_rel(100 * P.kohm, 0.01)
         )
 
         # ----------------------------------------
@@ -299,19 +296,6 @@
             self.switched_usb_dfp[i].power_distribution_switch.fault.connect(
                 self.hub_controller.configurable_downstream_usb[i].over_current_sense
             )
-<<<<<<< HEAD
-=======
-            dfp.usb_if.buspower.connect(self.usb_dfp_power_indicator[i].power)
-            self.usb_dfp_power_indicator[i].led.color.constrain_subset(
-                F.LED.Color.YELLOW
-            )
-            self.usb_dfp_power_indicator[i].led.brightness.constrain_subset(
-                TypicalLuminousIntensity.APPLICATION_LED_INDICATOR_INSIDE.value.value
-            )
-            self.power_distribution_switch[i].set_current_limit(
-                L.Range.from_center_rel(520 * P.mA, 0.01)
-            )
->>>>>>> e7db104f
 
         # Bias resistor
         self.hub_controller.usb_bias_resistor_input.signal.connect_via(
