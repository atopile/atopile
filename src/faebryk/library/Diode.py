--- conflicted
+++ resolved
@@ -7,18 +7,9 @@
 
 
 class Diode(fabll.Node):
-<<<<<<< HEAD
     # ----------------------------------------
     #     modules, interfaces, parameters
     # ----------------------------------------
-    forward_voltage = fabll.Parameter.MakeChild_Numeric(unit=F.Units.Volt)
-    # Current at which the design is functional
-    current = fabll.Parameter.MakeChild_Numeric(unit=F.Units.Ampere)
-    reverse_working_voltage = fabll.Parameter.MakeChild_Numeric(unit=F.Units.Volt)
-    reverse_leakage_current = fabll.Parameter.MakeChild_Numeric(unit=F.Units.Ampere)
-    # Current at which the design may be damaged
-    max_current = fabll.Parameter.MakeChild_Numeric(unit=F.Units.Ampere)
-=======
     forward_voltage = F.Parameters.NumericParameter.MakeChild(unit=F.Units.Volt)
     current = F.Parameters.NumericParameter.MakeChild(unit=F.Units.Ampere)
     """Current at which the design is functional"""
@@ -28,7 +19,6 @@
     )
     max_current = F.Parameters.NumericParameter.MakeChild(unit=F.Units.Ampere)
     """Current at which the design may be damaged"""
->>>>>>> beef1275
 
     anode = F.Electrical.MakeChild()
     cathode = F.Electrical.MakeChild()
