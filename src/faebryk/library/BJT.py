--- conflicted
+++ resolved
@@ -21,13 +21,8 @@
         SATURATION = auto()
         CUT_OFF = auto()
 
-<<<<<<< HEAD
-    doping_type: Parameter
-    operation_region: Parameter
-=======
     doping_type = L.p_field(domain=L.Domains.ENUM(DopingType))
     operation_region = L.p_field(domain=L.Domains.ENUM(OperationRegion))
->>>>>>> e7db104f
 
     emitter: F.Electrical
     base: F.Electrical
