--- conflicted
+++ resolved
@@ -14,15 +14,9 @@
 class Resistor(Module):
     unnamed = L.list_field(2, F.Electrical)
 
-<<<<<<< HEAD
-    resistance: F.TBD
-    rated_power: F.TBD
-    rated_voltage: F.TBD
-=======
     resistance = L.p_field(units=P.ohm)
     max_power = L.p_field(units=P.W)
     max_voltage = L.p_field(units=P.V)
->>>>>>> e7db104f
 
     attach_to_footprint: F.can_attach_to_footprint_symmetrically
     designator_prefix = L.f_field(F.has_designator_prefix_defined)(
