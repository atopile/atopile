# This file is part of the faebryk project
# SPDX-License-Identifier: MIT

import faebryk.library._F as F
from faebryk.libs.library import L  # noqa: F401


class Logic(F.Signal):
<<<<<<< HEAD
    """
    Acts as protocol, because multi inheritance is not supported
    """

    def set(self, on: bool): ...
=======
    state = L.p_field(domain=L.Domains.BOOL())

    def set(self, on: bool):
        self.state.constrain_subset(on)
>>>>>>> e7db104f
<|MERGE_RESOLUTION|>--- conflicted
+++ resolved
@@ -6,15 +6,12 @@
 
 
 class Logic(F.Signal):
-<<<<<<< HEAD
     """
     Acts as protocol, because multi inheritance is not supported
     """
 
-    def set(self, on: bool): ...
-=======
-    state = L.p_field(domain=L.Domains.BOOL())
+    # state = L.p_field(domain=L.Domains.BOOL())
 
     def set(self, on: bool):
-        self.state.constrain_subset(on)
->>>>>>> e7db104f
+        # self.state.constrain_subset(on)
+        ...