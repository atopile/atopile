--- conflicted
+++ resolved
@@ -189,113 +189,6 @@
     }
 }
 
-<<<<<<< HEAD
-=======
-function getElementTitle(element) {
-    if (element['instance_of'] != null) {
-        return`${element['name']} \n(${provideLastPathElementFromPath(element['instance_of']).name})`;
-    } else {
-        return element['name'];;
-    }
-}
-
-function addPins(jointJSObject, element, path) {
-    // Create the default port location
-    let ports_to_add = {};
-
-    // Create the ports that are defined in the config
-    for (let port of ((element.config || {}).ports || [])) {
-        ports_to_add[(port.name || "top")] = {
-            "location": (port.location || "top"),
-            "pins": []
-        }
-    }
-
-    let config_found;
-    for (let pin_to_add of element['pins']) {
-
-        pin_to_add['path'] = concatenateParentPathAndModuleName(path, pin_to_add['name']);
-
-        config_found = false;
-        for (let config_pin of ((element.config || {}).pins || [])) {
-            // If a port is defined, add it to it designated port
-            if (pin_to_add['name'] == config_pin['name']) {
-                ports_to_add[config_pin['port']]['pins'].push(pin_to_add);
-                config_found = true;
-            }
-        }
-        // If no port is defined, add it to the default port
-        if (!config_found) {
-            if (!ports_to_add['top']) ports_to_add['top'] = {"location": "top", "pins": []};
-            ports_to_add['top']['pins'].push(pin_to_add);
-        }
-    }
-
-    for (let port in ports_to_add) {
-        if (ports_to_add[port]['pins'].length > 0) {
-            jointJSObject.addPortWithPins(port, ports_to_add[port]['location'], ports_to_add[port]['pins']);
-        }
-    }
-}
-
-function createComponent(element, parent, path) {
-    let title = getElementTitle(element);
-    let comp_width = measureText(title, settings_dict['component']['pin']['fontSize'], 'length') + 2 * settings_dict['component']['titleMargin'];
-    let comp_height = measureText(title, settings_dict['component']['pin']['fontSize'], 'height') + 2 * settings_dict['component']['titleMargin'];
-    var component = new AtoComponent({
-        id: path,
-        instance_name: element['name'],
-        size: { width: comp_width,
-                height: comp_height},
-        attrs: {
-            label: {
-                text: title,
-            }
-        },
-        config_origin_filename: element.config_origin_filename,
-        config_origin_module: element.config_origin_module,
-    });
-
-    addPins(component, element, path);
-    component.resizeBasedOnContent();
-    component.addTo(graph);
-
-    if (parent) {
-        addElementToElement(component, parent);
-    }
-
-    return component;
-}
-
-function createBlock(element, parent, path) {
-    let title = getElementTitle(element);
-    let block = new AtoBlock({
-        id: path,
-        instance_name: element['name'],
-        size: {
-            width: 200,
-            height: 100
-        },
-        attrs: {
-            label: {
-                text: title,
-            }
-        },
-        config_origin_filename: element.config_origin_filename,
-        config_origin_module: element.config_origin_module,
-    });
-
-    addPins(block, element, path);
-    block.resizeBasedOnContent();
-    block.addTo(graph);
-
-    if (parent) {
-        addElementToElement(block, parent);
-    }
-
-    return block;
-}
->>>>>>> 2bd240f0
 
 function addElementToElement(block_to_add, to_block) {
     to_block.embed(block_to_add);
