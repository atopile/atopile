--- conflicted
+++ resolved
@@ -9,52 +9,7 @@
     provideFirstNameElementFromName,
     provideLastPathElementFromPath } from './path';
 
-<<<<<<< HEAD
-// Visual settings for the viewer
-let settings_dict = {
-    common: {
-        backgroundColor: 'rgba(224, 233, 227, 0.3)',
-        gridSize: 10,
-        parentPadding: 50,
-        fontFamily: "monospace",
-        fontHeightToPxRatio: 1.6,
-        fontLengthToPxRatio: 0.7,
-    },
-    component : {
-        strokeWidth: 2,
-        fontSize: 8,
-        fontWeight: "bold",
-        defaultWidth: 60,
-        portPitch: 20,
-        defaultHeight: 50,
-        labelHorizontalMargin: 30,
-        labelVerticalMargin: 4,
-        titleMargin: 10,
-        pin: {
-            fontSize: 8,
-            fontWeight: "normal",
-        },
-    },
-    block : {
-        strokeWidth: 2,
-        boxRadius: 5,
-        strokeDasharray: '4,4',
-        label: {
-            fontSize: 8,
-            fontWeight: "bold",
-        }
-    },
-    link: {
-        strokeWidth: 1,
-        color: "blue"
-    },
-    stubs: {
-        fontSize: 8,
-    }
-}
-=======
 import { AtoElement, AtoBlock, AtoComponent, createBlock, createComponent, addLinks, customAnchor } from "./joint_element";
->>>>>>> aff0c513
 
 import { settings_dict } from './viewer_settings';
 
