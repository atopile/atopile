--- conflicted
+++ resolved
@@ -170,13 +170,13 @@
                 "category": "atopile"
             },
             {
-<<<<<<< HEAD
+                "command": "atopile.package_explorer",
+                "title": "Open package explorer",
+                "category": "atopile"
+            },
+            {
                 "command": "atopile.kicanvas_preview",
                 "title": "Open Layout Preview",
-=======
-                "command": "atopile.package_explorer",
-                "title": "Open package explorer",
->>>>>>> 4c6e8820
                 "category": "atopile"
             }
         ],
