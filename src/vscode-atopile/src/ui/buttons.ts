import * as vscode from 'vscode';
import { window } from 'vscode';
import { Build, getBuilds, loadBuilds } from '../common/manifest';
import { getAtoBin, onDidChangeAtoBinInfo, runAtoCommandInTerminal } from '../common/findbin';
import { traceError, traceInfo } from '../common/log/logging';
import { openPcb } from '../common/kicad';
import { glob } from 'glob';
import * as path from 'path';
import { g_lsClient } from '../extension';
import { openPackageExplorer } from './packagexplorer';
import { captureEvent } from '../common/telemetry';

<<<<<<< HEAD
let statusbarAtoAddPackage: vscode.StatusBarItem;
let statusbarAtoBuild: vscode.StatusBarItem;
let statusbarAtoBuildTarget: vscode.StatusBarItem;
let statusbarAtoAddPart: vscode.StatusBarItem;
let statusbarAtoLaunchKiCAD: vscode.StatusBarItem;
let statusbarAtoRemovePackage: vscode.StatusBarItem;
let statusbarAtoCreateProject: vscode.StatusBarItem;
let statusbarAtoShell: vscode.StatusBarItem;
let statusbarLayoutPreview: vscode.StatusBarItem;

export function getCurrentBuild(): Build | null {
    const currentBuildStr = statusbarAtoBuildTarget.text;
    try {
        return _buildStrToBuild(currentBuildStr);
    } catch (error) {
        traceError(`Failed to get current build: ${error}`);
        return null;
    }
=======
let buttons: Button[] = [];
let commands: Command[] = [];

class Command {
    handler: () => Promise<void>;
    command_name: string;

    constructor(handler: () => Promise<void>, command_name: string) {
        this.handler = handler;
        this.command_name = command_name;
        commands.push(this);
    }

    async init(context: vscode.ExtensionContext) {
        context.subscriptions.push(vscode.commands.registerCommand(this.getCommandName(), this.handler));
    }

    getCommandName() {
        return this.command_name;
    }
}
class Button {
    statusbar_item: vscode.StatusBarItem;
    show_on_no_targets: boolean;
    show_on_no_ato: boolean;
    description: string;
    tooltip: string;
    icon: vscode.ThemeIcon;
    command: Command;

    constructor(
        icon: string,
        command: Command,
        tooltip: string,
        description: string,
        show_on_no_ato: boolean = false,
        show_on_no_target: boolean = false,
    ) {
        this.show_on_no_ato = show_on_no_ato;
        this.show_on_no_targets = show_on_no_target;
        this.description = description;
        this.tooltip = tooltip;
        this.icon = new vscode.ThemeIcon(icon);
        this.command = command;

        this.statusbar_item = vscode.window.createStatusBarItem(vscode.StatusBarAlignment.Left, 0);
        this.statusbar_item.tooltip = `ato: ${tooltip}`;
        this.statusbar_item.command = command.getCommandName();
        this.statusbar_item.text = `$(${icon})`;

        buttons.push(this);
    }

    async setText(text: string) {
        this.statusbar_item.text = text;
    }

    async hide() {
        this.statusbar_item.hide();
    }

    async show() {
        this.statusbar_item.show();
    }
}

let cmdShell = new Command(atoShell, 'atopile.shell');
let cmdCreateProject = new Command(atoCreateProject, 'atopile.create_project');
let cmdAddPart = new Command(atoAddPart, 'atopile.add_part');
let cmdAddPackage = new Command(atoAddPackage, 'atopile.add_package');
let cmdRemovePackage = new Command(atoRemovePackage, 'atopile.remove_package');
let cmdBuild = new Command(atoBuild, 'atopile.build');
let cmdPackageExplorer = new Command(atoPackageExplorer, 'atopile.package_explorer');
let cmdChooseBuild = new Command(atoChooseBuild, 'atopile.choose_build');
let cmdLaunchKicad = new Command(atoLaunchKicad, 'atopile.launch_kicad');

let buttonShell = new Button('terminal', cmdShell, 'Shell', 'Open ato shell', true);
let buttonCreateProject = new Button('new-file', cmdCreateProject, 'Create Project', 'Create new project', true);
// Need project;
let buttonAddPart = new Button('file-binary', cmdAddPart, 'Add Part', 'Add part to project');
let buttonAddPackage = new Button('package', cmdAddPackage, 'Add Package', 'Add package dependency');
let buttonRemovePackage = new Button('trash', cmdRemovePackage, 'Remove Package', 'Remove package dependency');
let buttonBuild = new Button('play', cmdBuild, 'Build', 'Build project');
let buttonLaunchKicad = new Button('circuit-board', cmdLaunchKicad, 'Launch KiCad', 'Open board in KiCad');
let buttonPackageExplorer = new Button('symbol-misc', cmdPackageExplorer, 'Package Explorer', 'Open Package Explorer');
let dropdownChooseBuild = new Button('gear', cmdChooseBuild, 'Choose Build Target', 'Select active build target');

export function getButtons() {
    return buttons;
}

function setBuildTarget(build: Build) {
    dropdownChooseBuild?.setText(_buildsToStr([build])[0]);
    g_lsClient?.sendNotification('atopile/didChangeBuildTarget', {
        buildTarget: build.entry,
    });
}

function getBuildTarget(): Build {
    return _buildStrToBuild(dropdownChooseBuild.statusbar_item.text);
>>>>>>> 4c6e8820
}

function _buildsToStr(builds: Build[]): string[] {
    return builds.map((build) => `${build.root} | ${build.name} | ${build.entry}`);

    // Makes more readable but annoying to parse
    //const multiple_ws = new Set(builds.map((build) => build.root)).size > 1;
    //if (multiple_ws) {
    //    return builds.map((build) => `${build.root} | ${build.name} | ${build.entry}`);
    //} else {
    //    return builds.map((build) => `${build.name} | ${build.entry}`);
    //}
}

function _buildStrToBuild(build_str: string): Build {
    const split = build_str.split(' | ');

    if (split.length !== 3) {
        throw new Error(`Invalid build string: ${build_str}`);
    }

    const [root, name, entry] = split;
    return { root, name, entry };

    // See above
    //if (split.length === 3) {
    //    const [root, name, entry] = split;
    //    return { root, name, entry };
    //} else {
    //    const [name, entry] = split;
    //    return { root: null, name, entry };
    //}
}

async function _displayButtons() {
    let builds: Build[] = [];
    const atoBin = await getAtoBin();
    // only display buttons if we have a valid ato command
    if (atoBin) {
        builds = getBuilds();
    }

<<<<<<< HEAD
    const build_strs = _buildsToStr(builds);

    if (builds.length !== 0) {
        // TODO: not happy yet with the flow
        statusbarAtoAddPart.show();
        statusbarAtoAddPackage.show();
        statusbarAtoRemovePackage.show();
        statusbarAtoBuild.show();
        statusbarAtoLaunchKiCAD.show();
        statusbarLayoutPreview.show();
        statusbarAtoBuildTarget.show();

        statusbarAtoBuildTarget.text = build_strs[0];
        statusbarAtoBuildTarget.tooltip = 'ato: build target';
        g_lsClient?.sendNotification('atopile/didChangeBuildTarget', {
            buildTarget: _buildStrToBuild(build_strs[0]).entry,
        });
    } else {
        if (atoBin) {
        } else {
=======
    for (const button of buttons) {
        if (builds.length > 0) {
            traceInfo(`Buttons: Showing ${button.description} because we have builds`);
            button.show();
        } else if (!button.show_on_no_targets) {
            button.hide();
        } else {
            if (atoBin) {
                button.show();
            } else if (!button.show_on_no_ato) {
                button.hide();
            } else {
                button.show();
            }
>>>>>>> 4c6e8820
        }
    }

<<<<<<< HEAD
        statusbarAtoAddPart.hide();
        statusbarAtoAddPackage.hide();
        statusbarAtoRemovePackage.hide();
        statusbarAtoBuild.hide();
        statusbarAtoLaunchKiCAD.hide();
        statusbarLayoutPreview.hide();
        statusbarAtoBuildTarget.hide();
=======
    if (builds.length > 0) {
        traceInfo(`Buttons: Showing, found ato command in ${atoBin?.source}`);
        setBuildTarget(builds[0]);
>>>>>>> 4c6e8820
    }
}

async function _reloadBuilds() {
    await loadBuilds();
    await _displayButtons();
    return getBuilds();
}

export async function forceReloadButtons() {
    await _reloadBuilds();
}

export async function activate(context: vscode.ExtensionContext) {
<<<<<<< HEAD
    context.subscriptions.push(
        vscode.commands.registerCommand('atopile.add_part', () => {
            atoAddPart();
        }),
    );

    context.subscriptions.push(
        vscode.commands.registerCommand('atopile.shell', () => {
            atoShell();
        }),
    );

    context.subscriptions.push(
        vscode.commands.registerCommand('atopile.build', () => {
            atoBuild();
        }),
    );

    context.subscriptions.push(
        vscode.commands.registerCommand('atopile.add_package', () => {
            atoAddPackage();
        }),
    );

    context.subscriptions.push(
        vscode.commands.registerCommand('atopile.remove_package', () => {
            atoRemovePackage();
        }),
    );

    context.subscriptions.push(
        vscode.commands.registerCommand('atopile.create_project', () => {
            atoCreateProject();
        }),
    );

    context.subscriptions.push(
        vscode.commands.registerCommand('atopile.launch_kicad', () => {
            atoLaunchKicad();
        }),
    );

    context.subscriptions.push(
        vscode.commands.registerCommand('atopile.choose_build', () => {
            atoChooseBuild();
        }),
    );

    const commandAtoShell = 'atopile.shell';
    statusbarAtoShell = vscode.window.createStatusBarItem(vscode.StatusBarAlignment.Left, 0);
    statusbarAtoShell.command = commandAtoShell;
    statusbarAtoShell.text = `$(terminal)$(plus)`;
    statusbarAtoShell.tooltip = 'ato: open a shell';

    const commandAtoCreateProject = 'atopile.create_project';
    statusbarAtoCreateProject = vscode.window.createStatusBarItem(vscode.StatusBarAlignment.Left, 0);
    statusbarAtoCreateProject.command = commandAtoCreateProject;
    statusbarAtoCreateProject.text = `$(new-file)`;
    statusbarAtoCreateProject.tooltip = 'ato: create project';

    const commandAtoCreate = 'atopile.add_part';
    statusbarAtoAddPart = vscode.window.createStatusBarItem(vscode.StatusBarAlignment.Left, 0);
    statusbarAtoAddPart.command = commandAtoCreate;
    statusbarAtoAddPart.text = `$(file-binary)$(arrow-down)`;
    statusbarAtoAddPart.tooltip = 'ato: add a part';
    // statusbarAtoCreate.color = "#F95015";

    const commandAtoAdd = 'atopile.add_package';
    statusbarAtoAddPackage = vscode.window.createStatusBarItem(vscode.StatusBarAlignment.Left, 0);
    statusbarAtoAddPackage.command = commandAtoAdd;
    statusbarAtoAddPackage.text = `$(package)$(arrow-down)`;
    statusbarAtoAddPackage.tooltip = 'ato: add a package dependency';
    // statusbarAtoInstall.color = "#F95015";

    const commandAtoRemove = 'atopile.remove_package';
    statusbarAtoRemovePackage = vscode.window.createStatusBarItem(vscode.StatusBarAlignment.Left, 0);
    statusbarAtoRemovePackage.command = commandAtoRemove;
    statusbarAtoRemovePackage.text = `$(package)$(close)`;
    statusbarAtoRemovePackage.tooltip = 'ato: remove a package dependency';
    // statusbarAtoRemove.color = "#F95015";

    const commandAtoBuild = 'atopile.build';
    statusbarAtoBuild = vscode.window.createStatusBarItem(vscode.StatusBarAlignment.Left, 0);
    statusbarAtoBuild.command = commandAtoBuild;
    statusbarAtoBuild.text = `$(play)`;
    statusbarAtoBuild.tooltip = 'ato: build';
    // statusbarAtoBuild.color = '#F95015';

    const commandAtoLaunchKiCAD = 'atopile.launch_kicad';
    statusbarAtoLaunchKiCAD = vscode.window.createStatusBarItem(vscode.StatusBarAlignment.Left, 0);
    statusbarAtoLaunchKiCAD.command = commandAtoLaunchKiCAD;
    statusbarAtoLaunchKiCAD.text = `$(circuit-board)`;
    statusbarAtoLaunchKiCAD.tooltip = 'ato: Launch KiCAD';
    // statusbarAtoBuild.color = '#F95015';

    // Layout preview button (KiCanvas)
    const commandLayoutPreview = 'atopile.kicanvas_preview';
    statusbarLayoutPreview = vscode.window.createStatusBarItem(vscode.StatusBarAlignment.Left, 0);
    statusbarLayoutPreview.command = commandLayoutPreview;
    statusbarLayoutPreview.text = `$(eye)`;
    statusbarLayoutPreview.tooltip = 'ato: Layout preview';

    const commandAtoBuildTarget = 'atopile.choose_build';
    statusbarAtoBuildTarget = vscode.window.createStatusBarItem(vscode.StatusBarAlignment.Left, 0);
    statusbarAtoBuildTarget.command = commandAtoBuildTarget;
=======
    // register command handlers and buttons
    for (const command of commands) {
        await command.init(context);
    }
>>>>>>> 4c6e8820

    await _reloadBuilds();

    context.subscriptions.push(
        onDidChangeAtoBinInfo(async () => {
            await _reloadBuilds();
        }),
        // on file save of ato.yaml, reload the builds
        vscode.workspace.onDidSaveTextDocument(async (document) => {
            if (document.uri.fsPath.endsWith('ato.yaml')) {
                await _reloadBuilds();
            }
        }),
        // on file creation of ato.yaml, reload the builds
        vscode.workspace.onDidCreateFiles(async (event) => {
            if (event.files.some((file) => file.fsPath.endsWith('ato.yaml'))) {
                await _reloadBuilds();
            }
        }),
        // on file deletion of ato.yaml, reload the builds
        vscode.workspace.onDidDeleteFiles(async (event) => {
            if (event.files.some((file) => file.fsPath.endsWith('ato.yaml'))) {
                await _reloadBuilds();
            }
        }),
    );
}

export function deactivate() {
<<<<<<< HEAD
    statusbarAtoAddPackage.dispose();
    statusbarAtoBuild.dispose();
    statusbarAtoBuildTarget.dispose();
    statusbarAtoAddPart.dispose();
    statusbarAtoLaunchKiCAD.dispose();
    statusbarAtoRemovePackage.dispose();
    statusbarLayoutPreview.dispose();
=======
    for (const button of buttons) {
        button.statusbar_item.dispose();
    }
>>>>>>> 4c6e8820
}

async function _runInTerminal(name: string, cwd: string | undefined, subcommand: string[], hideFromUser: boolean) {
    try {
        return await runAtoCommandInTerminal(name, cwd, subcommand, hideFromUser);
    } catch (error) {
        traceError(`Buttons: Error running ato in terminal: ${error}`);
        return;
    }
}

async function _runInTerminalWithBuildTarget(name: string, subcommand: string[], hideFromUser: boolean) {
    const build = getBuildTarget();
    await _runInTerminal(name, build.root, subcommand, hideFromUser);
}

// Buttons handlers --------------------------------------------------------------------

async function atoShell() {
    await _runInTerminal('shell', undefined, ['--help'], false);
}

async function atoBuild() {
    // TODO: not sure that's very standard behavior
    // save all dirty editors
    // vscode.workspace.saveAll();

    // parse what build target to use
    const build = getBuildTarget();

    await _runInTerminalWithBuildTarget(`build ${build.name}`, ['build', '--build', build.name], false);

    captureEvent('vsce:build_start'); // TODO: build properties?
}

async function atoAddPart() {
    let result = await window.showInputBox({
        placeHolder: 'Manufacturer:PartNumber or LCSC_ID',
    });
    result = result?.trim();
    if (!result) {
        return;
    }

    await _runInTerminalWithBuildTarget(
        'create part',
        ['create', 'part', '--search', result, '--accept-single'],
        false,
    );

    captureEvent('vsce:part_create', {
        part: result,
    });
}

async function atoAddPackage() {
    let result = await window.showInputBox({
        placeHolder: 'Package name',
    });
    result = result?.trim();

    if (!result) {
        return;
    }

    await _runInTerminalWithBuildTarget('add', ['add', result], false);

    captureEvent('vsce:package_add', {
        package: result,
    });
}

async function atoRemovePackage() {
    let result = await window.showInputBox({
        placeHolder: 'Package name',
    });
    result = result?.trim();

    if (!result) {
        return;
    }

    await _runInTerminalWithBuildTarget('remove', ['remove', result], false);

    captureEvent('vsce:package_remove', {
        package: result,
    });
}

async function atoCreateProject() {
    await _runInTerminalWithBuildTarget('create project', ['create', 'project'], false);

    captureEvent('vsce:project_create');
}

async function atoChooseBuild() {
    // check if a new build was created
    await _reloadBuilds();

    const build_strs = _buildsToStr(getBuilds());

    const result = await window.showQuickPick(build_strs, {
        placeHolder: 'Choose build target',
    });
    if (!result) {
        return;
    }

    let build = _buildStrToBuild(result);
    setBuildTarget(build);

    captureEvent('vsce:build_target_select', {
        build_target: result,
    });

    // Refresh KiCanvas preview
    vscode.commands.executeCommand('atopile.kicanvas_preview_refresh');
}

async function atoLaunchKicad() {
    // get the build target name
    const build = getBuildTarget();

    const pcb_name = build.name + '.kicad_pcb';
    const search_path = `**/${build.name}/${pcb_name}`;
    let paths: string[] = build.root
        ? (await glob(search_path, { cwd: build.root })).map((p) => path.join(build.root as string, p))
        : (await vscode.workspace.findFiles(search_path)).map((uri) => uri.fsPath);

    if (paths.length === 0) {
        traceError(`No pcb file found: ${pcb_name}`);
        vscode.window.showErrorMessage(`No pcb file found: ${pcb_name}. Did you build the project?`);
        captureEvent('vsce:pcbnew_fail', {
            error: 'no_pcb_file',
        });
        return;
    }
    if (paths.length > 1) {
        vscode.window.showErrorMessage(`Bug: multiple pcb files found: ${paths.join(', ')}`);
        captureEvent('vsce:pcbnew_fail', {
            error: 'multiple_pcb_files',
        });
        return;
    }
    const pcb_path = paths[0];

    try {
        await openPcb(pcb_path);
        captureEvent('vsce:pcbnew_success');
    } catch (error) {
        traceError(`Error launching KiCad: ${error}`);
        vscode.window.showErrorMessage(`Error launching KiCad: ${error}`);
        captureEvent('vsce:pcbnew_fail', {
            error: 'unknown',
        });
    }
}

async function atoPackageExplorer() {
    try {
        await openPackageExplorer();
    } catch (error) {
        traceError(`Error opening Package Explorer: ${error}`);
        vscode.window.showErrorMessage(`Error opening Package Explorer: ${error}`);
    }
}<|MERGE_RESOLUTION|>--- conflicted
+++ resolved
@@ -9,27 +9,8 @@
 import { g_lsClient } from '../extension';
 import { openPackageExplorer } from './packagexplorer';
 import { captureEvent } from '../common/telemetry';
-
-<<<<<<< HEAD
-let statusbarAtoAddPackage: vscode.StatusBarItem;
-let statusbarAtoBuild: vscode.StatusBarItem;
-let statusbarAtoBuildTarget: vscode.StatusBarItem;
-let statusbarAtoAddPart: vscode.StatusBarItem;
-let statusbarAtoLaunchKiCAD: vscode.StatusBarItem;
-let statusbarAtoRemovePackage: vscode.StatusBarItem;
-let statusbarAtoCreateProject: vscode.StatusBarItem;
-let statusbarAtoShell: vscode.StatusBarItem;
-let statusbarLayoutPreview: vscode.StatusBarItem;
-
-export function getCurrentBuild(): Build | null {
-    const currentBuildStr = statusbarAtoBuildTarget.text;
-    try {
-        return _buildStrToBuild(currentBuildStr);
-    } catch (error) {
-        traceError(`Failed to get current build: ${error}`);
-        return null;
-    }
-=======
+import * as kicanvas from './kicanvas';
+
 let buttons: Button[] = [];
 let commands: Command[] = [];
 
@@ -105,6 +86,7 @@
 let cmdPackageExplorer = new Command(atoPackageExplorer, 'atopile.package_explorer');
 let cmdChooseBuild = new Command(atoChooseBuild, 'atopile.choose_build');
 let cmdLaunchKicad = new Command(atoLaunchKicad, 'atopile.launch_kicad');
+let cmdKicanvasPreview = new Command(atoKicanvasPreview, 'atopile.kicanvas_preview');
 
 let buttonShell = new Button('terminal', cmdShell, 'Shell', 'Open ato shell', true);
 let buttonCreateProject = new Button('new-file', cmdCreateProject, 'Create Project', 'Create new project', true);
@@ -115,6 +97,7 @@
 let buttonBuild = new Button('play', cmdBuild, 'Build', 'Build project');
 let buttonLaunchKicad = new Button('circuit-board', cmdLaunchKicad, 'Launch KiCad', 'Open board in KiCad');
 let buttonPackageExplorer = new Button('symbol-misc', cmdPackageExplorer, 'Package Explorer', 'Open Package Explorer');
+let buttonKicanvasPreview = new Button('eye', cmdKicanvasPreview, 'Layout Preview', 'Open Layout Preview');
 let dropdownChooseBuild = new Button('gear', cmdChooseBuild, 'Choose Build Target', 'Select active build target');
 
 export function getButtons() {
@@ -128,9 +111,8 @@
     });
 }
 
-function getBuildTarget(): Build {
+export function getBuildTarget(): Build {
     return _buildStrToBuild(dropdownChooseBuild.statusbar_item.text);
->>>>>>> 4c6e8820
 }
 
 function _buildsToStr(builds: Build[]): string[] {
@@ -173,28 +155,6 @@
         builds = getBuilds();
     }
 
-<<<<<<< HEAD
-    const build_strs = _buildsToStr(builds);
-
-    if (builds.length !== 0) {
-        // TODO: not happy yet with the flow
-        statusbarAtoAddPart.show();
-        statusbarAtoAddPackage.show();
-        statusbarAtoRemovePackage.show();
-        statusbarAtoBuild.show();
-        statusbarAtoLaunchKiCAD.show();
-        statusbarLayoutPreview.show();
-        statusbarAtoBuildTarget.show();
-
-        statusbarAtoBuildTarget.text = build_strs[0];
-        statusbarAtoBuildTarget.tooltip = 'ato: build target';
-        g_lsClient?.sendNotification('atopile/didChangeBuildTarget', {
-            buildTarget: _buildStrToBuild(build_strs[0]).entry,
-        });
-    } else {
-        if (atoBin) {
-        } else {
-=======
     for (const button of buttons) {
         if (builds.length > 0) {
             traceInfo(`Buttons: Showing ${button.description} because we have builds`);
@@ -209,23 +169,12 @@
             } else {
                 button.show();
             }
->>>>>>> 4c6e8820
         }
     }
 
-<<<<<<< HEAD
-        statusbarAtoAddPart.hide();
-        statusbarAtoAddPackage.hide();
-        statusbarAtoRemovePackage.hide();
-        statusbarAtoBuild.hide();
-        statusbarAtoLaunchKiCAD.hide();
-        statusbarLayoutPreview.hide();
-        statusbarAtoBuildTarget.hide();
-=======
     if (builds.length > 0) {
         traceInfo(`Buttons: Showing, found ato command in ${atoBin?.source}`);
         setBuildTarget(builds[0]);
->>>>>>> 4c6e8820
     }
 }
 
@@ -240,118 +189,10 @@
 }
 
 export async function activate(context: vscode.ExtensionContext) {
-<<<<<<< HEAD
-    context.subscriptions.push(
-        vscode.commands.registerCommand('atopile.add_part', () => {
-            atoAddPart();
-        }),
-    );
-
-    context.subscriptions.push(
-        vscode.commands.registerCommand('atopile.shell', () => {
-            atoShell();
-        }),
-    );
-
-    context.subscriptions.push(
-        vscode.commands.registerCommand('atopile.build', () => {
-            atoBuild();
-        }),
-    );
-
-    context.subscriptions.push(
-        vscode.commands.registerCommand('atopile.add_package', () => {
-            atoAddPackage();
-        }),
-    );
-
-    context.subscriptions.push(
-        vscode.commands.registerCommand('atopile.remove_package', () => {
-            atoRemovePackage();
-        }),
-    );
-
-    context.subscriptions.push(
-        vscode.commands.registerCommand('atopile.create_project', () => {
-            atoCreateProject();
-        }),
-    );
-
-    context.subscriptions.push(
-        vscode.commands.registerCommand('atopile.launch_kicad', () => {
-            atoLaunchKicad();
-        }),
-    );
-
-    context.subscriptions.push(
-        vscode.commands.registerCommand('atopile.choose_build', () => {
-            atoChooseBuild();
-        }),
-    );
-
-    const commandAtoShell = 'atopile.shell';
-    statusbarAtoShell = vscode.window.createStatusBarItem(vscode.StatusBarAlignment.Left, 0);
-    statusbarAtoShell.command = commandAtoShell;
-    statusbarAtoShell.text = `$(terminal)$(plus)`;
-    statusbarAtoShell.tooltip = 'ato: open a shell';
-
-    const commandAtoCreateProject = 'atopile.create_project';
-    statusbarAtoCreateProject = vscode.window.createStatusBarItem(vscode.StatusBarAlignment.Left, 0);
-    statusbarAtoCreateProject.command = commandAtoCreateProject;
-    statusbarAtoCreateProject.text = `$(new-file)`;
-    statusbarAtoCreateProject.tooltip = 'ato: create project';
-
-    const commandAtoCreate = 'atopile.add_part';
-    statusbarAtoAddPart = vscode.window.createStatusBarItem(vscode.StatusBarAlignment.Left, 0);
-    statusbarAtoAddPart.command = commandAtoCreate;
-    statusbarAtoAddPart.text = `$(file-binary)$(arrow-down)`;
-    statusbarAtoAddPart.tooltip = 'ato: add a part';
-    // statusbarAtoCreate.color = "#F95015";
-
-    const commandAtoAdd = 'atopile.add_package';
-    statusbarAtoAddPackage = vscode.window.createStatusBarItem(vscode.StatusBarAlignment.Left, 0);
-    statusbarAtoAddPackage.command = commandAtoAdd;
-    statusbarAtoAddPackage.text = `$(package)$(arrow-down)`;
-    statusbarAtoAddPackage.tooltip = 'ato: add a package dependency';
-    // statusbarAtoInstall.color = "#F95015";
-
-    const commandAtoRemove = 'atopile.remove_package';
-    statusbarAtoRemovePackage = vscode.window.createStatusBarItem(vscode.StatusBarAlignment.Left, 0);
-    statusbarAtoRemovePackage.command = commandAtoRemove;
-    statusbarAtoRemovePackage.text = `$(package)$(close)`;
-    statusbarAtoRemovePackage.tooltip = 'ato: remove a package dependency';
-    // statusbarAtoRemove.color = "#F95015";
-
-    const commandAtoBuild = 'atopile.build';
-    statusbarAtoBuild = vscode.window.createStatusBarItem(vscode.StatusBarAlignment.Left, 0);
-    statusbarAtoBuild.command = commandAtoBuild;
-    statusbarAtoBuild.text = `$(play)`;
-    statusbarAtoBuild.tooltip = 'ato: build';
-    // statusbarAtoBuild.color = '#F95015';
-
-    const commandAtoLaunchKiCAD = 'atopile.launch_kicad';
-    statusbarAtoLaunchKiCAD = vscode.window.createStatusBarItem(vscode.StatusBarAlignment.Left, 0);
-    statusbarAtoLaunchKiCAD.command = commandAtoLaunchKiCAD;
-    statusbarAtoLaunchKiCAD.text = `$(circuit-board)`;
-    statusbarAtoLaunchKiCAD.tooltip = 'ato: Launch KiCAD';
-    // statusbarAtoBuild.color = '#F95015';
-
-    // Layout preview button (KiCanvas)
-    const commandLayoutPreview = 'atopile.kicanvas_preview';
-    statusbarLayoutPreview = vscode.window.createStatusBarItem(vscode.StatusBarAlignment.Left, 0);
-    statusbarLayoutPreview.command = commandLayoutPreview;
-    statusbarLayoutPreview.text = `$(eye)`;
-    statusbarLayoutPreview.tooltip = 'ato: Layout preview';
-
-    const commandAtoBuildTarget = 'atopile.choose_build';
-    statusbarAtoBuildTarget = vscode.window.createStatusBarItem(vscode.StatusBarAlignment.Left, 0);
-    statusbarAtoBuildTarget.command = commandAtoBuildTarget;
-=======
     // register command handlers and buttons
     for (const command of commands) {
         await command.init(context);
     }
->>>>>>> 4c6e8820
 
     await _reloadBuilds();
 
@@ -381,19 +222,9 @@
 }
 
 export function deactivate() {
-<<<<<<< HEAD
-    statusbarAtoAddPackage.dispose();
-    statusbarAtoBuild.dispose();
-    statusbarAtoBuildTarget.dispose();
-    statusbarAtoAddPart.dispose();
-    statusbarAtoLaunchKiCAD.dispose();
-    statusbarAtoRemovePackage.dispose();
-    statusbarLayoutPreview.dispose();
-=======
     for (const button of buttons) {
         button.statusbar_item.dispose();
     }
->>>>>>> 4c6e8820
 }
 
 async function _runInTerminal(name: string, cwd: string | undefined, subcommand: string[], hideFromUser: boolean) {
@@ -559,4 +390,8 @@
         traceError(`Error opening Package Explorer: ${error}`);
         vscode.window.showErrorMessage(`Error opening Package Explorer: ${error}`);
     }
+}
+
+async function atoKicanvasPreview() {
+    await kicanvas.openKiCanvasPreview();
 }