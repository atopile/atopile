--- conflicted
+++ resolved
@@ -6,13 +6,9 @@
 import { openPcb } from '../common/kicad';
 import { glob } from 'glob';
 import * as path from 'path';
-<<<<<<< HEAD
 import { g_lsClient } from '../extension';
 import { openPackageExplorer } from './packagexplorer';
-=======
-import { g_lsClient } from '../extension'
 import { captureEvent } from '../common/telemetry';
->>>>>>> 5f0abf22
 
 let buttons: Button[] = [];
 let commands: Command[] = [];
@@ -256,13 +252,9 @@
     // parse what build target to use
     const build = getBuildTarget();
 
-    await _runInTerminalWithBuildTarget(
-        `build ${build.name}`,
-        ['build', '--build', build.name],
-        false
-    );
-
-    captureEvent('vsce:build_start');  // TODO: build properties?
+    await _runInTerminalWithBuildTarget(`build ${build.name}`, ['build', '--build', build.name], false);
+
+    captureEvent('vsce:build_start'); // TODO: build properties?
 }
 
 async function atoAddPart() {
@@ -295,11 +287,7 @@
         return;
     }
 
-    await _runInTerminalWithBuildTarget(
-        'add',
-        ['add', result],
-        false
-    );
+    await _runInTerminalWithBuildTarget('add', ['add', result], false);
 
     captureEvent('vsce:package_add', {
         package: result,
@@ -316,11 +304,7 @@
         return;
     }
 
-    await _runInTerminalWithBuildTarget(
-        'remove',
-        ['remove', result],
-        false
-    );
+    await _runInTerminalWithBuildTarget('remove', ['remove', result], false);
 
     captureEvent('vsce:package_remove', {
         package: result,
@@ -328,11 +312,7 @@
 }
 
 async function atoCreateProject() {
-    await _runInTerminalWithBuildTarget(
-        'create project',
-        ['create', 'project'],
-        false
-    );
+    await _runInTerminalWithBuildTarget('create project', ['create', 'project'], false);
 
     captureEvent('vsce:project_create');
 }
@@ -350,19 +330,12 @@
         return;
     }
 
-<<<<<<< HEAD
     let build = _buildStrToBuild(result);
     setBuildTarget(build);
-=======
-    statusbarAtoBuildTarget.text = result;
-    g_lsClient?.sendNotification('atopile/didChangeBuildTarget', {
-        buildTarget: _buildStrToBuild(result).entry,
-    });
 
     captureEvent('vsce:build_target_select', {
         build_target: result,
     });
->>>>>>> 5f0abf22
 }
 
 async function atoLaunchKicad() {
