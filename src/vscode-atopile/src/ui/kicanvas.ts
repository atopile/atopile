--- conflicted
+++ resolved
@@ -30,31 +30,13 @@
             styles: `
                 #container {height: 100%; width: 100%;}
                 kicanvas-embed {height: 100%; width: 100%; display: block;}
-<<<<<<< HEAD
             `,
             body: `
                 <div id="container">
-                    <kicanvas-embed id="kv" src="${pcbWebUri}" controls="basic" zoom="objects" controlslist="nodownload"></kicanvas-embed>
+                    <kicanvas-embed id="kv" src="${pcbWebUri}" controls="full" zoom="objects" controlslist="nodownload"></kicanvas-embed>
                 </div>
             `,
         });
-=======
-            </style>
-        </head>
-        <body>
-            <div id="container">
-                <kicanvas-embed id="kv" src="${pcbWebUri}" controls="full" zoom="objects" controlslist="nodownload"></kicanvas-embed>
-            </div>
-        </body>
-        </html>`;
-}
-
-export async function openKiCanvasPreview() {
-    const pcb = getCurrentPcb();
-    let pcb_path = undefined;
-    if (pcb && fs.existsSync(pcb.path)) {
-        pcb_path = pcb.path;
->>>>>>> 04421ac8
     }
 
     protected getLocalResourceRoots(): vscode.Uri[] {
