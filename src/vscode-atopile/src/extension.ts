// Copyright (c) Microsoft Corporation. All rights reserved.
// Licensed under the MIT License.

import * as vscode from 'vscode';
import { LanguageClient } from 'vscode-languageclient/node';
import { registerLogger, traceInfo, traceLog, traceVerbose } from './common/log/logging';
import { startOrRestartServer, initServer, onNeedsRestart } from './common/server';
import { getLSClientTraceLevel } from './common/utilities';
import { createOutputChannel, get_ide_type } from './common/vscodeapi';
import * as ui from './ui/ui';
import { SERVER_ID, SERVER_NAME } from './common/constants';
import { captureEvent, deinitializeTelemetry, initializeTelemetry } from './common/telemetry';
import { onBuildTargetChanged } from './common/target';
import { Build } from './common/manifest';
<<<<<<< HEAD
import { openPackageExplorer } from './ui/packagexplorer';
=======
import * as llm from './common/llm';
>>>>>>> cd150d07

export let g_lsClient: LanguageClient | undefined;

function _setupLogging(context: vscode.ExtensionContext) {
    const outputChannel = createOutputChannel(SERVER_NAME);
    context.subscriptions.push(outputChannel, registerLogger(outputChannel));

    const changeLogLevel = async (c: vscode.LogLevel, g: vscode.LogLevel) => {
        const level = getLSClientTraceLevel(c, g);
        await g_lsClient?.setTrace(level);
    };

    context.subscriptions.push(
        outputChannel.onDidChangeLogLevel(async (e) => {
            await changeLogLevel(e, vscode.env.logLevel);
        }),
        vscode.env.onDidChangeLogLevel(async (e) => {
            await changeLogLevel(outputChannel.logLevel, e);
        }),
    );

    return outputChannel;
}

class atopileUriHandler implements vscode.UriHandler {
    handleUri(uri: vscode.Uri): vscode.ProviderResult<void> {
        traceInfo(`handleUri: ${uri.toString()}`);
        const path = uri.path

        if (path === "/addPackage") {
            traceInfo('addPackage');
            // e.g. vscode://atopile.atopile/addPackage?packageIdentifier=atopile/esp32
            const queryParams = uri.query.split("&");
            const packageIdentifier = queryParams.find(param => param.startsWith("packageIdentifier="))?.split("=")[1];
            if (packageIdentifier) {
                traceInfo(`packageIdentifier: ${packageIdentifier}`);
                openPackageExplorer('packages/' + packageIdentifier);
            }
        }
    }
}


export async function activate(context: vscode.ExtensionContext): Promise<void> {
    const outputChannel = _setupLogging(context);

    traceInfo(`Activating atopile extension`);

    await initializeTelemetry(context);
    captureEvent('vsce:startup');

    // Setup Language Server
    const _reStartServer = async () => {
        g_lsClient = await startOrRestartServer(SERVER_ID, SERVER_NAME, outputChannel, g_lsClient);
    };
    context.subscriptions.push(
        onNeedsRestart(async () => {
            await _reStartServer();
        }),
        onBuildTargetChanged(async (target: Build | undefined) => {
            if (g_lsClient) {
                g_lsClient.sendNotification('atopile/didChangeBuildTarget', {
                    buildTarget: target?.entry ?? '',
                });
            }
        }),
    );

    await initServer(context);

    await ui.activate(context);
<<<<<<< HEAD
    context.subscriptions.push(vscode.window.registerUriHandler(new atopileUriHandler()));
=======
    await llm.activate(context);

    traceInfo(`atopile extension activated in IDE: ${get_ide_type()}`);
>>>>>>> cd150d07
}

export async function deactivate(): Promise<void> {
    if (g_lsClient) {
        await g_lsClient.stop();
    }

    deinitializeTelemetry();
}<|MERGE_RESOLUTION|>--- conflicted
+++ resolved
@@ -12,11 +12,8 @@
 import { captureEvent, deinitializeTelemetry, initializeTelemetry } from './common/telemetry';
 import { onBuildTargetChanged } from './common/target';
 import { Build } from './common/manifest';
-<<<<<<< HEAD
 import { openPackageExplorer } from './ui/packagexplorer';
-=======
 import * as llm from './common/llm';
->>>>>>> cd150d07
 
 export let g_lsClient: LanguageClient | undefined;
 
@@ -88,13 +85,11 @@
     await initServer(context);
 
     await ui.activate(context);
-<<<<<<< HEAD
-    context.subscriptions.push(vscode.window.registerUriHandler(new atopileUriHandler()));
-=======
     await llm.activate(context);
 
+    context.subscriptions.push(vscode.window.registerUriHandler(new atopileUriHandler()));
+
     traceInfo(`atopile extension activated in IDE: ${get_ide_type()}`);
->>>>>>> cd150d07
 }
 
 export async function deactivate(): Promise<void> {
