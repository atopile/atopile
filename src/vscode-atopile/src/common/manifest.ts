import * as vscode from 'vscode';
import * as yaml from 'js-yaml';
import * as path from 'path';
<<<<<<< HEAD
import { traceInfo, traceError } from './log/logging';
import { glob } from 'glob';
=======
>>>>>>> 4c6e8820

export interface Build {
    name: string;
    entry: string; // absolute path to .kicad_pcb file (may not exist yet)
    root: string; // workspace root
    layoutDir?: string; // optional relative path to directory containing layout
}
let builds: Build[] = [];
let manifests: vscode.Uri[] = [];

interface AtoYaml {
    atoVersion?: string;
    paths?: {
        layout?: string; // relative path to root containing layout directories
    };
    builds: {
        [key: string]: {
            entry: string;
            layout?: string; // optional override
        };
    };
    dependencies?: string[];
}

export function getBuilds() {
    return builds;
}

export function getManifests() {
    return manifests;
}

export async function loadBuilds() {
    builds = [];
    manifests = await vscode.workspace.findFiles('**/ato.yaml', '**/.*/**');

    for (const manifest of manifests) {
        try {
            const file = await vscode.workspace.fs.readFile(manifest);
            let fileStr = String.fromCharCode(...file);
            const data = yaml.load(fileStr) as AtoYaml;

            for (const k in data.builds) {
                try {
                    const buildCfg: any = data.builds[k];
                    const rootDir = path.dirname(manifest.fsPath);

                    let pcbPath = buildCfg.entry;

                    // Determine layout directory (store but do not resolve PCB here)
                    let layoutDir: string | undefined;
                    if (buildCfg.layout) {
                        layoutDir = buildCfg.layout;
                    } else if (data.paths?.layout) {
                        layoutDir = path.join(data.paths.layout, k);
                    }

                    // Ensure entry path is absolute (may or may not exist yet)
                    if (!path.isAbsolute(pcbPath)) {
                        pcbPath = path.resolve(rootDir, pcbPath);
                    }

                    builds.push({
                        name: k,
                        entry: pcbPath,
                        root: rootDir,
                        layoutDir,
                    });
                } catch (err) {
                    traceError(`Error processing build config ${k}: ${err}`);
                }
            }
        } catch (error) {
            // do nothing
        }
    }
    return builds;
}<|MERGE_RESOLUTION|>--- conflicted
+++ resolved
@@ -1,11 +1,7 @@
 import * as vscode from 'vscode';
 import * as yaml from 'js-yaml';
 import * as path from 'path';
-<<<<<<< HEAD
-import { traceInfo, traceError } from './log/logging';
-import { glob } from 'glob';
-=======
->>>>>>> 4c6e8820
+import { traceError } from './log/logging';
 
 export interface Build {
     name: string;
